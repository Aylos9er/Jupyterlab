--- conflicted
+++ resolved
@@ -14,15 +14,10 @@
 from jupyter_server._version import version_info as jpserver_version_info
 from jupyter_server.serverapp import flags
 from jupyter_server.utils import url_path_join as ujoin
-<<<<<<< HEAD
-from jupyter_server._version import version_info as jpserver_version_info
+
+from jupyterlab_server import WORKSPACE_EXTENSION, LabServerApp, slugify
+from nbclassic.shim import NBClassicConfigShimMixin
 from traitlets import Bool, Instance, Unicode, Enum, default
-
-=======
-from jupyterlab_server import WORKSPACE_EXTENSION, LabServerApp, slugify
->>>>>>> 77b7ef0e
-from nbclassic.shim import NBClassicConfigShimMixin
-from traitlets import Bool, Instance, Unicode, default
 
 from ._version import __version__
 from .commands import (
