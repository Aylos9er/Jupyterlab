"""Server extension for JupyterLab."""

# Copyright (c) Jupyter Development Team.
# Distributed under the terms of the Modified BSD License.

try:
    from ._version import __version__
except ImportError as e:
    # when we are python 3 only, add 'from e' at the end to chain the exception.
    raise ImportError("No module named 'jupyter._version'. Build the jupyterlab package to generate this module, for example, with `pip install -e /path/to/jupyterlab/repo`.")

<<<<<<< HEAD
#-----------------------------------------------------------------------------
# Module globals
#-----------------------------------------------------------------------------

DEV_NOTE_NPM = """It looks like you're running JupyterLab from source.
If you're working on the TypeScript sources of JupyterLab, try running

    npm run watch

from the JupyterLab repo directory in another terminal window to have the
system incrementally watch and build JupyterLab's TypeScript for you, as you
make changes.
"""

HERE = os.path.dirname(__file__)
FILE_LOADER = FileSystemLoader(HERE)
BUILT_FILES = os.path.join(HERE, 'build')
PREFIX = '/lab'
EXTENSION_PREFIX = '/labextension'


def get_labextension_manifest_data_by_folder(folder):
    """Get the manifest data for a given lab extension folder
    """
    manifest_files = glob.glob(os.path.join(folder, '*.manifest'))
    manifests = {}
    for file in manifest_files:
        with open(file) as fid:
            manifest = json.load(fid)
        manifests[manifest['name']] = manifest
    return manifests


def get_labextension_manifest_data_by_name(name):
    """Get the manifest data for a given lab extension folder
    """
    from .labextensions import _labextension_dirs
    for exts in _labextension_dirs():
        full_dest = os.path.join(exts, name)
        if os.path.exists(full_dest):
            return get_labextension_manifest_data_by_folder(full_dest)


class LabHandler(IPythonHandler):
    """Render the Jupyter Lab View."""

    @web.authenticated
    def get(self):
        static_prefix = ujoin(self.base_url, PREFIX)
        labextensions = self.application.labextensions
        data = get_labextension_manifest_data_by_folder(BUILT_FILES)
        if 'main' not in data or 'extensions' not in data:
            msg = ('JupyterLab build artifacts not detected, please see ' + 
                   'CONTRIBUTING.md for build instructions.')
            self.log.error(msg)
            self.write(self.render_template('error.html', 
                       status_code=500, 
                       status_message='JupyterLab Error',
                       page_title='JupyterLab Error',
                       message=msg))
            return

        main = data['main']['entry']
        bundles = [ujoin(static_prefix, name + '.bundle.js') for name in
                   ['loader', 'main', 'extensions']]
        entries = [data['extensions']['entry']]

        # Only load CSS files if they exist.
        css_files = []
        for css_file in ['main.css', 'extensions.css']:
            if os.path.isfile(os.path.join(BUILT_FILES, css_file)):
                css_files.append(ujoin(static_prefix, css_file))

        # Gather the lab extension files and entry points.
        for name in labextensions:
            data = get_labextension_manifest_data_by_name(name)
            if data is None:
                self.log.warn('Could not locate extension: ' + name)
                continue
            for value in data.values():
                if value.get('entry', None):
                    entries.append(value['entry'])
                    bundles.append('%s/%s/%s' % (
                        EXTENSION_PREFIX, name, value['files'][0]
                    ))
                for fname in value['files']:
                    if os.path.splitext(fname)[1] == '.css':
                        css_files.append('%s/%s/%s' % (
                            EXTENSION_PREFIX, name, fname
                        ))
        
        ## --------------------
        
        # This is the code that we need to add to Jupyterlab, unless there
        # is another way to let plugins influence the Python side of JLab.
        
        # Load some plugins. As it is now, importing them means registering them
        # and including them in JLab. But how to determine what modules should
        # be imported?
        
        from .myplugins import mondriaanplugin
        from .myplugins import chatplugin
        from .myplugins import condamanagerplugin
        from .myplugins import fooplugin
        
        from flexx import app
        from .flexx_plugin_manager import get_session
        
        # Get session; we need to know its id
        session = get_session(self.application)
        
        # Add asset to notify the client-side of flexx of the session id
        # would love to make this easier, e.g. by putting it in jupyter-config-data
        init_js = 'flexx = {session_id: %r, app_name: %r}' % (session.id, session.app_name)
        init_url = 'init/%s.js' % session.id
        app.assets.add_shared_asset(init_url, init_js)
        bundles.append('flexx/assets/shared/' + init_url)
        # Add flexx core bundle
        bundles.append('/flexx/assets/shared/flexx-core.js')
        
        ## --------------------

        self.write(self.render_template('lab.html',
            static_prefix=static_prefix,
            page_title='JupyterLab Alpha Preview',
            terminals_available=self.settings['terminals_available'],
            mathjax_url=self.mathjax_url,
            jupyterlab_main=main,
            jupyterlab_css=css_files,
            jupyterlab_bundles=bundles,
            plugin_entries=entries,
            mathjax_config='TeX-AMS_HTML-full,Safe',
            #mathjax_config=self.mathjax_config # for the next release of the notebook
        ))

    def get_template(self, name):
        return FILE_LOADER.load(self.settings['jinja2_env'], name)

#-----------------------------------------------------------------------------
# URL to handler mappings
#-----------------------------------------------------------------------------

default_handlers = [
    (PREFIX + r'/?', LabHandler),
    (PREFIX + r"/(.*)", FileFindHandler,
        {'path': BUILT_FILES}),
]
=======
from .labapp import LabApp, HERE, bootstrap_from_nbapp
>>>>>>> 73a18c37


def _jupyter_server_extension_paths():
    return [{
        "module": "jupyterlab"
    }]


def load_jupyter_server_extension(nbapp):
    if not isinstance(nbapp, LabApp):
        bootstrap_from_nbapp(nbapp)
    nbapp.log.info('JupyterLab alpha preview extension loaded from %s' % HERE)<|MERGE_RESOLUTION|>--- conflicted
+++ resolved
@@ -9,157 +9,7 @@
     # when we are python 3 only, add 'from e' at the end to chain the exception.
     raise ImportError("No module named 'jupyter._version'. Build the jupyterlab package to generate this module, for example, with `pip install -e /path/to/jupyterlab/repo`.")
 
-<<<<<<< HEAD
-#-----------------------------------------------------------------------------
-# Module globals
-#-----------------------------------------------------------------------------
-
-DEV_NOTE_NPM = """It looks like you're running JupyterLab from source.
-If you're working on the TypeScript sources of JupyterLab, try running
-
-    npm run watch
-
-from the JupyterLab repo directory in another terminal window to have the
-system incrementally watch and build JupyterLab's TypeScript for you, as you
-make changes.
-"""
-
-HERE = os.path.dirname(__file__)
-FILE_LOADER = FileSystemLoader(HERE)
-BUILT_FILES = os.path.join(HERE, 'build')
-PREFIX = '/lab'
-EXTENSION_PREFIX = '/labextension'
-
-
-def get_labextension_manifest_data_by_folder(folder):
-    """Get the manifest data for a given lab extension folder
-    """
-    manifest_files = glob.glob(os.path.join(folder, '*.manifest'))
-    manifests = {}
-    for file in manifest_files:
-        with open(file) as fid:
-            manifest = json.load(fid)
-        manifests[manifest['name']] = manifest
-    return manifests
-
-
-def get_labextension_manifest_data_by_name(name):
-    """Get the manifest data for a given lab extension folder
-    """
-    from .labextensions import _labextension_dirs
-    for exts in _labextension_dirs():
-        full_dest = os.path.join(exts, name)
-        if os.path.exists(full_dest):
-            return get_labextension_manifest_data_by_folder(full_dest)
-
-
-class LabHandler(IPythonHandler):
-    """Render the Jupyter Lab View."""
-
-    @web.authenticated
-    def get(self):
-        static_prefix = ujoin(self.base_url, PREFIX)
-        labextensions = self.application.labextensions
-        data = get_labextension_manifest_data_by_folder(BUILT_FILES)
-        if 'main' not in data or 'extensions' not in data:
-            msg = ('JupyterLab build artifacts not detected, please see ' + 
-                   'CONTRIBUTING.md for build instructions.')
-            self.log.error(msg)
-            self.write(self.render_template('error.html', 
-                       status_code=500, 
-                       status_message='JupyterLab Error',
-                       page_title='JupyterLab Error',
-                       message=msg))
-            return
-
-        main = data['main']['entry']
-        bundles = [ujoin(static_prefix, name + '.bundle.js') for name in
-                   ['loader', 'main', 'extensions']]
-        entries = [data['extensions']['entry']]
-
-        # Only load CSS files if they exist.
-        css_files = []
-        for css_file in ['main.css', 'extensions.css']:
-            if os.path.isfile(os.path.join(BUILT_FILES, css_file)):
-                css_files.append(ujoin(static_prefix, css_file))
-
-        # Gather the lab extension files and entry points.
-        for name in labextensions:
-            data = get_labextension_manifest_data_by_name(name)
-            if data is None:
-                self.log.warn('Could not locate extension: ' + name)
-                continue
-            for value in data.values():
-                if value.get('entry', None):
-                    entries.append(value['entry'])
-                    bundles.append('%s/%s/%s' % (
-                        EXTENSION_PREFIX, name, value['files'][0]
-                    ))
-                for fname in value['files']:
-                    if os.path.splitext(fname)[1] == '.css':
-                        css_files.append('%s/%s/%s' % (
-                            EXTENSION_PREFIX, name, fname
-                        ))
-        
-        ## --------------------
-        
-        # This is the code that we need to add to Jupyterlab, unless there
-        # is another way to let plugins influence the Python side of JLab.
-        
-        # Load some plugins. As it is now, importing them means registering them
-        # and including them in JLab. But how to determine what modules should
-        # be imported?
-        
-        from .myplugins import mondriaanplugin
-        from .myplugins import chatplugin
-        from .myplugins import condamanagerplugin
-        from .myplugins import fooplugin
-        
-        from flexx import app
-        from .flexx_plugin_manager import get_session
-        
-        # Get session; we need to know its id
-        session = get_session(self.application)
-        
-        # Add asset to notify the client-side of flexx of the session id
-        # would love to make this easier, e.g. by putting it in jupyter-config-data
-        init_js = 'flexx = {session_id: %r, app_name: %r}' % (session.id, session.app_name)
-        init_url = 'init/%s.js' % session.id
-        app.assets.add_shared_asset(init_url, init_js)
-        bundles.append('flexx/assets/shared/' + init_url)
-        # Add flexx core bundle
-        bundles.append('/flexx/assets/shared/flexx-core.js')
-        
-        ## --------------------
-
-        self.write(self.render_template('lab.html',
-            static_prefix=static_prefix,
-            page_title='JupyterLab Alpha Preview',
-            terminals_available=self.settings['terminals_available'],
-            mathjax_url=self.mathjax_url,
-            jupyterlab_main=main,
-            jupyterlab_css=css_files,
-            jupyterlab_bundles=bundles,
-            plugin_entries=entries,
-            mathjax_config='TeX-AMS_HTML-full,Safe',
-            #mathjax_config=self.mathjax_config # for the next release of the notebook
-        ))
-
-    def get_template(self, name):
-        return FILE_LOADER.load(self.settings['jinja2_env'], name)
-
-#-----------------------------------------------------------------------------
-# URL to handler mappings
-#-----------------------------------------------------------------------------
-
-default_handlers = [
-    (PREFIX + r'/?', LabHandler),
-    (PREFIX + r"/(.*)", FileFindHandler,
-        {'path': BUILT_FILES}),
-]
-=======
 from .labapp import LabApp, HERE, bootstrap_from_nbapp
->>>>>>> 73a18c37
 
 
 def _jupyter_server_extension_paths():
