"""JupyterLab command handler"""

# Copyright (c) Jupyter Development Team.
# Distributed under the terms of the Modified BSD License.
import contextlib
import errno
import hashlib
import itertools
import json
import logging
import os
import os.path as osp
import re
import shutil
import site
import stat
import subprocess
import sys
import tarfile
from copy import deepcopy
from dataclasses import dataclass
from glob import glob
from pathlib import Path
from tempfile import TemporaryDirectory
from threading import Event
from typing import FrozenSet, Optional
from urllib.error import URLError
from urllib.request import Request, quote, urljoin, urlopen

from jupyter_core.paths import jupyter_config_dir
from jupyter_server.extension.serverextension import GREEN_ENABLED, GREEN_OK, RED_DISABLED, RED_X
from jupyterlab_server.config import (
    get_allowed_levels,
    get_federated_extensions,
    get_package_url,
    get_page_config,
    get_static_page_config,
    write_page_config,
)
from jupyterlab_server.process import Process, WatchHelper, list2cmdline, which
from packaging.version import Version
from traitlets import Bool, HasTraits, Instance, List, Unicode, default

from jupyterlab._version import __version__
from jupyterlab.coreconfig import CoreConfig
from jupyterlab.jlpmapp import HERE, YARN_PATH
from jupyterlab.semver import Range, gt, gte, lt, lte, make_semver

# The regex for expecting the webpack output.
WEBPACK_EXPECT = re.compile(r".*theme-light-extension/style/theme.css")


# The repo root directory
REPO_ROOT = osp.abspath(osp.join(HERE, ".."))


# The dev mode directory.
DEV_DIR = osp.join(REPO_ROOT, "dev_mode")


# If we are pinning the package, rename it `pin@<alias>`
PIN_PREFIX = "pin@"


# Default Yarn registry used in default yarn.lock
YARN_DEFAULT_REGISTRY = "https://registry.yarnpkg.com"


class ProgressProcess(Process):
    def __init__(self, cmd, logger=None, cwd=None, kill_event=None, env=None):
        """Start a subprocess that can be run asynchronously.

        Parameters
        ----------
        cmd: list
            The command to run.
        logger: :class:`~logger.Logger`, optional
            The logger instance.
        cwd: string, optional
            The cwd of the process.
        kill_event: :class:`~threading.Event`, optional
            An event used to kill the process operation.
        env: dict, optional
            The environment for the process.
        """
        if not isinstance(cmd, (list, tuple)):
            msg = "Command must be given as a list"
            raise ValueError(msg)

        if kill_event and kill_event.is_set():
            msg = "Process aborted"
            raise ValueError(msg)

        self.logger = _ensure_logger(logger)
        self._last_line = ""
        self.cmd = cmd
        self.logger.debug(f"> {list2cmdline(cmd)}")

        self.proc = self._create_process(
            cwd=cwd,
            env=env,
            stderr=subprocess.STDOUT,
            stdout=subprocess.PIPE,
            universal_newlines=True,
            encoding="utf-8",
        )
        self._kill_event = kill_event or Event()

        Process._procs.add(self)

    def wait(self):
        cache = []
        proc = self.proc
        kill_event = self._kill_event
        spinner = itertools.cycle(["-", "\\", "|", "/"])
        while proc.poll() is None:
            sys.stdout.write(next(spinner))  # write the next character
            sys.stdout.flush()  # flush stdout buffer (actual character display)
            sys.stdout.write("\b")
            if kill_event.is_set():
                self.terminate()
                msg = "Process was aborted"
                raise ValueError(msg)
            try:
                out, _ = proc.communicate(timeout=0.1)
                cache.append(out)
            except subprocess.TimeoutExpired:
                continue
        self.logger.debug("\n".join(cache))
        sys.stdout.flush()
        return self.terminate()


def pjoin(*args):
    """Join paths to create a real path."""
    return osp.abspath(osp.join(*args))


def get_user_settings_dir():
    """Get the configured JupyterLab user settings directory."""
    settings_dir = os.environ.get("JUPYTERLAB_SETTINGS_DIR")
    settings_dir = settings_dir or pjoin(jupyter_config_dir(), "lab", "user-settings")
    return osp.abspath(settings_dir)


def get_workspaces_dir():
    """Get the configured JupyterLab workspaces directory."""
    workspaces_dir = os.environ.get("JUPYTERLAB_WORKSPACES_DIR")
    workspaces_dir = workspaces_dir or pjoin(jupyter_config_dir(), "lab", "workspaces")
    return osp.abspath(workspaces_dir)


def get_app_dir():
    """Get the configured JupyterLab app directory."""
    # Default to the override environment variable.
    if os.environ.get("JUPYTERLAB_DIR"):
        # We must resolve the path to get the canonical case of the path for
        # case-sensitive systems
        return str(Path(os.environ["JUPYTERLAB_DIR"]).resolve())

    # Use the default locations for data_files.
    app_dir = pjoin(sys.prefix, "share", "jupyter", "lab")

    # Check for a user level install.
    # Ensure that USER_BASE is defined
    if hasattr(site, "getuserbase"):
        site.getuserbase()
    userbase = getattr(site, "USER_BASE", None)
    if HERE.startswith(userbase) and not app_dir.startswith(userbase):
        app_dir = pjoin(userbase, "share", "jupyter", "lab")

    # Check for a system install in '/usr/local/share'.
    elif (
        sys.prefix.startswith("/usr")
        and not osp.exists(app_dir)
        and osp.exists("/usr/local/share/jupyter/lab")
    ):
        app_dir = "/usr/local/share/jupyter/lab"

    # We must resolve the path to get the canonical case of the path for
    # case-sensitive systems
    return str(Path(app_dir).resolve())


def dedupe_yarn(path, logger=None):
    """`yarn-deduplicate` with the `fewer` strategy to minimize total
    packages installed in a given staging directory

    This means a extension (or dependency) _could_ cause a downgrade of an
    version expected at publication time, but core should aggressively set
    pins above, for example, known-bad versions
    """
    had_dupes = (
        ProgressProcess(
            [
                "node",
                YARN_PATH,
                "dlx",
                "yarn-berry-deduplicate",
                "-s",
                "fewerHighest",
                "--fail",
            ],
            cwd=path,
            logger=logger,
        ).wait()
        != 0
    )

    if had_dupes:
        yarn_proc = ProgressProcess(["node", YARN_PATH], cwd=path, logger=logger)
        yarn_proc.wait()


def ensure_node_modules(cwd, logger=None):
    """Ensure that node_modules is up to date.

    Returns true if the node_modules was updated.
    """
    logger = _ensure_logger(logger)
    yarn_proc = ProgressProcess(
        ["node", YARN_PATH, "--immutable", "--immutable-cache"], cwd=cwd, logger=logger
    )
    ret = yarn_proc.wait()

    # Update node_modules if needed.
    if ret != 0:
        yarn_proc = ProgressProcess(["node", YARN_PATH], cwd=cwd, logger=logger)
        yarn_proc.wait()
        dedupe_yarn(REPO_ROOT, logger)

    return ret != 0


def ensure_dev(logger=None):
    """Ensure that the dev assets are available."""
    logger = _ensure_logger(logger)
    target = pjoin(DEV_DIR, "static")

    # Determine whether to build.
    if ensure_node_modules(REPO_ROOT, logger) or not osp.exists(target):
        yarn_proc = ProgressProcess(["node", YARN_PATH, "build"], cwd=REPO_ROOT, logger=logger)
        yarn_proc.wait()


def ensure_core(logger=None):
    """Ensure that the core assets are available."""
    staging = pjoin(HERE, "staging")
    logger = _ensure_logger(logger)

    # Determine whether to build.
    target = pjoin(HERE, "static", "index.html")
    if not osp.exists(target):
        ensure_node_modules(staging, logger)
        yarn_proc = ProgressProcess(["node", YARN_PATH, "build"], cwd=staging, logger=logger)
        yarn_proc.wait()


def ensure_app(app_dir):
    """Ensure that an application directory is available.

    If it does not exist, return a list of messages to prompt the user.
    """
    if osp.exists(pjoin(app_dir, "static", "index.html")):
        return

    msgs = [
        f'JupyterLab application assets not found in "{app_dir}"',
        "Please run `jupyter lab build` or use a different app directory",
    ]
    return msgs


def watch_packages(logger=None):
    """Run watch mode for the source packages.

    Parameters
    ----------
    logger: :class:`~logger.Logger`, optional
        The logger instance.

    Returns
    -------
    A list of `WatchHelper` objects.
    """
    logger = _ensure_logger(logger)
    ensure_node_modules(REPO_ROOT, logger)

    ts_dir = osp.abspath(osp.join(REPO_ROOT, "packages", "metapackage"))

    # Run typescript watch and wait for the string indicating it is done.
    ts_regex = r".* Found 0 errors\. Watching for file changes\."
    ts_proc = WatchHelper(
        ["node", YARN_PATH, "run", "watch"], cwd=ts_dir, logger=logger, startup_regex=ts_regex
    )

    return [ts_proc]


def watch_dev(logger=None):
    """Run watch mode in a given directory.

    Parameters
    ----------
    logger: :class:`~logger.Logger`, optional
        The logger instance.

    Returns
    -------
    A list of `WatchHelper` objects.
    """
    logger = _ensure_logger(logger)

    package_procs = watch_packages(logger)

    # Run webpack watch and wait for compilation.
    wp_proc = WatchHelper(
        ["node", YARN_PATH, "run", "watch"],
        cwd=DEV_DIR,
        logger=logger,
        startup_regex=WEBPACK_EXPECT,
    )

    return [*package_procs, wp_proc]


class AppOptions(HasTraits):
    """Options object for build system"""

    def __init__(self, logger=None, core_config=None, **kwargs):
        if core_config is not None:
            kwargs["core_config"] = core_config
        if logger is not None:
            kwargs["logger"] = logger

        # use the default if app_dir is empty
        if "app_dir" in kwargs and not kwargs["app_dir"]:
            kwargs.pop("app_dir")

        super().__init__(**kwargs)

    app_dir = Unicode(help="The application directory")

    use_sys_dir = Bool(
        True,
        help=("Whether to shadow the default app_dir if that is set to a non-default value"),
    )

    logger = Instance(logging.Logger, help="The logger to use")

    core_config = Instance(CoreConfig, help="Configuration for core data")

    kill_event = Instance(Event, args=(), help="Event for aborting call")

    labextensions_path = List(
        Unicode(), help="The paths to look in for prebuilt JupyterLab extensions"
    )

    registry = Unicode(help="NPM packages registry URL")

    splice_source = Bool(False, help="Splice source packages into app directory.")

    skip_full_build_check = Bool(
        False,
        help=(
            "If true, perform only a quick check that the lab build is up to date."
            " If false, perform a thorough check, which verifies extension contents."
        ),
    )

    verbose = Bool(False, help="Increase verbosity level.")

    @default("logger")
    def _default_logger(self):
        return logging.getLogger("jupyterlab")

    # These defaults need to be federated to pick up
    # any changes to env vars:
    @default("app_dir")
    def _default_app_dir(self):
        return get_app_dir()

    @default("core_config")
    def _default_core_config(self):
        return CoreConfig()

    @default("registry")
    def _default_registry(self):
        config = _yarn_config(self.logger)["yarn config"]
        return config.get("registry", YARN_DEFAULT_REGISTRY)


def _ensure_options(options):
    """Helper to use deprecated kwargs for AppOption"""
    if options is None:
        return AppOptions()
    elif issubclass(options.__class__, AppOptions):
        return options
    else:
        return AppOptions(**options)


def watch(app_options=None):
    """Watch the application.

    Parameters
    ----------
    app_options: :class:`AppOptions`, optional
        The application options.

    Returns
    -------
    A list of processes to run asynchronously.
    """
    app_options = _ensure_options(app_options)
    _node_check(app_options.logger)
    handler = _AppHandler(app_options)

    package_procs = watch_packages(app_options.logger) if app_options.splice_source else []

    return package_procs + handler.watch()


def install_extension(extension, app_options=None, pin=None):
    """Install an extension package into JupyterLab.

    The extension is first validated.

    Returns `True` if a rebuild is recommended, `False` otherwise.
    """
    app_options = _ensure_options(app_options)
    _node_check(app_options.logger)
    handler = _AppHandler(app_options)
    return handler.install_extension(extension, pin=pin)


def uninstall_extension(name=None, app_options=None, all_=False):
    """Uninstall an extension by name or path.

    Returns `True` if a rebuild is recommended, `False` otherwise.
    """
    app_options = _ensure_options(app_options)
    _node_check(app_options.logger)
    handler = _AppHandler(app_options)
    if all_ is True:
        return handler.uninstall_all_extensions()
    return handler.uninstall_extension(name)


def update_extension(name=None, all_=False, app_dir=None, app_options=None):
    """Update an extension by name, or all extensions.
    Either `name` must be given as a string, or `all_` must be `True`.
    If `all_` is `True`, the value of `name` is ignored.
    Returns `True` if a rebuild is recommended, `False` otherwise.
    """
    app_options = _ensure_options(app_options)
    _node_check(app_options.logger)
    handler = _AppHandler(app_options)
    if all_ is True:
        return handler.update_all_extensions()
    return handler.update_extension(name)


def clean(app_options=None):
    """Clean the JupyterLab application directory."""
    app_options = _ensure_options(app_options)
    logger = app_options.logger
    app_dir = app_options.app_dir

    logger.info(f"Cleaning {app_dir}...")
    if app_dir == pjoin(HERE, "dev"):
        msg = "Cannot clean the dev app"
        raise ValueError(msg)
    if app_dir == pjoin(HERE, "core"):
        msg = "Cannot clean the core app"
        raise ValueError(msg)

    if getattr(app_options, "all", False):
        logger.info(f"Removing everything in {app_dir}...")
        _rmtree_star(app_dir, logger)
    else:
        possible_targets = ["extensions", "settings", "staging", "static"]
        targets = [t for t in possible_targets if getattr(app_options, t)]

        for name in targets:
            target = pjoin(app_dir, name)
            if osp.exists(target):
                logger.info(f"Removing {name}...")
                _rmtree(target, logger)
            else:
                logger.info(f"{name} not present, skipping...")

    logger.info("Success!")
    if getattr(app_options, "all", False) or getattr(app_options, "extensions", False):
        logger.info("All of your extensions have been removed, and will need to be reinstalled")


def build(
    name=None,
    version=None,
    static_url=None,
    kill_event=None,
    clean_staging=False,
    app_options=None,
    production=True,
    minimize=True,
):
    """Build the JupyterLab application."""
    app_options = _ensure_options(app_options)
    _node_check(app_options.logger)
    handler = _AppHandler(app_options)
    return handler.build(
        name=name,
        version=version,
        static_url=static_url,
        production=production,
        minimize=minimize,
        clean_staging=clean_staging,
    )


def get_app_info(app_options=None):
    """Get a dictionary of information about the app."""
    handler = _AppHandler(app_options)
    handler._ensure_disabled_info()
    return handler.info


def enable_extension(extension, app_options=None, level="sys_prefix"):
    """Enable a JupyterLab extension/plugin.

    Returns `True` if a rebuild is recommended, `False` otherwise.
    """
    handler = _AppHandler(app_options)
    return handler.toggle_extension(extension, False, level=level)


def disable_extension(extension, app_options=None, level="sys_prefix"):
    """Disable a JupyterLab extension/plugin.

    Returns `True` if a rebuild is recommended, `False` otherwise.
    """
    handler = _AppHandler(app_options)
    return handler.toggle_extension(extension, True, level=level)


def check_extension(extension, installed=False, app_options=None):
    """Check if a JupyterLab extension is enabled or disabled."""
    handler = _AppHandler(app_options)
    return handler.check_extension(extension, installed)


def lock_extension(extension, app_options=None, level="sys_prefix"):
    """Lock a JupyterLab extension/plugin."""
    handler = _AppHandler(app_options)
    return handler.toggle_extension_lock(extension, True, level=level)


def unlock_extension(extension, app_options=None, level="sys_prefix"):
    """Unlock a JupyterLab extension/plugin."""
    handler = _AppHandler(app_options)
    return handler.toggle_extension_lock(extension, False, level=level)


def build_check(app_options=None):
    """Determine whether JupyterLab should be built.

    Returns a list of messages.
    """
    app_options = _ensure_options(app_options)
    _node_check(app_options.logger)
    handler = _AppHandler(app_options)
    return handler.build_check()


def list_extensions(app_options=None):
    """List the extensions."""
    handler = _AppHandler(app_options)
    return handler.list_extensions()


def link_package(path, app_options=None):
    """Link a package against the JupyterLab build.

    Returns `True` if a rebuild is recommended, `False` otherwise.
    """
    handler = _AppHandler(app_options)
    return handler.link_package(path)


def unlink_package(package, app_options=None):
    """Unlink a package from JupyterLab by path or name.

    Returns `True` if a rebuild is recommended, `False` otherwise.
    """
    handler = _AppHandler(app_options)
    return handler.unlink_package(package)


def get_app_version(app_options=None):
    """Get the application version."""
    handler = _AppHandler(app_options)
    return handler.info["version"]


def get_latest_compatible_package_versions(names, app_options=None):
    """Get the latest compatible version of a list of packages."""
    handler = _AppHandler(app_options)
    return handler.latest_compatible_package_versions(names)


def read_package(target):
    """Read the package data in a given target tarball."""
    tar = tarfile.open(target, "r")
    f = tar.extractfile("package/package.json")
    data = json.loads(f.read().decode("utf8"))
    data["jupyterlab_extracted_files"] = [f.path[len("package/") :] for f in tar.getmembers()]
    tar.close()
    return data


# ----------------------------------------------------------------------
# Implementation details
# ----------------------------------------------------------------------


class _AppHandler:
    def __init__(self, options):
        """Create a new _AppHandler object"""
        options = _ensure_options(options)
        self._options = options
        self.app_dir = options.app_dir
        self.sys_dir = get_app_dir() if options.use_sys_dir else self.app_dir
        self.logger = options.logger
        # Make a deep copy of the core data so we don't influence the original copy
        self.core_data = deepcopy(options.core_config._data)
        self.labextensions_path = options.labextensions_path
        self.verbose = options.verbose
        self.kill_event = options.kill_event
        self.registry = options.registry
        self.skip_full_build_check = options.skip_full_build_check

        # Do this last since it relies on other attributes
        self.info = self._get_app_info()
        # Migrate from 4.0 which did not have "locked" status
        try:
            self._maybe_mirror_disabled_in_locked(level="sys_prefix")
        except (PermissionError, OSError):
            try:
                self.logger.info(
                    "`sys_prefix` level settings are read-only, using `user` level for migration to `lockedExtensions`"
                )
                self._maybe_mirror_disabled_in_locked(level="user")
            except (PermissionError, OSError):
                self.logger.warning(
                    "Both `sys_prefix` and `user` level settings are read-only, cannot auto-migrate `disabledExtensions` to `lockedExtensions`"
                )

    def install_extension(self, extension, existing=None, pin=None):
        """Install an extension package into JupyterLab.

        The extension is first validated.

        Returns `True` if a rebuild is recommended, `False` otherwise.
        """
        extension = _normalize_path(extension)
        extensions = self.info["extensions"]

        # Check for a core extensions.
        if extension in self.info["core_extensions"]:
            config = self._read_build_config()
            uninstalled = config.get("uninstalled_core_extensions", [])
            if extension in uninstalled:
                self.logger.info(f"Installing core extension {extension}")
                uninstalled.remove(extension)
                config["uninstalled_core_extensions"] = uninstalled
                self._write_build_config(config)
                return True
            return False

        # Create the app dirs if needed.
        self._ensure_app_dirs()

        # Install the package using a temporary directory.
        with TemporaryDirectory() as tempdir:
            info = self._install_extension(extension, tempdir, pin=pin)

        name = info["name"]

        # Local directories get name mangled and stored in metadata.
        if info["is_dir"]:
            config = self._read_build_config()
            local = config.setdefault("local_extensions", {})
            local[name] = info["source"]
            self._write_build_config(config)

        # Remove an existing extension with the same name and different path
        if name in extensions:
            other = extensions[name]
            if other["path"] != info["path"] and other["location"] == "app":
                os.remove(other["path"])

        return True

    def build(
        self,
        name=None,
        version=None,
        static_url=None,
        clean_staging=False,
        production=True,
        minimize=True,
    ):
        """Build the application."""
        if production is None:
            production = not (self.info["linked_packages"] or self.info["local_extensions"])

        if not production:
            minimize = False

        # If splicing, make sure the source packages are built
        if self._options.splice_source:
            ensure_node_modules(REPO_ROOT, logger=self.logger)
            self._run(["node", YARN_PATH, "build:packages"], cwd=REPO_ROOT)

        info = ["production" if production else "development"]
        if production:
            info.append("minimized" if minimize else "not minimized")
        self.logger.info(f'Building jupyterlab assets ({", ".join(info)})')

        # Set up the build directory.
        app_dir = self.app_dir

        self._populate_staging(
            name=name, version=version, static_url=static_url, clean=clean_staging
        )

        staging = pjoin(app_dir, "staging")

        # Make sure packages are installed.
        ret = self._run(["node", YARN_PATH, "install"], cwd=staging)
        if ret != 0:
            msg = "npm dependencies failed to install"
            self.logger.debug(msg)
            raise RuntimeError(msg)

        # Build the app.
        dedupe_yarn(staging, self.logger)
        command = f'build:{"prod" if production else "dev"}{":minimize" if minimize else ""}'
        ret = self._run(["node", YARN_PATH, "run", command], cwd=staging)
        if ret != 0:
            msg = "JupyterLab failed to build"
            self.logger.debug(msg)
            raise RuntimeError(msg)

    def watch(self):
        """Start the application watcher and then run the watch in
        the background.
        """
        staging = pjoin(self.app_dir, "staging")

        self._populate_staging()

        # Make sure packages are installed.
        self._run(["node", YARN_PATH, "install"], cwd=staging)
        dedupe_yarn(staging, self.logger)

        proc = WatchHelper(
            ["node", YARN_PATH, "run", "watch"],
            cwd=pjoin(self.app_dir, "staging"),
            startup_regex=WEBPACK_EXPECT,
            logger=self.logger,
        )
        return [proc]

    def list_extensions(self):  # noqa
        """Print an output of the extensions."""
        self._ensure_disabled_info()
        logger = self.logger
        info = self.info
        version = info["version"]
        logger.info(f"JupyterLab v{version}")

        if info["federated_extensions"] or info["extensions"]:
            info["compat_errors"] = self._get_extension_compat()

        if info["federated_extensions"]:
            self._list_federated_extensions()

        if info["extensions"]:
            logger.info("Other labextensions (built into JupyterLab)")
            self._list_extensions(info, "app")
            self._list_extensions(info, "sys")

        local = info["local_extensions"]
        if local:
            logger.info("\n   local extensions:")
            for name in sorted(local):
                logger.info(f"        {name}: {local[name]}")

        linked_packages = info["linked_packages"]
        if linked_packages:
            logger.info("\n   linked packages:")
            for key in sorted(linked_packages):
                source = linked_packages[key]["source"]
                logger.info(f"        {key}: {source}")

        uninstalled_core = info["uninstalled_core"]
        if uninstalled_core:
            logger.info("\nUninstalled core extensions:")
            [logger.info(f"    {item}") for item in sorted(uninstalled_core)]

        all_exts = (
            list(info["federated_extensions"])
            + list(info["extensions"])
            + list(info["core_extensions"])
        )
        # Ignore disabled extensions that are not installed
        disabled = [i for i in info["disabled"] if i.partition(":")[0] in all_exts]
        if disabled:
            logger.info("\nDisabled extensions:")
            for item in sorted(disabled):
                # Show that all plugins will be disabled if the whole extension matches
                if item in all_exts:
                    item += " (all plugins)"  # noqa PLW2901
                logger.info(f"    {item}")

        # Here check if modules are improperly shadowed
        improper_shadowed = []
        for ext_name in self.info["shadowed_exts"]:
            source_version = self.info["extensions"][ext_name]["version"]
            prebuilt_version = self.info["federated_extensions"][ext_name]["version"]
            if not gte(prebuilt_version, source_version, True):
                improper_shadowed.append(ext_name)

        if improper_shadowed:
            logger.info(
                "\nThe following source extensions are overshadowed by older prebuilt extensions:"
            )
            [logger.info(f"    {name}") for name in sorted(improper_shadowed)]

        messages = self.build_check(fast=True)
        if messages:
            logger.info("\nBuild recommended, please run `jupyter lab build`:")
            [logger.info(f"    {item}") for item in messages]

    def build_check(self, fast=None):  # noqa
        """Determine whether JupyterLab should be built.

        Returns a list of messages.
        """
        if fast is None:
            fast = self.skip_full_build_check
        app_dir = self.app_dir
        local = self.info["local_extensions"]
        linked = self.info["linked_packages"]
        messages = []

        # Check for no application.
        pkg_path = pjoin(app_dir, "static", "package.json")
        if not osp.exists(pkg_path):
            return ["No built application"]

        static_data = self.info["static_data"]
        old_jlab = static_data["jupyterlab"]
        old_deps = static_data.get("dependencies", {})

        # Look for mismatched version.
        static_version = old_jlab.get("version", "")
        if not static_version.endswith("-spliced"):
            core_version = old_jlab["version"]
            if Version(static_version) != Version(core_version):
                msg = f"Version mismatch: {static_version} (built), {core_version} (current)"
                return [msg]

        shadowed_exts = self.info["shadowed_exts"]

        # Look for mismatched extensions.
        new_package = self._get_package_template(silent=fast)
        new_jlab = new_package["jupyterlab"]
        new_deps = new_package.get("dependencies", {})

        for ext_type in ["extensions", "mimeExtensions"]:
            # Extensions that were added.
            for ext in new_jlab[ext_type]:
                if ext in shadowed_exts:
                    continue
                if ext not in old_jlab[ext_type]:
                    messages.append(f"{ext} needs to be included in build")

            # Extensions that were removed.
            for ext in old_jlab[ext_type]:
                if ext in shadowed_exts:
                    continue
                if ext not in new_jlab[ext_type]:
                    messages.append(f"{ext} needs to be removed from build")

        # Look for mismatched dependencies
        src_pkg_dir = pjoin(REPO_ROOT, "packages")
        for pkg, dep in new_deps.items():
            if old_deps.get(pkg, "").startswith(src_pkg_dir):
                continue
            if pkg not in old_deps:
                continue
            # Skip local and linked since we pick them up separately.
            if pkg in local or pkg in linked:
                continue
            if old_deps[pkg] != dep:
                msg = f"{pkg} changed from {old_deps[pkg]} to {new_deps[pkg]}"
                messages.append(msg)

        # Look for updated local extensions.
        for name, source in local.items():
            if fast or name in shadowed_exts:
                continue
            dname = pjoin(app_dir, "extensions")
            if self._check_local(name, source, dname):
                messages.append(f"{name} content changed")

        # Look for updated linked packages.
        for name, item in linked.items():
            if fast or name in shadowed_exts:
                continue
            dname = pjoin(app_dir, "staging", "linked_packages")
            if self._check_local(name, item["source"], dname):
                messages.append(f"{name} content changed")

        return messages

    def uninstall_extension(self, name):
        """Uninstall an extension by name.

        Returns `True` if a rebuild is recommended, `False` otherwise.
        """
        info = self.info
        logger = self.logger

        if name in info["federated_extensions"]:
            if (
                info["federated_extensions"][name]
                .get("install", {})
                .get("uninstallInstructions", None)
            ):
                instructions = info["federated_extensions"][name]["install"][
                    "uninstallInstructions"
                ]
                logger.error(f"JupyterLab cannot uninstall this extension. {instructions}")
            else:
                logger.error(
                    f"JupyterLab cannot uninstall {name} since it was installed outside of JupyterLab. Use the same method used to install this extension to uninstall this extension."
                )
            return False

        # Allow for uninstalled core extensions.
        if name in info["core_extensions"]:
            config = self._read_build_config()
            uninstalled = config.get("uninstalled_core_extensions", [])
            if name not in uninstalled:
                logger.info(f"Uninstalling core extension {name}")
                uninstalled.append(name)
                config["uninstalled_core_extensions"] = uninstalled
                self._write_build_config(config)
                return True
            return False

        local = info["local_extensions"]

        for extname, data in info["extensions"].items():
            path = data["path"]
            if extname == name:
                msg = f"Uninstalling {name} from {osp.dirname(path)}"
                logger.info(msg)
                os.remove(path)
                # Handle local extensions.
                if extname in local:
                    config = self._read_build_config()
                    data = config.setdefault("local_extensions", {})  # noqa PLW2901
                    del data[extname]
                    self._write_build_config(config)
                return True

        logger.warning(f'No labextension named "{name}" installed')
        return False

    def uninstall_all_extensions(self):
        """Uninstalls all extensions

        Returns `True` if a rebuild is recommended, `False` otherwise
        """
        should_rebuild = False
        for extname, _ in self.info["extensions"].items():
            uninstalled = self.uninstall_extension(extname)
            should_rebuild = should_rebuild or uninstalled
        return should_rebuild

    def update_all_extensions(self):
        """Update all non-local extensions.

        Returns `True` if a rebuild is recommended, `False` otherwise.
        """
        should_rebuild = False
        for extname, _ in self.info["extensions"].items():
            if extname in self.info["local_extensions"]:
                continue
            updated = self._update_extension(extname)
            # Rebuild if at least one update happens:
            should_rebuild = should_rebuild or updated
        return should_rebuild

    def update_extension(self, name):
        """Update an extension by name.

        Returns `True` if a rebuild is recommended, `False` otherwise.
        """
        if name not in self.info["extensions"]:
            self.logger.warning(f'No labextension named "{name}" installed')
            return False
        return self._update_extension(name)

    def _update_extension(self, name):
        """Update an extension by name.

        Returns `True` if a rebuild is recommended, `False` otherwise.
        """
        data = self.info["extensions"][name]
        if data["alias_package_source"]:
            self.logger.warning(f"Skipping updating pinned extension '{name}'.")
            return False
        try:
            latest = self._latest_compatible_package_version(name)
        except URLError:
            return False
        if latest is None:
            self.logger.warning(f"No compatible version found for {name}!")
            return False
        if latest == data["version"]:
            self.logger.info(f"Extension {name!r} already up to date")
            return False
        self.logger.info(f"Updating {name} to version {latest}")
        return self.install_extension(f"{name}@{latest}")

    def link_package(self, path):
        """Link a package at the given path.

        Returns `True` if a rebuild is recommended, `False` otherwise.
        """
        path = _normalize_path(path)
        if not osp.exists(path) or not osp.isdir(path):
            msg = f'Cannot install "{path}" only link local directories'
            raise ValueError(msg)

        with TemporaryDirectory() as tempdir:
            info = self._extract_package(path, tempdir)

        messages = _validate_extension(info["data"])
        if not messages:
            return self.install_extension(path)

        # Warn that it is a linked package.
        self.logger.warning(
            f"Installing {path} as a linked package because it does not have extension metadata:"
        )
        [self.logger.warning(f"   {m}") for m in messages]

        # Add to metadata.
        config = self._read_build_config()
        linked = config.setdefault("linked_packages", {})
        linked[info["name"]] = info["source"]
        self._write_build_config(config)

        return True

    def unlink_package(self, path):
        """Unlink a package by name or at the given path.

        A ValueError is raised if the path is not an unlinkable package.

        Returns `True` if a rebuild is recommended, `False` otherwise.
        """
        path = _normalize_path(path)
        config = self._read_build_config()
        linked = config.setdefault("linked_packages", {})

        found = None
        for name, source in linked.items():
            if path in {name, source}:
                found = name

        if found:
            del linked[found]
        else:
            local = config.setdefault("local_extensions", {})
            for name, source in local.items():
                if path in {name, source}:
                    found = name
            if found:
                del local[found]
                path = self.info["extensions"][found]["path"]
                os.remove(path)

        if not found:
            msg = f"No linked package for {path}"
            raise ValueError(msg)

        self._write_build_config(config)
        return True

    def _is_extension_locked(self, extension, level="sys_prefix", include_higher_levels=True):
        app_settings_dir = osp.join(self.app_dir, "settings")
        page_config = get_static_page_config(
            app_settings_dir=app_settings_dir,
            logger=self.logger,
            level=level,
            include_higher_levels=True,
        )

        locked = page_config.get("lockedExtensions", {})
        return locked.get(extension, False)

    def toggle_extension(self, extension, value, level="sys_prefix"):
        """Enable or disable a lab extension.

        Returns `True` if a rebuild is recommended, `False` otherwise.
        """
        app_settings_dir = osp.join(self.app_dir, "settings")

        # If extension is locked at a higher level, we don't toggle it.
        # The highest level at which an extension can be locked is system,
        # so we do not need to check levels above that one.
        if level != "system":
            allowed = get_allowed_levels()
            if self._is_extension_locked(
                extension, level=allowed[allowed.index(level) + 1], include_higher_levels=True
            ):
                self.logger.info("Extension locked at a higher level, cannot toggle status")
                return False

        complete_page_config = get_static_page_config(
            app_settings_dir=app_settings_dir, logger=self.logger, level="all"
        )

        level_page_config = get_static_page_config(
            app_settings_dir=app_settings_dir, logger=self.logger, level=level
        )

        disabled = complete_page_config.get("disabledExtensions", {})
        disabled_at_level = level_page_config.get("disabledExtensions", {})
        did_something = False
        is_disabled = disabled.get(extension, False)

        if value and not is_disabled:
            disabled_at_level[extension] = True
            did_something = True
        elif not value and is_disabled:
            disabled_at_level[extension] = False
            did_something = True

        if did_something:
            level_page_config["disabledExtensions"] = disabled_at_level
            write_page_config(level_page_config, level=level)
        return did_something

    def _maybe_mirror_disabled_in_locked(self, level="sys_prefix"):
        """Lock all extensions that were previously disabled.

        This exists to facilitate migration from 4.0 (which did not include lock
        function) to 4.1 which exposes the plugin management to users in UI.

        Returns `True` if migration happened, `False` otherwise.
        """
        app_settings_dir = osp.join(self.app_dir, "settings")

        page_config = get_static_page_config(
            app_settings_dir=app_settings_dir, logger=self.logger, level=level
        )
        if "lockedExtensions" in page_config:
            # short-circuit if migration already happened
            return False

        # copy disabled onto lockedExtensions, ensuring the mapping format
        disabled = page_config.get("disabledExtensions", {})
        if isinstance(disabled, list):
            disabled = {extension: True for extension in disabled}
        page_config["lockedExtensions"] = disabled
        write_page_config(page_config, level=level)
        return True

    def toggle_extension_lock(self, extension, value, level="sys_prefix"):
        """Lock or unlock a lab extension (/plugin)."""
        app_settings_dir = osp.join(self.app_dir, "settings")

        # The highest level at which an extension can be locked is system,
        # so we do not need to check levels above that one.
        if level != "system":
            allowed = get_allowed_levels()
            if self._is_extension_locked(
                extension, level=allowed[allowed.index(level) + 1], include_higher_levels=True
            ):
                self.logger.info("Extension locked at a higher level, cannot toggle")
                return False

        page_config = get_static_page_config(
            app_settings_dir=app_settings_dir, logger=self.logger, level=level
        )

        locked = page_config.get("lockedExtensions", {})
        locked[extension] = value
        page_config["lockedExtensions"] = locked
        write_page_config(page_config, level=level)

    def check_extension(self, extension, check_installed_only=False):
        """Check if a lab extension is enabled or disabled"""
        self._ensure_disabled_info()
        info = self.info

        if extension in info["core_extensions"]:
            return self._check_core_extension(extension, info, check_installed_only)

        if extension in info["linked_packages"]:
            self.logger.info(f"{extension}:{GREEN_ENABLED}")
            return True

        return self._check_common_extension(extension, info, check_installed_only)

    def _check_core_extension(self, extension, info, check_installed_only):
        """Check if a core extension is enabled or disabled"""
        if extension in info["uninstalled_core"]:
            self.logger.info(f"{extension}:{RED_X}")
            return False
        if check_installed_only:
            self.logger.info(f"{extension}: {GREEN_OK}")
            return True
        if extension in info["disabled_core"]:
            self.logger.info(f"{extension}: {RED_DISABLED}")
            return False
        self.logger.info(f"{extension}:{GREEN_ENABLED}")
        return True

    def _check_common_extension(self, extension, info, check_installed_only):
        """Check if a common (non-core) extension is enabled or disabled"""
        if extension not in info["extensions"]:
            self.logger.info(f"{extension}:{RED_X}")
            return False

        errors = self._get_extension_compat()[extension]
        if errors:
            self.logger.info(f"{extension}:{RED_X} (compatibility errors)")
            return False

        if check_installed_only:
            self.logger.info(f"{extension}: {GREEN_OK}")
            return True

        if _is_disabled(extension, info["disabled"]):
            self.logger.info(f"{extension}: {RED_DISABLED}")
            return False

        self.logger.info(f"{extension}:{GREEN_ENABLED}")
        return True

    def _get_app_info(self):
        """Get information about the app."""

        info = {}
        info["core_data"] = core_data = self.core_data
        info["extensions"] = extensions = self._get_extensions(core_data)

        info["local_extensions"] = self._get_local_extensions()
        info["linked_packages"] = self._get_linked_packages()
        info["app_extensions"] = app = []
        info["sys_extensions"] = sys = []
        for name, data in extensions.items():
            data["is_local"] = name in info["local_extensions"]
            if data["location"] == "app":
                app.append(name)
            else:
                sys.append(name)

        info["uninstalled_core"] = self._get_uninstalled_core_extensions()

        info["static_data"] = _get_static_data(self.app_dir)
        app_data = info["static_data"] or core_data
        info["version"] = app_data["jupyterlab"]["version"]
        info["staticUrl"] = app_data["jupyterlab"].get("staticUrl", "")

        info["sys_dir"] = self.sys_dir
        info["app_dir"] = self.app_dir

        info["core_extensions"] = _get_core_extensions(self.core_data)

        info["federated_extensions"] = get_federated_extensions(self.labextensions_path)
        info["shadowed_exts"] = [
            ext for ext in info["extensions"] if ext in info["federated_extensions"]
        ]
        return info

    def _ensure_disabled_info(self):
        info = self.info
        if "disabled" in info:
            return

        labextensions_path = self.labextensions_path
        app_settings_dir = osp.join(self.app_dir, "settings")

        page_config = get_page_config(
            labextensions_path, app_settings_dir=app_settings_dir, logger=self.logger
        )

        disabled = page_config.get("disabledExtensions", {})
        # handle disabledExtensions specified as a list (jupyterlab_server < 2.10)
        # see https://github.com/jupyterlab/jupyterlab_server/pull/192 for more info
        if isinstance(disabled, list):
            disabled = {extension: True for extension in disabled}

        info["disabled"] = disabled

        locked = page_config.get("lockedExtensions", {})
        if isinstance(locked, list):
            locked = {extension: True for extension in locked}
        info["locked"] = locked

        disabled_core = []
        for key in info["core_extensions"]:
            if key in info["disabled"]:
                disabled_core.append(key)

        info["disabled_core"] = disabled_core

    def _populate_staging(self, name=None, version=None, static_url=None, clean=False):  # noqa
        """Set up the assets in the staging directory."""
        app_dir = self.app_dir
        staging = pjoin(app_dir, "staging")
        if clean and osp.exists(staging):
            self.logger.info(f"Cleaning {staging}")
            _rmtree(staging, self.logger)

        self._ensure_app_dirs()
        if not version:
            version = self.info["core_data"]["jupyterlab"]["version"]

        splice_source = self._options.splice_source
        if splice_source:
            self.logger.debug("Splicing dev packages into app directory.")
            source_dir = DEV_DIR
            version = __version__ + "-spliced"
        else:
            source_dir = pjoin(HERE, "staging")

        # Look for mismatched version.
        pkg_path = pjoin(staging, "package.json")

        if osp.exists(pkg_path):
            with open(pkg_path) as fid:
                data = json.load(fid)
            if data["jupyterlab"].get("version", "") != version:
                _rmtree(staging, self.logger)
                os.makedirs(staging)

        for fname in [
            "index.js",
            "bootstrap.js",
            "publicpath.js",
            "webpack.config.js",
            "webpack.prod.config.js",
            "webpack.prod.minimize.config.js",
        ]:
            target = pjoin(staging, fname)
            shutil.copy(pjoin(source_dir, fname), target)

        for fname in [".yarnrc.yml", "yarn.js"]:
            target = pjoin(staging, fname)
            shutil.copy(pjoin(HERE, "staging", fname), target)

        # Ensure a clean templates directory
        templates = pjoin(staging, "templates")
        if osp.exists(templates):
            _rmtree(templates, self.logger)

        try:
            shutil.copytree(pjoin(source_dir, "templates"), templates)
        except shutil.Error as error:
            # `copytree` throws an error if copying to + from NFS even though
            # the copy is successful (see https://bugs.python.org/issue24564
            # and https://github.com/jupyterlab/jupyterlab/issues/5233)

            real_error = "[Errno 22]" not in str(error) and "[Errno 5]" not in str(error)
            if real_error or not osp.exists(templates):
                raise

        # Ensure a clean linked packages directory.
        linked_dir = pjoin(staging, "linked_packages")
        if osp.exists(linked_dir):
            _rmtree(linked_dir, self.logger)
        os.makedirs(linked_dir)

        # Template the package.json file.
        # Update the local extensions.
        extensions = self.info["extensions"]
        removed = False
        for key, source in self.info["local_extensions"].items():
            # Handle a local extension that was removed.
            if key not in extensions:
                config = self._read_build_config()
                data = config.setdefault("local_extensions", {})
                del data[key]
                self._write_build_config(config)
                removed = True
                continue
            dname = pjoin(app_dir, "extensions")
            self._update_local(key, source, dname, extensions[key], "local_extensions")

        # Update the list of local extensions if any were removed.
        if removed:
            self.info["local_extensions"] = self._get_local_extensions()

        # Update the linked packages.
        linked = self.info["linked_packages"]
        for key, item in linked.items():
            dname = pjoin(staging, "linked_packages")
            self._update_local(key, item["source"], dname, item, "linked_packages")

        # Then get the package template.
        data = self._get_package_template()
        jlab = data["jupyterlab"]

        if version:
            jlab["version"] = version

        if name:
            jlab["name"] = name

        if static_url:
            jlab["staticUrl"] = static_url

        # Handle splicing of packages
        if splice_source:
            # Splice workspace tree as linked dependencies
            for path in glob(pjoin(REPO_ROOT, "packages", "*", "package.json")):
                local_path = osp.dirname(osp.abspath(path))
                pkg_data = json.loads(Path(path).read_text(encoding="utf-8"))
                name = pkg_data["name"]
                if name in data["dependencies"]:
                    data["dependencies"][name] = local_path
                    jlab["linkedPackages"][name] = local_path
                if name in data["resolutions"]:
                    data["resolutions"][name] = local_path

            # splice the builder as well
            local_path = osp.abspath(pjoin(REPO_ROOT, "builder"))
            data["devDependencies"]["@jupyterlab/builder"] = local_path
            target = osp.join(staging, "node_modules", "@jupyterlab", "builder")

            # Remove node_modules so it gets re-populated
            node_modules = pjoin(staging, "node_modules")
            if osp.exists(node_modules):
                shutil.rmtree(node_modules, ignore_errors=True)

        # Write the package file
        pkg_path = pjoin(staging, "package.json")
        with open(pkg_path, "w") as fid:
            json.dump(data, fid, indent=4)

        # copy known-good yarn.lock if missing
        lock_path = pjoin(staging, "yarn.lock")
        lock_template = pjoin(HERE, "staging", "yarn.lock")
        if not osp.exists(lock_path):
            shutil.copy(lock_template, lock_path)
            os.chmod(lock_path, stat.S_IWRITE | stat.S_IREAD)

    def _get_package_template(self, silent=False):  # noqa
        """Get the template the for staging package.json file."""
        logger = self.logger
        # make a deep copy of the data so we don't influence the core data
        data = deepcopy(self.info["core_data"])
        local = self.info["local_extensions"]
        linked = self.info["linked_packages"]
        extensions = self.info["extensions"]
        shadowed_exts = self.info["shadowed_exts"]
        jlab = data["jupyterlab"]

        def format_path(path):
            path = osp.relpath(path, osp.abspath(osp.realpath(pjoin(self.app_dir, "staging"))))
            path = "file:" + path.replace(os.sep, "/")
            if os.name == "nt":
                path = path.lower()
            return path

        jlab["linkedPackages"] = {}

        # Handle local extensions.
        for key, source in local.items():
            if key in shadowed_exts:
                continue
            jlab["linkedPackages"][key] = source
            data["resolutions"][key] = "file:" + self.info["extensions"][key]["path"]

        # Handle linked packages.
        for key, item in linked.items():
            if key in shadowed_exts:
                continue
            path = pjoin(self.app_dir, "staging", "linked_packages")
            path = pjoin(path, item["filename"])
            data["dependencies"][key] = format_path(path)
            jlab["linkedPackages"][key] = item["source"]
            data["resolutions"][key] = format_path(path)

        data["jupyterlab"]["extensionMetadata"] = {}

        # Handle extensions
        compat_errors = self._get_extension_compat()
        for key, value in extensions.items():
            # Reject incompatible extensions with a message.
            errors = compat_errors[key]
            if errors:
                if not silent:
                    _log_single_compat_errors(logger, key, value["version"], errors)
                continue

            data["dependencies"][key] = format_path(value["path"])

            jlab_data = value["jupyterlab"]
            for item in ["extension", "mimeExtension"]:
                ext = jlab_data.get(item, False)
                if not ext:
                    continue
                if ext is True:
                    ext = ""
                jlab[item + "s"][key] = ext

                # Add metadata for the extension
                data["jupyterlab"]["extensionMetadata"][key] = jlab_data

        # Handle uninstalled core extensions.
        for item in self.info["uninstalled_core"]:
            if item in jlab["extensions"]:
                data["jupyterlab"]["extensions"].pop(item)
            elif item in jlab["mimeExtensions"]:
                data["jupyterlab"]["mimeExtensions"].pop(item)
            # Remove from dependencies as well.
            if item in data["dependencies"]:
                data["dependencies"].pop(item)

        return data

    def _check_local(self, name, source, dname):
        """Check if a local package has changed.

        `dname` is the directory name of existing package tar archives.
        """
        # Extract the package in a temporary directory.
        with TemporaryDirectory() as tempdir:
            info = self._extract_package(source, tempdir)
            # Test if the file content has changed.
            # This relies on `_extract_package` adding the hashsum
            # to the filename, allowing a simple exist check to
            # compare the hash to the "cache" in dname.
            target = pjoin(dname, info["filename"])
            return not osp.exists(target)

    def _update_local(self, name, source, dname, data, dtype):
        """Update a local dependency.  Return `True` if changed."""
        # Extract the package in a temporary directory.
        existing = data["filename"]
        if not osp.exists(pjoin(dname, existing)):
            existing = ""

        with TemporaryDirectory() as tempdir:
            info = self._extract_package(source, tempdir)

            # Bail if the file content has not changed.
            if info["filename"] == existing:
                return existing

            shutil.move(info["path"], pjoin(dname, info["filename"]))

        # Remove the previous tarball and return the new file name.
        if existing:
            os.remove(pjoin(dname, existing))

        data["filename"] = info["filename"]
        data["path"] = pjoin(data["tar_dir"], data["filename"])
        return info["filename"]

    def _get_extensions(self, core_data):
        """Get the extensions for the application."""
        app_dir = self.app_dir
        extensions = {}

        # Get system level packages.
        sys_path = pjoin(self.sys_dir, "extensions")
        app_path = pjoin(self.app_dir, "extensions")

        extensions = self._get_extensions_in_dir(self.sys_dir, core_data)

        # Look in app_dir if different.
        app_path = pjoin(app_dir, "extensions")
        if app_path == sys_path or not osp.exists(app_path):
            return extensions

        extensions.update(self._get_extensions_in_dir(app_dir, core_data))

        return extensions

    def _get_extensions_in_dir(self, dname, core_data):
        """Get the extensions in a given directory."""
        extensions = {}
        location = "app" if dname == self.app_dir else "sys"
        for target in glob(pjoin(dname, "extensions", "*.tgz")):
            data = read_package(target)
            deps = data.get("dependencies", {})
            name = data["name"]
            jlab = data.get("jupyterlab", {})
            path = osp.abspath(target)

            filename = osp.basename(target)
            if filename.startswith(PIN_PREFIX):
                alias = filename[len(PIN_PREFIX) : -len(".tgz")]
            else:
                alias = None
            url = get_package_url(data)
            extensions[alias or name] = {
                "description": data.get("description", ""),
                "path": path,
                "filename": osp.basename(path),
                "url": url,
                "version": data["version"],
                # Only save the package name if the extension name is an alias
                "alias_package_source": name if alias else None,
                "jupyterlab": jlab,
                "dependencies": deps,
                "tar_dir": osp.dirname(path),
                "location": location,
            }
        return extensions

    def _get_extension_compat(self):
        """Get the extension compatibility info."""
        compat = {}
        core_data = self.info["core_data"]
        seen = set()
        for name, data in self.info["federated_extensions"].items():
            deps = data["dependencies"]
            compat[name] = _validate_compatibility(name, deps, core_data)
            seen.add(name)
        for name, data in self.info["extensions"].items():
            if name in seen:
                continue
            deps = data["dependencies"]
            compat[name] = _validate_compatibility(name, deps, core_data)
        return compat

    def _get_local_extensions(self):
        """Get the locally installed extensions."""
        return self._get_local_data("local_extensions")

    def _get_linked_packages(self):
        """Get the linked packages."""
        info = self._get_local_data("linked_packages")
        dname = pjoin(self.app_dir, "staging", "linked_packages")
        for name, source in info.items():
            info[name] = {"source": source, "filename": "", "tar_dir": dname}

        if not osp.exists(dname):
            return info

        for path in glob(pjoin(dname, "*.tgz")):
            path = osp.abspath(path)  # noqa PLW2901
            data = read_package(path)
            name = data["name"]
            if name not in info:
                self.logger.warning(f"Removing orphaned linked package {name}")
                os.remove(path)
                continue
            item = info[name]
            item["filename"] = osp.basename(path)
            item["path"] = path
            item["version"] = data["version"]
            item["data"] = data
        return info

    def _get_uninstalled_core_extensions(self):
        """Get the uninstalled core extensions."""
        config = self._read_build_config()
        return config.get("uninstalled_core_extensions", [])

    def _ensure_app_dirs(self):
        """Ensure that the application directories exist"""
        dirs = ["extensions", "settings", "staging", "schemas", "themes"]
        for dname in dirs:
            path = pjoin(self.app_dir, dname)
            if not osp.exists(path):
                try:
                    os.makedirs(path)
                except OSError as e:
                    if e.errno != errno.EEXIST:
                        raise

    def _list_extensions(self, info, ext_type):
        """List the extensions of a given type."""
        self._ensure_disabled_info()
        logger = self.logger
        names = info[f"{ext_type}_extensions"]
        if not names:
            return

        dname = info[f"{ext_type}_dir"]

        error_accumulator = {}

        logger.info(f"   {ext_type} dir: {dname}")
        for name in sorted(names):
            if name in info["federated_extensions"]:
                continue
            data = info["extensions"][name]
            version = data["version"]
            errors = info["compat_errors"][name]
            extra = self._compose_extra_status(name, info, data, errors)

            # If we have the package name in the data, this means this extension's name is the alias name
            alias_package_source = data["alias_package_source"]
            if alias_package_source:
                logger.info(f"        {name} {alias_package_source} v{version}{extra}")
            else:
                logger.info(f"        {name} v{version}{extra}")
            if errors:
                error_accumulator[name] = (version, errors)

        # Write all errors at end:
        _log_multiple_compat_errors(logger, error_accumulator, self.verbose)

        # Write a blank line separator
        logger.info("")

    def _list_federated_extensions(self):
        self._ensure_disabled_info()
        info = self.info
        logger = self.logger

        error_accumulator = {}

        ext_dirs = {p: False for p in self.labextensions_path}
        for value in info["federated_extensions"].values():
            ext_dirs[value["ext_dir"]] = True

        for ext_dir, has_exts in ext_dirs.items():
            if not has_exts:
                continue
            logger.info(ext_dir)
            for name in info["federated_extensions"]:
                data = info["federated_extensions"][name]
                if data["ext_dir"] != ext_dir:
                    continue
                version = data["version"]
                errors = info["compat_errors"][name]
                extra = self._compose_extra_status(name, info, data, errors)

                install = data.get("install")
                if install:
                    extra += " ({}, {})".format(install["packageManager"], install["packageName"])
                logger.info(f"        {name} v{version}{extra}")
                if errors:
                    error_accumulator[name] = (version, errors)
            # Add a spacer line after
            logger.info("")

        # Write all errors at end:
        _log_multiple_compat_errors(logger, error_accumulator, self.verbose)

    def _compose_extra_status(self, name: str, info: dict, data: dict, errors) -> str:
        extra = ""
        if _is_disabled(name, info["disabled"]):
            extra += f" {RED_DISABLED}"
        else:
            extra += f" {GREEN_ENABLED}"
        if errors:
            extra += f" {RED_X}"
        else:
            extra += f" {GREEN_OK}"
        if data["is_local"]:
            extra += "*"
        lock_status = _is_locked(name, info["locked"])
        if lock_status.entire_extension_locked:
            extra += " 🔒 (all plugins locked)"
        elif lock_status.locked_plugins:
            plugin_list = ", ".join(sorted(lock_status.locked_plugins))
            extra += f" 🔒 (plugins: {plugin_list} locked)"
        return extra

    def _read_build_config(self):
        """Get the build config data for the app dir."""
        target = pjoin(self.app_dir, "settings", "build_config.json")
        if not osp.exists(target):
            return {}
        else:
            with open(target) as fid:
                return json.load(fid)

    def _write_build_config(self, config):
        """Write the build config to the app dir."""
        self._ensure_app_dirs()
        target = pjoin(self.app_dir, "settings", "build_config.json")
        with open(target, "w") as fid:
            json.dump(config, fid, indent=4)

    def _get_local_data(self, source):
        """Get the local data for extensions or linked packages."""
        config = self._read_build_config()

        data = config.setdefault(source, {})
        dead = []
        for name, source_ in data.items():
            if not osp.exists(source_):
                dead.append(name)

        for name in dead:
            link_type = source.replace("_", " ")
            msg = f'**Note: Removing dead {link_type} "{name}"'
            self.logger.warning(msg)
            del data[name]

        if dead:
            self._write_build_config(config)

        return data

    def _install_extension(self, extension, tempdir, pin=None):
        """Install an extension with validation and return the name and path."""
        info = self._extract_package(extension, tempdir, pin=pin)
        data = info["data"]

        # Check for compatible version unless:
        # - A specific version was requested (@ in name,
        #   but after first char to allow for scope marker).
        # - Package is locally installed.
        allow_fallback = "@" not in extension[1:] and not info["is_dir"]
        name = info["name"]

        # Verify that the package is an extension.
        messages = _validate_extension(data)
        if messages:
            all_messages = "\n".join(messages)
            msg = f'"{extension}" is not a valid extension:\n{all_messages}'
            if allow_fallback:
                try:
                    version = self._latest_compatible_package_version(name)
                except URLError:
                    raise ValueError(msg) from None
            else:
                raise ValueError(msg)

        # Verify package compatibility.
        deps = data.get("dependencies", {})
        errors = _validate_compatibility(extension, deps, self.core_data)
        if errors:
            msg = _format_compatibility_errors(data["name"], data["version"], errors)
            if allow_fallback:
                try:
                    version = self._latest_compatible_package_version(name)
                except URLError:
                    # We cannot add any additional information to error message
                    raise ValueError(msg) from None

                if version and name:
                    self.logger.debug(f"Incompatible extension:\n{name}")
                    self.logger.debug(f"Found compatible version: {version}")
                    with TemporaryDirectory() as tempdir2:
                        return self._install_extension(f"{name}@{version}", tempdir2)

                # Extend message to better guide the user what to do:
                conflicts = "\n".join(msg.splitlines()[2:])
                msg = "".join((self._format_no_compatible_package_version(name), "\n\n", conflicts))

            raise ValueError(msg)

        # Move the file to the app directory.
        target = pjoin(self.app_dir, "extensions", info["filename"])
        if osp.exists(target):
            os.remove(target)

        shutil.move(info["path"], target)

        info["path"] = target
        return info

    def _extract_package(self, source, tempdir, pin=None):
        """Call `npm pack` for an extension.

        The pack command will download the package tar if `source` is
        a package name, or run `npm pack` locally if `source` is a
        directory.
        """
        is_dir = osp.exists(source) and osp.isdir(source)
        if is_dir and not osp.exists(pjoin(source, "node_modules")):
            self._run(["node", YARN_PATH, "install"], cwd=source)

        info = {"source": source, "is_dir": is_dir}

        ret = self._run([which("npm"), "pack", source], cwd=tempdir)
        if ret != 0:
            msg = f'"{source}" is not a valid npm package'
            raise ValueError(msg)

        path = glob(pjoin(tempdir, "*.tgz"))[0]
        info["data"] = read_package(path)
        if is_dir:
            info["sha"] = sha = _tarsum(path)
            target = path.replace(".tgz", f"-{sha}.tgz")
            shutil.move(path, target)
            info["path"] = target
        else:
            info["path"] = path
        if pin:
            old_path = info["path"]
            new_path = pjoin(osp.dirname(old_path), f"{PIN_PREFIX}{pin}.tgz")
            shutil.move(old_path, new_path)
            info["path"] = new_path

        info["filename"] = osp.basename(info["path"])
        info["name"] = info["data"]["name"]
        info["version"] = info["data"]["version"]

        return info

    def _latest_compatible_package_version(self, name):
        """Get the latest compatible version of a package"""
        core_data = self.info["core_data"]
        try:
            metadata = _fetch_package_metadata(self.registry, name, self.logger)
        except URLError:
            return
        versions = metadata.get("versions", {})

        # Sort pre-release first, as we will reverse the sort:
        def sort_key(key_value):
            return _semver_key(key_value[0], prerelease_first=True)

        for version, data in sorted(versions.items(), key=sort_key, reverse=True):
            deps = data.get("dependencies", {})
            errors = _validate_compatibility(name, deps, core_data)
            if not errors:
                # Found a compatible version
                # skip deprecated versions
                if "deprecated" in data:
                    self.logger.debug(
                        f"Disregarding compatible version of package as it is deprecated: {name}@{version}"
                    )
                    continue
                # Verify that the version is a valid extension.
                with TemporaryDirectory() as tempdir:
                    info = self._extract_package(f"{name}@{version}", tempdir)
                if _validate_extension(info["data"]):
                    # Invalid, do not consider other versions
                    return
                # Valid
                return version

    def latest_compatible_package_versions(self, names):
        """Get the latest compatible versions of several packages

        Like _latest_compatible_package_version, but optimized for
        retrieving the latest version for several packages in one go.
        """
        core_data = self.info["core_data"]

        keys = []
        for name in names:
            try:
                metadata = _fetch_package_metadata(self.registry, name, self.logger)
            except URLError:
                continue
            versions = metadata.get("versions", {})

            # Sort pre-release first, as we will reverse the sort:
            def sort_key(key_value):
                return _semver_key(key_value[0], prerelease_first=True)

            for version, data in sorted(versions.items(), key=sort_key, reverse=True):
                # skip deprecated versions
                if "deprecated" in data:
                    continue

                deps = data.get("dependencies", {})
                errors = _validate_compatibility(name, deps, core_data)
                if not errors:
                    # Found a compatible version
                    keys.append(f"{name}@{version}")
                    break  # break inner for

        versions = {}
        if not keys:
            return versions
        with TemporaryDirectory() as tempdir:
            ret = self._run([which("npm"), "pack", *keys], cwd=tempdir)
            if ret != 0:
                msg = f'"{keys}" is not a valid npm package'
                raise ValueError(msg)

            for key in keys:
                fname = (
                    key[0].replace("@", "") + key[1:].replace("@", "-").replace("/", "-") + ".tgz"
                )
                data = read_package(osp.join(tempdir, fname))
                # Verify that the version is a valid extension.
                if not _validate_extension(data):
                    # Valid
                    versions[data["name"]] = data["version"]
        return versions

    def _format_no_compatible_package_version(self, name):
        """Get the latest compatible version of a package"""
        core_data = self.info["core_data"]
        # Whether lab version is too new:
        lab_newer_than_latest = False
        # Whether the latest version of the extension depend on a "future" version
        # of a singleton package (from the perspective of current lab version):
        latest_newer_than_lab = False
        try:
            metadata = _fetch_package_metadata(self.registry, name, self.logger)
        except URLError:
            pass
        else:
            versions = metadata.get("versions", {})

            # Sort pre-release first, as we will reverse the sort:
            def sort_key(key_value):
                return _semver_key(key_value[0], prerelease_first=True)

            store = tuple(sorted(versions.items(), key=sort_key, reverse=True))
            latest_deps = store[0][1].get("dependencies", {})
            core_deps = core_data["resolutions"]
            singletons = core_data["jupyterlab"]["singletonPackages"]

            for key, value in latest_deps.items():
                if key in singletons:
                    # Drop prereleases in comparisons to allow extension authors
                    # to not have to update their versions for each
                    # Jupyterlab prerelease version.
                    c = _compare_ranges(core_deps[key], value, drop_prerelease1=True)
                    lab_newer_than_latest = lab_newer_than_latest or c < 0
                    latest_newer_than_lab = latest_newer_than_lab or c > 0

        if lab_newer_than_latest:
            # All singleton deps in current version of lab are newer than those
            # in the latest version of the extension
            return (
                f'The extension "{name}" does not yet support the current version of '
                "JupyterLab.\n"
            )

        parts = [
            f"No version of {name} could be found that is compatible with "
            "the current version of JupyterLab."
        ]
        if latest_newer_than_lab:
            parts.extend(
                (
                    "However, it seems to support a new version of JupyterLab.",
                    "Consider upgrading JupyterLab.",
                )
            )

        return " ".join(parts)

    def _run(self, cmd, **kwargs):
        """Run the command using our logger and abort callback.

        Returns the exit code.
        """
        if self.kill_event.is_set():
            msg = "Command was killed"
            raise ValueError(msg)

        kwargs["logger"] = self.logger
        kwargs["kill_event"] = self.kill_event
        proc = ProgressProcess(cmd, **kwargs)
        return proc.wait()


def _node_check(logger):
    """Check for the existence of nodejs with the correct version."""
    node = which("node")
    try:
        output = subprocess.check_output([node, "node-version-check.js"], cwd=HERE)  # noqa S603
        logger.debug(output.decode("utf-8"))
    except Exception:
        data = CoreConfig()._data
        ver = data["engines"]["node"]
        msg = f"Please install nodejs {ver} before continuing. nodejs may be installed using conda or directly from the nodejs website."
        raise ValueError(msg) from None


def _yarn_config(logger):
    """Get the yarn configuration.

    Returns
    -------
    {"yarn config": dict, "npm config": dict} if unsuccessfull the subdictionary are empty
    """
    configuration = {"yarn config": {}, "npm config": {}}
    try:
        node = which("node")
    except ValueError:  # Node not found == user with no need for building jupyterlab
        logger.debug("NodeJS was not found. Yarn user configuration is ignored.")
        return configuration

    try:
<<<<<<< HEAD
        output_binary = subprocess.check_output(
            [node, YARN_PATH, "config", "--json"],  # S603
=======
        output_binary = subprocess.check_output(  # noqa S603
            [node, YARN_PATH, "config", "--json"],
>>>>>>> 24f4a7b0
            stderr=subprocess.PIPE,
            cwd=HERE,
        )
        output = output_binary.decode("utf-8")
        lines = iter(output.splitlines())
        try:
            for line in lines:
                info = json.loads(line)
                if info["type"] == "info":
                    key = info["data"]
                    inspect = json.loads(next(lines))
                    if inspect["type"] == "inspect":
                        configuration[key] = inspect["data"]
        except StopIteration:
            pass
        logger.debug("Yarn configuration loaded.")
    except subprocess.CalledProcessError as e:
        logger.error(
            "Fail to get yarn configuration. {!s}{!s}".format(
                e.stderr.decode("utf-8"), e.output.decode("utf-8")
            )
        )
    except Exception as e:
        logger.error(f"Fail to get yarn configuration. {e!s}")

    return configuration


def _ensure_logger(logger=None):
    """Ensure that we have a logger"""
    return logger or logging.getLogger("jupyterlab")


def _normalize_path(extension):
    """Normalize a given extension if it is a path."""
    extension = osp.expanduser(extension)
    if osp.exists(extension):
        extension = osp.abspath(extension)
    return extension


def _rmtree(path, logger):
    """Remove a tree, logging errors"""

    def onerror(*exc_info):
        logger.debug("Error in shutil.rmtree", exc_info=exc_info)

    shutil.rmtree(path, onerror=onerror)


def _unlink(path, logger):
    """Remove a file, logging errors"""
    try:
        os.unlink(path)
    except Exception:
        logger.debug("Error in os.unlink", exc_info=sys.exc_info())


def _rmtree_star(path, logger):
    """Remove all files/trees within a dir, logging errors"""
    for filename in os.listdir(path):
        file_path = osp.join(path, filename)
        if osp.isfile(file_path) or osp.islink(file_path):
            _unlink(file_path, logger)
        elif osp.isdir(file_path):
            _rmtree(file_path, logger)


def _validate_extension(data):  # noqa
    """Detect if a package is an extension using its metadata.

    Returns any problems it finds.
    """
    jlab = data.get("jupyterlab", None)
    if jlab is None:
        return ["No `jupyterlab` key"]
    if not isinstance(jlab, dict):
        return ["The `jupyterlab` key must be a JSON object"]
    extension = jlab.get("extension", False)
    mime_extension = jlab.get("mimeExtension", False)
    theme_path = jlab.get("themePath", "")
    schema_dir = jlab.get("schemaDir", "")

    messages = []
    if not extension and not mime_extension:
        messages.append("No `extension` or `mimeExtension` key present")

    if extension == mime_extension:
        msg = "`mimeExtension` and `extension` must point to different modules"
        messages.append(msg)

    files = data["jupyterlab_extracted_files"]
    main = data.get("main", "index.js")
    if not main.endswith(".js"):
        main += ".js"

    if extension is True:
        extension = main
    elif extension and not extension.endswith(".js"):
        extension += ".js"

    if mime_extension is True:
        mime_extension = main
    elif mime_extension and not mime_extension.endswith(".js"):
        mime_extension += ".js"

    if extension and extension not in files:
        messages.append(f'Missing extension module "{extension}"')

    if mime_extension and mime_extension not in files:
        messages.append(f'Missing mimeExtension module "{mime_extension}"')

    if theme_path and not any(f.startswith(str(Path(theme_path))) for f in files):
        messages.append(f'themePath is empty: "{theme_path}"')

    if schema_dir and not any(f.startswith(str(Path(schema_dir))) for f in files):
        messages.append(f'schemaDir is empty: "{schema_dir}"')

    return messages


def _tarsum(input_file):
    """
    Compute the recursive sha sum of a tar file.
    """
    tar = tarfile.open(input_file, "r")
    chunk_size = 100 * 1024
    h = hashlib.new("sha1")  # noqa: S324

    for member in tar:
        if not member.isfile():
            continue
        f = tar.extractfile(member)
        data = f.read(chunk_size)
        while data:
            h.update(data)
            data = f.read(chunk_size)
    return h.hexdigest()


def _get_static_data(app_dir):
    """Get the data for the app static dir."""
    target = pjoin(app_dir, "static", "package.json")
    if osp.exists(target):
        with open(target) as fid:
            return json.load(fid)
    else:
        return None


def _validate_compatibility(extension, deps, core_data):
    """Validate the compatibility of an extension."""
    core_deps = core_data["resolutions"]
    singletons = core_data["jupyterlab"]["singletonPackages"]

    errors = []

    for key, value in deps.items():
        if key in singletons:
            # Drop prereleases in comparisons to allow extension authors
            # to not have to update their versions for each
            # Jupyterlab prerelease version.
            overlap = _test_overlap(core_deps[key], value, drop_prerelease1=True)
            if overlap is False:
                errors.append((key, core_deps[key], value))

    return errors


def _test_overlap(spec1, spec2, drop_prerelease1=False, drop_prerelease2=False):
    """Test whether two version specs overlap.

    Returns `None` if we cannot determine compatibility,
    otherwise whether there is an overlap
    """
    cmp = _compare_ranges(
        spec1, spec2, drop_prerelease1=drop_prerelease1, drop_prerelease2=drop_prerelease2
    )
    if cmp is None:
        return
    return cmp == 0


def _compare_ranges(spec1, spec2, drop_prerelease1=False, drop_prerelease2=False):  # noqa
    """Test whether two version specs overlap.

    Returns `None` if we cannot determine compatibility,
    otherwise return 0 if there is an overlap, 1 if
    spec1 is lower/older than spec2, and -1 if spec1
    is higher/newer than spec2.
    """
    # Test for overlapping semver ranges.
    r1 = Range(spec1, True)
    r2 = Range(spec2, True)

    # If either range is empty, we cannot verify.
    if not r1.range or not r2.range:
        return

    # Set return_value to a sentinel value
    return_value = False

    # r1.set may be a list of ranges if the range involved an ||, so we need to test for overlaps between each pair.
    for r1set, r2set in itertools.product(r1.set, r2.set):
        x1 = r1set[0].semver
        x2 = r1set[-1].semver
        y1 = r2set[0].semver
        y2 = r2set[-1].semver

        if x1.prerelease and drop_prerelease1:
            x1 = x1.inc("patch")

        if y1.prerelease and drop_prerelease2:
            y1 = y1.inc("patch")

        o1 = r1set[0].operator
        o2 = r2set[0].operator

        # We do not handle (<) specifiers.
        if o1.startswith("<") or o2.startswith("<"):
            continue

        # Handle single value specifiers.
        lx = lte if x1 == x2 else lt
        ly = lte if y1 == y2 else lt
        gx = gte if x1 == x2 else gt
        gy = gte if x1 == x2 else gt

        # Handle unbounded (>) specifiers.
        def noop(x, y, z):
            return True

        if x1 == x2 and o1.startswith(">"):
            lx = noop
        if y1 == y2 and o2.startswith(">"):
            ly = noop

        # Check for overlap.
        if (
            gte(x1, y1, True)
            and ly(x1, y2, True)
            or gy(x2, y1, True)
            and ly(x2, y2, True)
            or gte(y1, x1, True)
            and lx(y1, x2, True)
            or gx(y2, x1, True)
            and lx(y2, x2, True)
        ):
            # if we ever find an overlap, we can return immediately
            return 0

        if gte(y1, x2, True):
            if return_value is False:
                # We can possibly return 1
                return_value = 1
            elif return_value == -1:
                # conflicting information, so we must return None
                return_value = None
            continue

        if gte(x1, y2, True):
            if return_value is False:
                return_value = -1
            elif return_value == 1:
                # conflicting information, so we must return None
                return_value = None
            continue

        msg = "Unexpected case comparing version ranges"
        raise AssertionError(msg)

    if return_value is False:
        return_value = None
    return return_value


def _is_disabled(name, disabled=None):
    """Test whether the package is disabled."""
    disabled = disabled or {}
    for pattern, value in disabled.items():
        # skip packages explicitly marked as not disabled
        if value is False:
            continue
        if name == pattern:
            return True
        if re.compile(pattern).match(name) is not None:
            return True
    return False


@dataclass(frozen=True)
class LockStatus:
    entire_extension_locked: bool
    # locked plugins are only given if extension is not locked as a whole
    locked_plugins: Optional[FrozenSet[str]] = None


def _is_locked(name, locked=None) -> LockStatus:
    """Test whether the package is locked.

    If only a subset of extension plugins is locked return them.
    """
    locked = locked or {}
    locked_plugins = set()
    for lock, value in locked.items():
        # skip packages explicitly marked as not locked
        if value is False:
            continue
        if name == lock:
            return LockStatus(entire_extension_locked=True)
        extension_part = lock.partition(":")[0]
        if name == extension_part:
            locked_plugins.add(lock)

    return LockStatus(entire_extension_locked=False, locked_plugins=locked_plugins)


def _format_compatibility_errors(name, version, errors):
    """Format a message for compatibility errors."""
    msgs = []
    l0 = 10
    l1 = 10
    for error in errors:
        pkg, jlab, ext = error
        jlab = str(Range(jlab, True))
        ext = str(Range(ext, True))
        msgs.append((pkg, jlab, ext))
        l0 = max(l0, len(pkg) + 1)
        l1 = max(l1, len(jlab) + 1)

    msg = f'\n"{name}@{version}" is not compatible with the current JupyterLab'
    msg += "\nConflicting Dependencies:\n"
    msg += "JupyterLab".ljust(l0)
    msg += "Extension".ljust(l1)
    msg += "Package\n"

    for pkg, jlab, ext in msgs:
        msg += jlab.ljust(l0) + ext.ljust(l1) + pkg + "\n"

    return msg


def _log_multiple_compat_errors(logger, errors_map, verbose: bool):
    """Log compatibility errors for multiple extensions at once"""

    outdated = []

    for name, (_, errors) in errors_map.items():
        age = _compat_error_age(errors)
        if age > 0:
            outdated.append(name)

    if outdated:
        logger.warning(
            "\n        ".join(
                [
                    "\n   The following extensions may be outdated or specify dependencies that are incompatible with the current version of jupyterlab:",
                    *outdated,
                    "\n   If you are a user, check if an update is available for these packages.\n"
                    + (
                        "   If you are a developer, re-run with `--verbose` flag for more details.\n"
                        if not verbose
                        else "   See below for the details.\n"
                    ),
                ]
            )
        )

    # Print out compatibility errors for all extensions, even the ones inferred
    # to be possibly outdated, to guide developers upgrading their extensions.
    for name, (version, errors) in errors_map.items():
        if name in outdated and not verbose:
            continue
        msg = _format_compatibility_errors(name, version, errors)
        logger.warning(f"{msg}\n")


def _log_single_compat_errors(logger, name, version, errors):
    """Log compatability errors for a single extension"""

    age = _compat_error_age(errors)
    if age > 0:
        logger.warning(f'The extension "{name}" is outdated.\n')
    else:
        msg = _format_compatibility_errors(name, version, errors)
        logger.warning(f"{msg}\n")


def _compat_error_age(errors):
    """Compare all incompatibilities for an extension.

    Returns a number > 0 if all extensions are older than that supported by lab.
    Returns a number < 0 if all extensions are newer than that supported by lab.
    Returns 0 otherwise (i.e. a mix).
    """
    # Do any extensions depend on too old lab packages?
    any_older = False
    # Do any extensions depend on too new lab packages?
    any_newer = False

    for _, jlab, ext in errors:
        # Drop prereleases in comparisons to allow extension authors
        # to not have to update their versions for each
        # Jupyterlab prerelease version.
        c = _compare_ranges(ext, jlab, drop_prerelease1=True)
        any_newer = any_newer or c < 0
        any_older = any_older or c > 0
    if any_older and not any_newer:
        return 1
    elif any_newer and not any_older:
        return -1
    return 0


def _get_core_extensions(core_data):
    """Get the core extensions."""
    data = core_data["jupyterlab"]
    return list(data["extensions"]) + list(data["mimeExtensions"])


def _semver_prerelease_key(prerelease):
    """Sort key for prereleases.

    Precedence for two pre-release versions with the same
    major, minor, and patch version MUST be determined by
    comparing each dot separated identifier from left to
    right until a difference is found as follows:
    identifiers consisting of only digits are compare
    numerically and identifiers with letters or hyphens
    are compared lexically in ASCII sort order. Numeric
    identifiers always have lower precedence than non-
    numeric identifiers. A larger set of pre-release
    fields has a higher precedence than a smaller set,
    if all of the preceding identifiers are equal.
    """
    for entry in prerelease:
        if isinstance(entry, int):
            # Assure numerics always sort before string
            yield ("", entry)
        else:
            # Use ASCII compare:
            yield (entry,)


def _semver_key(version, prerelease_first=False):
    """A sort key-function for sorting semver version string.

    The default sorting order is ascending (0.x -> 1.x -> 2.x).

    If `prerelease_first`, pre-releases will come before
    ALL other semver keys (not just those with same version).
    I.e (1.0-pre, 2.0-pre -> 0.x -> 1.x -> 2.x).

    Otherwise it will sort in the standard way that it simply
    comes before any release with shared version string
    (0.x -> 1.0-pre -> 1.x -> 2.0-pre -> 2.x).
    """
    v = make_semver(version, True)
    key = ((0,) if v.prerelease else (1,)) if prerelease_first else ()
    key = (*key, v.major, v.minor, v.patch)
    if not prerelease_first:
        #  NOT having a prerelease is > having one
        key = (*key, 0) if v.prerelease else (1,)
    if v.prerelease:
        key = key + tuple(_semver_prerelease_key(v.prerelease))

    return key


def _fetch_package_metadata(registry, name, logger):
    """Fetch the metadata for a package from the npm registry"""
    req = Request(  # noqa S310
        urljoin(registry, quote(name, safe="@")),
        headers={
            "Accept": ("application/vnd.npm.install-v1+json; q=1.0, application/json; q=0.8, */*")
        },
    )
    try:
        logger.debug(f"Fetching URL: {req.full_url}")
    except AttributeError:
        logger.debug(f"Fetching URL: {req.get_full_url()}")
    try:
        with contextlib.closing(urlopen(req)) as response:  # noqa S310
            return json.loads(response.read().decode("utf-8"))
    except URLError as exc:
        logger.warning(f"Failed to fetch package metadata for {name!r}: {exc!r}")
        raise


if __name__ == "__main__":
    watch_dev(HERE)<|MERGE_RESOLUTION|>--- conflicted
+++ resolved
@@ -2104,13 +2104,8 @@
         return configuration
 
     try:
-<<<<<<< HEAD
-        output_binary = subprocess.check_output(
-            [node, YARN_PATH, "config", "--json"],  # S603
-=======
         output_binary = subprocess.check_output(  # noqa S603
             [node, YARN_PATH, "config", "--json"],
->>>>>>> 24f4a7b0
             stderr=subprocess.PIPE,
             cwd=HERE,
         )
