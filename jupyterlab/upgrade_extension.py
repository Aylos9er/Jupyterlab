# Copyright (c) Jupyter Development Team.
# Distributed under the terms of the Modified BSD License.

import configparser
import json
import re
import shutil
import subprocess
import sys
from typing import Optional

try:
    import tomllib
except ImportError:
    import tomli as tomllib

try:
    from importlib.resources import files
except ImportError:
    from importlib_resources import files
from pathlib import Path

try:
    import copier
except ModuleNotFoundError:
    msg = "Please install copier; you can use `pip install jupyterlab[upgrade-extension]`"
    raise RuntimeError(msg) from None

# List of files recommended to be overridden
RECOMMENDED_TO_OVERRIDE = [
    ".github/workflows/binder-on-pr.yml",
    ".github/workflows/build.yml",
    ".github/workflows/check-release.yml",
    ".github/workflows/enforce-label.yml",
    ".github/workflows/prep-release.yml",
    ".github/workflows/publish-release.yml",
    ".github/workflows/update-integration-tests.yml",
    "binder/postBuild",
    ".eslintignore",
    ".eslintrc.js",
    ".gitignore",
    ".prettierignore",
    ".prettierrc",
    ".stylelintrc",
    "RELEASE.md",
    "babel.config.js",
    "conftest.py",
    "jest.config.js",
    "pyproject.toml",
    "setup.py",
    "tsconfig.json",
    "tsconfig.test.json",
    "ui-tests/README.md",
    "ui-tests/jupyter_server_test_config.py",
    "ui-tests/package.json",
    "ui-tests/playwright.config.js",
]

JUPYTER_SERVER_REQUIREMENT = re.compile("^jupyter_server([^\\w]|$)")


def update_extension(  # noqa
    target: str, vcs_ref: Optional[str] = None, interactive: bool = True
) -> None:
    """Update an extension to the current JupyterLab

    target: str
        Path to the extension directory containing the extension
    vcs_ref: str [default: None]
        Template vcs_ref to checkout
    interactive: bool [default: true]
        Whether to ask before overwriting content

    """
    # Input is a directory with a package.json or the current directory
    # Use the extension template as the source
    # Pull in the relevant config
    # Pull in the Python parts if possible
    # Pull in the scripts if possible
    target = Path(target).resolve()
    package_file = target / "package.json"
    pyproject_file = target / "pyproject.toml"
    setup_file = target / "setup.py"
    if not package_file.exists():
        msg = f"No package.json exists in {target!s}"
        raise RuntimeError(msg)

    # Infer the options from the current directory
    with open(package_file) as fid:
        data = json.load(fid)

    python_name = None
    if pyproject_file.exists():
        pyproject = tomllib.loads(pyproject_file.read_text())
        python_name = pyproject.get("project", {}).get("name")

    if python_name is None:
        if setup_file.exists():
            python_name = (
<<<<<<< HEAD
                subprocess.check_output(
=======
                subprocess.check_output(  # noqa: S603
>>>>>>> 24f4a7b0
                    [sys.executable, "setup.py", "--name"],
                    cwd=target,
                )
                .decode("utf8")
                .strip()
            )
        else:
            python_name = data["name"]
            if "@" in python_name:
                python_name = python_name[1:]
            # Clean up the name to be valid package module name
        python_name = python_name.replace("/", "_").replace("-", "_")

    output_dir = target / "_temp_extension"
    if output_dir.exists():
        shutil.rmtree(output_dir)

    # Build up the template answers and run the template engine
    author = data.get("author", "<author_name>")
    author_email = ""
    if isinstance(author, dict):
        author_name = author.get("name", "<author_name>")
        author_email = author.get("email", author_email)
    else:
        author_name = author

    kind = "frontend"
    if (target / "jupyter-config").exists():
        kind = "server"
    elif data.get("jupyterlab", {}).get("themePath", ""):
        kind = "theme"

    has_test = (
        (target / "conftest.py").exists()
        or (target / "jest.config.js").exists()
        or (target / "ui-tests").exists()
    )

    extra_context = {
        "kind": kind,
        "author_name": author_name,
        "author_email": author_email,
        "labextension_name": data["name"],
        "python_name": python_name,
        "project_short_description": data.get("description", "<description>"),
        "has_settings": bool(data.get("jupyterlab", {}).get("schemaDir", "")),
        "has_binder": bool((target / "binder").exists()),
        "test": bool(has_test),
        "repository": data.get("repository", {}).get("url", "<repository"),
    }

    template = "https://github.com/jupyterlab/extension-template"
    if tuple(copier.__version__.split(".")) < ("8", "0", "0"):
        copier.run_auto(template, output_dir, vcs_ref=vcs_ref, data=extra_context, defaults=True)
    else:
        copier.run_copy(
            template, output_dir, vcs_ref=vcs_ref, data=extra_context, defaults=True, unsafe=True
        )

    # From the created package.json grab the devDependencies
    with (output_dir / "package.json").open() as fid:
        temp_data = json.load(fid)

    if data.get("devDependencies"):
        for key, value in temp_data["devDependencies"].items():
            data["devDependencies"][key] = value
    else:
        data["devDependencies"] = temp_data["devDependencies"].copy()

    # Ask the user whether to upgrade the scripts automatically
    warnings = []
    choice = input("Overwrite scripts in package.json? [n]: ") if interactive else "y"
    if choice.upper().startswith("Y"):
        warnings.append("Updated scripts in package.json")
        data.setdefault("scripts", {})
        for key, value in temp_data["scripts"].items():
            data["scripts"][key] = value
        if "install-ext" in data["scripts"]:
            del data["scripts"]["install-ext"]
        if "prepare" in data["scripts"]:
            del data["scripts"]["prepare"]
    else:
        warnings.append("package.json scripts must be updated manually")

    # Set the output directory
    data["jupyterlab"]["outputDir"] = temp_data["jupyterlab"]["outputDir"]

    # Set linters
    ## Map package.json key to previous config file
    linters = {
        "eslintConfig": ".eslintrc.js",
        "eslintIgnore": ".eslintignore",
        "prettier": ".prettierrc",
        "stylelint": ".stylelintrc",
    }

    for key, file in linters.items():
        if key in temp_data:
            data[key] = temp_data[key]

            linter_file = target / file
            if linter_file.exists():
                linter_file.unlink()
                warnings.append(f"DELETED {file}")

    # Look for resolutions in JupyterLab metadata and upgrade those as well
    root_jlab_package = files("jupyterlab").joinpath("staging/package.json")
    with root_jlab_package.open() as fid:
        root_jlab_data = json.load(fid)

    data.setdefault("dependencies", {})
    data.setdefault("devDependencies", {})
    for key, value in root_jlab_data["resolutions"].items():
        if key in data["dependencies"]:
            data["dependencies"][key] = value.replace("~", "^")
        if key in data["devDependencies"]:
            data["devDependencies"][key] = value.replace("~", "^")

    # Sort the entries
    for key in ["scripts", "dependencies", "devDependencies"]:
        if data[key]:
            data[key] = dict(sorted(data[key].items()))
        else:
            del data[key]

    # Update style settings
    data.setdefault("styleModule", "style/index.js")
    if isinstance(data.get("sideEffects"), list) and "style/index.js" not in data["sideEffects"]:
        data["sideEffects"].append("style/index.js")
    if "files" in data and "style/index.js" not in data["files"]:
        data["files"].append("style/index.js")

    # Update the root package.json file
    package_file.write_text(json.dumps(data, indent=2))

    override_pyproject = False
    # For the other files, ask about whether to override (when it exists)
    # At the end, list the files that were: added, overridden, skipped
    for p in output_dir.rglob("*"):
        relpath = p.relative_to(output_dir)
        if str(relpath) == "package.json":
            continue
        if p.is_dir():
            continue
        file_target = target / relpath
        if not file_target.exists():
            file_target.parent.mkdir(parents=True, exist_ok=True)
            shutil.copy(p, file_target)
            if file_target.name == "pyproject.toml":
                override_pyproject = True
        else:
            old_data = p.read_bytes()
            new_data = file_target.read_bytes()
            if old_data == new_data:
                continue
            default = "y" if relpath.as_posix() in RECOMMENDED_TO_OVERRIDE else "n"
            choice = (
                (input(f'overwrite "{relpath!s}"? [{default}]: ') or default)
                if interactive
                else "n"
            )
            if choice.upper().startswith("Y"):
                shutil.copy(p, file_target)
                if file_target.name == "pyproject.toml":
                    override_pyproject = True
            else:
                warnings.append(f"skipped _temp_extension/{relpath!s}")

    if override_pyproject:
        if (target / "setup.cfg").exists():
            try:
                import tomli_w
            except ImportError:
                msg = "To update pyproject.toml, you need to install tomli-w"
                print(msg)
            else:
                config = configparser.ConfigParser()
                with (target / "setup.cfg").open() as setup_cfg_file:
                    config.read_file(setup_cfg_file)

                pyproject_file = target / "pyproject.toml"
                pyproject = tomllib.loads(pyproject_file.read_text())

                # Backport requirements
                requirements_raw = config.get("options", "install_requires", fallback=None)
                if requirements_raw is not None:
                    requirements = list(
                        filter(
                            lambda r: r and JUPYTER_SERVER_REQUIREMENT.match(r) is None,
                            requirements_raw.splitlines(),
                        )
                    )
                else:
                    requirements = []

                pyproject["project"]["dependencies"] = (
                    pyproject["project"].get("dependencies", []) + requirements
                )

                # Backport extras
                if config.has_section("options.extras_require"):
                    for extra, deps_raw in config.items("options.extras_require"):
                        deps = list(filter(lambda r: r, deps_raw.splitlines()))
                        if extra in pyproject["project"].get("optional-dependencies", {}):
                            if pyproject["project"].get("optional-dependencies") is None:
                                pyproject["project"]["optional-dependencies"] = {}
                            deps = pyproject["project"]["optional-dependencies"][extra] + deps
                        pyproject["project"]["optional-dependencies"][extra] = deps

                pyproject_file.write_text(tomli_w.dumps(pyproject))
                (target / "setup.cfg").unlink()
                warnings.append("DELETED setup.cfg")

        manifest_in = target / "MANIFEST.in"
        if manifest_in.exists():
            manifest_in.unlink()
            warnings.append("DELETED MANIFEST.in")

    # Print out all warnings
    for warning in warnings:
        print("**", warning)

    print("** Remove _temp_extensions directory when finished")


if __name__ == "__main__":
    import argparse

    parser = argparse.ArgumentParser(description="Upgrade a JupyterLab extension")

    parser.add_argument("--no-input", action="store_true", help="whether to prompt for information")

    parser.add_argument("path", action="store", type=str, help="the target path")

    parser.add_argument("--vcs-ref", help="the template hash to checkout", default=None)

    args = parser.parse_args()

    answer_file = Path(args.path) / ".copier-answers.yml"

    if answer_file.exists():
        msg = "This script won't do anything for copier template, instead execute in your extension directory:\n\n    copier update"
        if tuple(copier.__version__.split(".")) >= ("8", "0", "0"):
            msg += " --trust"
        print(msg)
    else:
        update_extension(args.path, args.vcs_ref, args.no_input is False)<|MERGE_RESOLUTION|>--- conflicted
+++ resolved
@@ -97,11 +97,7 @@
     if python_name is None:
         if setup_file.exists():
             python_name = (
-<<<<<<< HEAD
-                subprocess.check_output(
-=======
                 subprocess.check_output(  # noqa: S603
->>>>>>> 24f4a7b0
                     [sys.executable, "setup.py", "--name"],
                     cwd=target,
                 )
