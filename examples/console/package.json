{
  "name": "@jupyterlab/example-console",
  "version": "4.2.0-alpha.1",
  "private": true,
  "scripts": {
    "build": "tsc -p src && webpack",
    "clean": "rimraf build"
  },
  "dependencies": {
<<<<<<< HEAD
    "@jupyter/web-components": "^0.15.3",
    "@jupyter/ydoc": "^1.1.1",
    "@jupyterlab/application": "^4.2.0-alpha.0",
    "@jupyterlab/codemirror": "^4.2.0-alpha.0",
    "@jupyterlab/console": "^4.2.0-alpha.0",
    "@jupyterlab/coreutils": "^6.2.0-alpha.0",
    "@jupyterlab/rendermime": "^4.2.0-alpha.0",
    "@jupyterlab/services": "^7.2.0-alpha.0",
    "@jupyterlab/theme-light-extension": "^4.2.0-alpha.0",
    "@jupyterlab/translation": "^4.2.0-alpha.0",
=======
    "@jupyter/web-components": "^0.15.2",
    "@jupyter/ydoc": "^2.0.1",
    "@jupyterlab/application": "^4.2.0-alpha.1",
    "@jupyterlab/codemirror": "^4.2.0-alpha.1",
    "@jupyterlab/console": "^4.2.0-alpha.1",
    "@jupyterlab/coreutils": "^6.2.0-alpha.1",
    "@jupyterlab/rendermime": "^4.2.0-alpha.1",
    "@jupyterlab/services": "^7.2.0-alpha.1",
    "@jupyterlab/theme-light-extension": "^4.2.0-alpha.1",
    "@jupyterlab/translation": "^4.2.0-alpha.1",
>>>>>>> a2fb9dfe
    "@lumino/commands": "^2.2.0",
    "@lumino/widgets": "^2.3.1"
  },
  "devDependencies": {
    "css-loader": "^6.7.1",
    "mini-css-extract-plugin": "^2.7.0",
    "rimraf": "~5.0.5",
    "style-loader": "~3.3.1",
    "typescript": "~5.1.6",
    "webpack": "^5.76.1",
    "webpack-cli": "^5.0.1",
    "whatwg-fetch": "^3.0.0"
  }
}<|MERGE_RESOLUTION|>--- conflicted
+++ resolved
@@ -7,7 +7,6 @@
     "clean": "rimraf build"
   },
   "dependencies": {
-<<<<<<< HEAD
     "@jupyter/web-components": "^0.15.3",
     "@jupyter/ydoc": "^1.1.1",
     "@jupyterlab/application": "^4.2.0-alpha.0",
@@ -18,18 +17,6 @@
     "@jupyterlab/services": "^7.2.0-alpha.0",
     "@jupyterlab/theme-light-extension": "^4.2.0-alpha.0",
     "@jupyterlab/translation": "^4.2.0-alpha.0",
-=======
-    "@jupyter/web-components": "^0.15.2",
-    "@jupyter/ydoc": "^2.0.1",
-    "@jupyterlab/application": "^4.2.0-alpha.1",
-    "@jupyterlab/codemirror": "^4.2.0-alpha.1",
-    "@jupyterlab/console": "^4.2.0-alpha.1",
-    "@jupyterlab/coreutils": "^6.2.0-alpha.1",
-    "@jupyterlab/rendermime": "^4.2.0-alpha.1",
-    "@jupyterlab/services": "^7.2.0-alpha.1",
-    "@jupyterlab/theme-light-extension": "^4.2.0-alpha.1",
-    "@jupyterlab/translation": "^4.2.0-alpha.1",
->>>>>>> a2fb9dfe
     "@lumino/commands": "^2.2.0",
     "@lumino/widgets": "^2.3.1"
   },
