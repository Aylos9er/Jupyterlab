{
  "name": "@jupyterlab/example-console",
  "version": "4.3.0-beta.0",
  "private": true,
  "scripts": {
    "build": "tsc -p src && webpack",
    "clean": "rimraf build"
  },
  "dependencies": {
<<<<<<< HEAD
    "@jupyter/web-components": "^0.17.0",
    "@jupyter/ydoc": "^3.0.0-a2",
    "@jupyterlab/application": "^4.3.0-alpha.2",
    "@jupyterlab/codemirror": "^4.3.0-alpha.2",
    "@jupyterlab/console": "^4.3.0-alpha.2",
    "@jupyterlab/coreutils": "^6.3.0-alpha.2",
    "@jupyterlab/rendermime": "^4.3.0-alpha.2",
    "@jupyterlab/services": "^7.3.0-alpha.2",
    "@jupyterlab/theme-light-extension": "^4.3.0-alpha.2",
    "@jupyterlab/translation": "^4.3.0-alpha.2",
=======
    "@jupyter/web-components": "^0.16.6",
    "@jupyter/ydoc": "^3.0.0-a3",
    "@jupyterlab/application": "^4.3.0-beta.0",
    "@jupyterlab/codemirror": "^4.3.0-beta.0",
    "@jupyterlab/console": "^4.3.0-beta.0",
    "@jupyterlab/coreutils": "^6.3.0-beta.0",
    "@jupyterlab/rendermime": "^4.3.0-beta.0",
    "@jupyterlab/services": "^7.3.0-beta.0",
    "@jupyterlab/theme-light-extension": "^4.3.0-beta.0",
    "@jupyterlab/translation": "^4.3.0-beta.0",
>>>>>>> 67cb8f83
    "@lumino/commands": "^2.3.0",
    "@lumino/widgets": "^2.3.2"
  },
  "devDependencies": {
    "css-loader": "^6.7.1",
    "mini-css-extract-plugin": "^2.7.0",
    "rimraf": "~5.0.5",
    "style-loader": "~3.3.1",
    "typescript": "~5.1.6",
    "webpack": "^5.76.1",
    "webpack-cli": "^5.0.1"
  }
}<|MERGE_RESOLUTION|>--- conflicted
+++ resolved
@@ -7,19 +7,7 @@
     "clean": "rimraf build"
   },
   "dependencies": {
-<<<<<<< HEAD
     "@jupyter/web-components": "^0.17.0",
-    "@jupyter/ydoc": "^3.0.0-a2",
-    "@jupyterlab/application": "^4.3.0-alpha.2",
-    "@jupyterlab/codemirror": "^4.3.0-alpha.2",
-    "@jupyterlab/console": "^4.3.0-alpha.2",
-    "@jupyterlab/coreutils": "^6.3.0-alpha.2",
-    "@jupyterlab/rendermime": "^4.3.0-alpha.2",
-    "@jupyterlab/services": "^7.3.0-alpha.2",
-    "@jupyterlab/theme-light-extension": "^4.3.0-alpha.2",
-    "@jupyterlab/translation": "^4.3.0-alpha.2",
-=======
-    "@jupyter/web-components": "^0.16.6",
     "@jupyter/ydoc": "^3.0.0-a3",
     "@jupyterlab/application": "^4.3.0-beta.0",
     "@jupyterlab/codemirror": "^4.3.0-beta.0",
@@ -29,7 +17,6 @@
     "@jupyterlab/services": "^7.3.0-beta.0",
     "@jupyterlab/theme-light-extension": "^4.3.0-beta.0",
     "@jupyterlab/translation": "^4.3.0-beta.0",
->>>>>>> 67cb8f83
     "@lumino/commands": "^2.3.0",
     "@lumino/widgets": "^2.3.2"
   },
