--- conflicted
+++ resolved
@@ -8,16 +8,6 @@
     "prepublishOnly": "npm run build"
   },
   "dependencies": {
-<<<<<<< HEAD
-    "@jupyterlab/apputils": "^2.0.0-alpha.3",
-    "@jupyterlab/cells": "^2.0.0-alpha.3",
-    "@jupyterlab/codemirror": "^2.0.0-alpha.3",
-    "@jupyterlab/completer": "^2.0.0-alpha.3",
-    "@jupyterlab/rendermime": "^2.0.0-alpha.3",
-    "@jupyterlab/services": "^5.0.0-alpha.3",
-    "@jupyterlab/theme-light-extension": "^2.0.0-alpha.3",
-    "@lumino/commands": "^1.8.0",
-=======
     "@jupyterlab/apputils": "^2.0.0-alpha.4",
     "@jupyterlab/cells": "^2.0.0-alpha.4",
     "@jupyterlab/codemirror": "^2.0.0-alpha.4",
@@ -25,8 +15,7 @@
     "@jupyterlab/rendermime": "^2.0.0-alpha.4",
     "@jupyterlab/services": "^5.0.0-alpha.4",
     "@jupyterlab/theme-light-extension": "^2.0.0-alpha.4",
-    "@lumino/commands": "^1.7.0",
->>>>>>> e179205e
+    "@lumino/commands": "^1.8.0",
     "@lumino/widgets": "^1.9.0",
     "es6-promise": "~4.2.6"
   },
