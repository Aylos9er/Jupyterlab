--- conflicted
+++ resolved
@@ -7,7 +7,6 @@
     "clean": "rimraf build"
   },
   "dependencies": {
-<<<<<<< HEAD
     "@jupyter/web-components": "^0.16.7",
     "@jupyterlab/application": "^4.3.0-alpha.2",
     "@jupyterlab/apputils": "^4.4.0-alpha.2",
@@ -21,21 +20,6 @@
     "@jupyterlab/theme-light-extension": "^4.3.0-alpha.2",
     "@jupyterlab/translation": "^4.3.0-alpha.2",
     "@jupyterlab/ui-components": "^4.3.0-alpha.2",
-=======
-    "@jupyter/web-components": "^0.16.6",
-    "@jupyterlab/application": "^4.3.0-beta.0",
-    "@jupyterlab/apputils": "^4.4.0-beta.0",
-    "@jupyterlab/codemirror": "^4.3.0-beta.0",
-    "@jupyterlab/coreutils": "^6.3.0-beta.0",
-    "@jupyterlab/docmanager": "^4.3.0-beta.0",
-    "@jupyterlab/docregistry": "^4.3.0-beta.0",
-    "@jupyterlab/filebrowser": "^4.3.0-beta.0",
-    "@jupyterlab/fileeditor": "^4.3.0-beta.0",
-    "@jupyterlab/services": "^7.3.0-beta.0",
-    "@jupyterlab/theme-light-extension": "^4.3.0-beta.0",
-    "@jupyterlab/translation": "^4.3.0-beta.0",
-    "@jupyterlab/ui-components": "^4.3.0-beta.0",
->>>>>>> 67cb8f83
     "@lumino/commands": "^2.3.0",
     "@lumino/widgets": "^2.3.2"
   },
