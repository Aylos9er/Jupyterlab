--- conflicted
+++ resolved
@@ -8,15 +8,9 @@
     "clean": "rimraf ../labextensions/@jupyterlab/example-federated-md"
   },
   "dependencies": {
-<<<<<<< HEAD
-    "@jupyterlab/application": "^4.3.0-alpha.1",
-    "@jupyterlab/example-federated-middle": "^3.2.0-alpha.1",
-    "@jupyterlab/markdownviewer-extension": "^4.3.0-alpha.1",
-=======
     "@jupyterlab/application": "^4.3.0-alpha.2",
     "@jupyterlab/example-federated-middle": "^3.2.0-alpha.2",
     "@jupyterlab/markdownviewer-extension": "^4.3.0-alpha.2",
->>>>>>> a86b0eae
     "@lumino/widgets": "^2.4.0"
   },
   "devDependencies": {
