{
  "name": "@jupyterlab/example-terminal",
  "version": "4.2.0-beta.0",
  "private": true,
  "scripts": {
    "build": "tsc -p src && webpack",
    "clean": "rimraf build"
  },
  "dependencies": {
<<<<<<< HEAD
    "@jupyter/web-components": "^0.15.3",
    "@jupyterlab/application": "^4.2.0-alpha.2",
    "@jupyterlab/coreutils": "^6.2.0-alpha.2",
    "@jupyterlab/services": "^7.2.0-alpha.2",
    "@jupyterlab/terminal": "^4.2.0-alpha.2",
    "@jupyterlab/theme-light-extension": "^4.2.0-alpha.2",
=======
    "@jupyter/web-components": "^0.15.2",
    "@jupyterlab/application": "^4.2.0-beta.0",
    "@jupyterlab/coreutils": "^6.2.0-beta.0",
    "@jupyterlab/services": "^7.2.0-beta.0",
    "@jupyterlab/terminal": "^4.2.0-beta.0",
    "@jupyterlab/theme-light-extension": "^4.2.0-beta.0",
>>>>>>> 78c6f805
    "@lumino/widgets": "^2.3.1"
  },
  "devDependencies": {
    "css-loader": "^6.7.1",
    "mini-css-extract-plugin": "^2.7.0",
    "mini-svg-data-uri": "^1.4.4",
    "rimraf": "~5.0.5",
    "style-loader": "~3.3.1",
    "typescript": "~5.1.6",
    "webpack": "^5.76.1",
    "webpack-cli": "^5.0.1"
  }
}<|MERGE_RESOLUTION|>--- conflicted
+++ resolved
@@ -7,21 +7,12 @@
     "clean": "rimraf build"
   },
   "dependencies": {
-<<<<<<< HEAD
-    "@jupyter/web-components": "^0.15.3",
-    "@jupyterlab/application": "^4.2.0-alpha.2",
-    "@jupyterlab/coreutils": "^6.2.0-alpha.2",
-    "@jupyterlab/services": "^7.2.0-alpha.2",
-    "@jupyterlab/terminal": "^4.2.0-alpha.2",
-    "@jupyterlab/theme-light-extension": "^4.2.0-alpha.2",
-=======
     "@jupyter/web-components": "^0.15.2",
     "@jupyterlab/application": "^4.2.0-beta.0",
     "@jupyterlab/coreutils": "^6.2.0-beta.0",
     "@jupyterlab/services": "^7.2.0-beta.0",
     "@jupyterlab/terminal": "^4.2.0-beta.0",
     "@jupyterlab/theme-light-extension": "^4.2.0-beta.0",
->>>>>>> 78c6f805
     "@lumino/widgets": "^2.3.1"
   },
   "devDependencies": {
