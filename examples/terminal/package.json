{
  "name": "@jupyterlab/example-terminal",
  "version": "4.3.0-beta.0",
  "private": true,
  "scripts": {
    "build": "tsc -p src && webpack",
    "clean": "rimraf build"
  },
  "dependencies": {
<<<<<<< HEAD
    "@jupyter/web-components": "^0.17.0",
    "@jupyterlab/application": "^4.3.0-alpha.2",
    "@jupyterlab/coreutils": "^6.3.0-alpha.2",
    "@jupyterlab/services": "^7.3.0-alpha.2",
    "@jupyterlab/terminal": "^4.3.0-alpha.2",
    "@jupyterlab/theme-light-extension": "^4.3.0-alpha.2",
=======
    "@jupyter/web-components": "^0.16.6",
    "@jupyterlab/application": "^4.3.0-beta.0",
    "@jupyterlab/coreutils": "^6.3.0-beta.0",
    "@jupyterlab/services": "^7.3.0-beta.0",
    "@jupyterlab/terminal": "^4.3.0-beta.0",
    "@jupyterlab/theme-light-extension": "^4.3.0-beta.0",
>>>>>>> 67cb8f83
    "@lumino/widgets": "^2.3.2"
  },
  "devDependencies": {
    "css-loader": "^6.7.1",
    "mini-css-extract-plugin": "^2.7.0",
    "mini-svg-data-uri": "^1.4.4",
    "rimraf": "~5.0.5",
    "style-loader": "~3.3.1",
    "typescript": "~5.1.6",
    "webpack": "^5.76.1",
    "webpack-cli": "^5.0.1"
  }
}<|MERGE_RESOLUTION|>--- conflicted
+++ resolved
@@ -7,21 +7,12 @@
     "clean": "rimraf build"
   },
   "dependencies": {
-<<<<<<< HEAD
     "@jupyter/web-components": "^0.17.0",
-    "@jupyterlab/application": "^4.3.0-alpha.2",
-    "@jupyterlab/coreutils": "^6.3.0-alpha.2",
-    "@jupyterlab/services": "^7.3.0-alpha.2",
-    "@jupyterlab/terminal": "^4.3.0-alpha.2",
-    "@jupyterlab/theme-light-extension": "^4.3.0-alpha.2",
-=======
-    "@jupyter/web-components": "^0.16.6",
     "@jupyterlab/application": "^4.3.0-beta.0",
     "@jupyterlab/coreutils": "^6.3.0-beta.0",
     "@jupyterlab/services": "^7.3.0-beta.0",
     "@jupyterlab/terminal": "^4.3.0-beta.0",
     "@jupyterlab/theme-light-extension": "^4.3.0-beta.0",
->>>>>>> 67cb8f83
     "@lumino/widgets": "^2.3.2"
   },
   "devDependencies": {
