--- conflicted
+++ resolved
@@ -9,26 +9,6 @@
   "dependencies": {
     "@jupyter/web-components": "^0.15.2",
     "@jupyter/ydoc": "^2.0.1",
-<<<<<<< HEAD
-    "@jupyterlab/application": "^4.2.0-alpha.2",
-    "@jupyterlab/apputils": "^4.3.0-alpha.2",
-    "@jupyterlab/codemirror": "^4.2.0-alpha.2",
-    "@jupyterlab/completer": "^4.2.0-alpha.2",
-    "@jupyterlab/coreutils": "^6.2.0-alpha.2",
-    "@jupyterlab/docmanager": "^4.2.0-alpha.2",
-    "@jupyterlab/docregistry": "^4.2.0-alpha.2",
-    "@jupyterlab/documentsearch": "^4.2.0-alpha.2",
-    "@jupyterlab/markedparser-extension": "^4.2.0-alpha.2",
-    "@jupyterlab/mathjax-extension": "^4.2.0-alpha.2",
-    "@jupyterlab/notebook": "^4.2.0-alpha.2",
-    "@jupyterlab/rendermime": "^4.2.0-alpha.2",
-    "@jupyterlab/services": "^7.2.0-alpha.2",
-    "@jupyterlab/theme-light-extension": "^4.2.0-alpha.2",
-    "@jupyterlab/translation": "^4.2.0-alpha.2",
-    "@jupyterlab/ui-components": "^4.2.0-alpha.2",
-    "@lumino/commands": "^2.3.0",
-    "@lumino/widgets": "^2.3.2"
-=======
     "@jupyterlab/application": "^4.2.0-beta.0",
     "@jupyterlab/apputils": "^4.3.0-beta.0",
     "@jupyterlab/codemirror": "^4.2.0-beta.0",
@@ -45,9 +25,8 @@
     "@jupyterlab/theme-light-extension": "^4.2.0-beta.0",
     "@jupyterlab/translation": "^4.2.0-beta.0",
     "@jupyterlab/ui-components": "^4.2.0-beta.0",
-    "@lumino/commands": "^2.2.0",
-    "@lumino/widgets": "^2.3.1"
->>>>>>> 41be86d5
+    "@lumino/commands": "^2.3.0",
+    "@lumino/widgets": "^2.3.2"
   },
   "devDependencies": {
     "css-loader": "^6.7.1",
