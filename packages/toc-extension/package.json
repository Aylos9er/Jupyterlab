{
  "name": "@jupyterlab/toc-extension",
  "version": "5.1.0-alpha.13",
  "description": "JupyterLab - Table of Contents widget extension",
  "keywords": [
    "jupyter",
    "jupyterlab",
    "jupyterlab-extension"
  ],
  "homepage": "https://github.com/jupyterlab/jupyterlab",
  "bugs": {
    "url": "https://github.com/jupyterlab/jupyterlab/issues"
  },
  "repository": {
    "type": "git",
    "url": "https://github.com/jupyterlab/jupyterlab.git"
  },
  "license": "BSD-3-Clause",
  "author": "Project Jupyter",
  "sideEffects": [
    "style/*.css",
    "style/index.js"
  ],
  "main": "lib/index.js",
  "types": "lib/index.d.ts",
  "style": "style/index.css",
  "directories": {
    "lib": "lib/"
  },
  "files": [
    "lib/**/*.{d.ts,eot,gif,html,jpg,js,js.map,json,png,svg,woff2,ttf}",
    "style/**/*.{css,eot,gif,html,jpg,json,png,svg,woff2,ttf}",
    "style/index.js",
    "schema/*.json"
  ],
  "scripts": {
    "build": "tsc -b",
    "clean": "rimraf lib && rimraf tsconfig.tsbuildinfo",
    "docs": "typedoc src",
    "prepublishOnly": "npm run build",
    "watch": "tsc -b --watch"
  },
  "dependencies": {
<<<<<<< HEAD
    "@jupyterlab/application": "^3.1.0-alpha.12",
    "@jupyterlab/docmanager": "^3.1.0-alpha.12",
    "@jupyterlab/fileeditor": "^3.1.0-alpha.12",
    "@jupyterlab/markdownviewer": "^3.1.0-alpha.12",
    "@jupyterlab/notebook": "^3.1.0-alpha.12",
    "@jupyterlab/rendermime": "^3.1.0-alpha.12",
    "@jupyterlab/settingregistry": "^3.1.0-alpha.12",
    "@jupyterlab/toc": "^5.1.0-alpha.12",
    "@jupyterlab/translation": "^3.1.0-alpha.12",
    "@jupyterlab/ui-components": "^3.1.0-alpha.12"
=======
    "@jupyterlab/application": "^3.1.0-alpha.13",
    "@jupyterlab/docmanager": "^3.1.0-alpha.13",
    "@jupyterlab/fileeditor": "^3.1.0-alpha.13",
    "@jupyterlab/markdownviewer": "^3.1.0-alpha.13",
    "@jupyterlab/notebook": "^3.1.0-alpha.13",
    "@jupyterlab/rendermime": "^3.1.0-alpha.13",
    "@jupyterlab/toc": "^5.1.0-alpha.13",
    "@jupyterlab/translation": "^3.1.0-alpha.13",
    "@jupyterlab/ui-components": "^3.1.0-alpha.13"
>>>>>>> e57c03ef
  },
  "devDependencies": {
    "rimraf": "~3.0.0",
    "typedoc": "~0.20.0-beta.27",
    "typescript": "~4.1.3"
  },
  "publishConfig": {
    "access": "public"
  },
  "jupyterlab": {
    "extension": true,
    "schemaDir": "schema"
  },
  "styleModule": "style/index.js"
}<|MERGE_RESOLUTION|>--- conflicted
+++ resolved
@@ -41,18 +41,6 @@
     "watch": "tsc -b --watch"
   },
   "dependencies": {
-<<<<<<< HEAD
-    "@jupyterlab/application": "^3.1.0-alpha.12",
-    "@jupyterlab/docmanager": "^3.1.0-alpha.12",
-    "@jupyterlab/fileeditor": "^3.1.0-alpha.12",
-    "@jupyterlab/markdownviewer": "^3.1.0-alpha.12",
-    "@jupyterlab/notebook": "^3.1.0-alpha.12",
-    "@jupyterlab/rendermime": "^3.1.0-alpha.12",
-    "@jupyterlab/settingregistry": "^3.1.0-alpha.12",
-    "@jupyterlab/toc": "^5.1.0-alpha.12",
-    "@jupyterlab/translation": "^3.1.0-alpha.12",
-    "@jupyterlab/ui-components": "^3.1.0-alpha.12"
-=======
     "@jupyterlab/application": "^3.1.0-alpha.13",
     "@jupyterlab/docmanager": "^3.1.0-alpha.13",
     "@jupyterlab/fileeditor": "^3.1.0-alpha.13",
@@ -61,8 +49,8 @@
     "@jupyterlab/rendermime": "^3.1.0-alpha.13",
     "@jupyterlab/toc": "^5.1.0-alpha.13",
     "@jupyterlab/translation": "^3.1.0-alpha.13",
-    "@jupyterlab/ui-components": "^3.1.0-alpha.13"
->>>>>>> e57c03ef
+    "@jupyterlab/ui-components": "^3.1.0-alpha.13",
+    "@jupyterlab/settingregistry": "^3.1.0-alpha.13"
   },
   "devDependencies": {
     "rimraf": "~3.0.0",
