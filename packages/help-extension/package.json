{
  "name": "@jupyterlab/help-extension",
  "version": "3.1.0-alpha.3",
  "description": "JupyterLab - Help Extension",
  "homepage": "https://github.com/jupyterlab/jupyterlab",
  "bugs": {
    "url": "https://github.com/jupyterlab/jupyterlab/issues"
  },
  "repository": {
    "type": "git",
    "url": "https://github.com/jupyterlab/jupyterlab.git"
  },
  "license": "BSD-3-Clause",
  "author": "Project Jupyter",
  "sideEffects": [
    "style/*.css",
    "style/index.js"
  ],
  "main": "lib/index.js",
  "types": "lib/index.d.ts",
  "style": "style/index.css",
  "directories": {
    "lib": "lib/"
  },
  "files": [
    "lib/*.d.ts",
    "lib/*.js.map",
    "lib/*.js",
    "schema/*.json",
    "style/*.css",
    "style/index.js"
  ],
  "scripts": {
    "build": "tsc -b",
    "clean": "rimraf lib && rimraf tsconfig.tsbuildinfo",
    "docs": "typedoc src",
    "prepublishOnly": "npm run build",
    "watch": "tsc -b --watch"
  },
  "dependencies": {
    "@jupyterlab/application": "^3.1.0-alpha.3",
    "@jupyterlab/apputils": "^3.1.0-alpha.3",
    "@jupyterlab/coreutils": "^5.1.0-alpha.3",
    "@jupyterlab/inspector": "^3.1.0-alpha.3",
    "@jupyterlab/mainmenu": "^3.1.0-alpha.3",
    "@jupyterlab/services": "^6.1.0-alpha.3",
    "@jupyterlab/translation": "^3.1.0-alpha.3",
    "@jupyterlab/ui-components": "^3.1.0-alpha.3",
<<<<<<< HEAD
    "@lumino/algorithm": "^1.3.3",
    "@lumino/coreutils": "^1.5.3",
    "@lumino/datagrid": "^0.16.1",
    "@lumino/signaling": "^1.4.3",
    "@lumino/virtualdom": "^1.8.0",
    "@lumino/widgets": "^1.16.1",
=======
    "@lumino/widgets": "^1.18.0",
>>>>>>> 77b7ef0e
    "react": "^17.0.1"
  },
  "devDependencies": {
    "rimraf": "~3.0.0",
    "typedoc": "~0.20.0-beta.27",
    "typescript": "~4.1.3"
  },
  "publishConfig": {
    "access": "public"
  },
  "jupyterlab": {
    "extension": true
  },
  "styleModule": "style/index.js"
}<|MERGE_RESOLUTION|>--- conflicted
+++ resolved
@@ -46,16 +46,12 @@
     "@jupyterlab/services": "^6.1.0-alpha.3",
     "@jupyterlab/translation": "^3.1.0-alpha.3",
     "@jupyterlab/ui-components": "^3.1.0-alpha.3",
-<<<<<<< HEAD
     "@lumino/algorithm": "^1.3.3",
     "@lumino/coreutils": "^1.5.3",
-    "@lumino/datagrid": "^0.16.1",
+    "@lumino/datagrid": "^0.19.0",
     "@lumino/signaling": "^1.4.3",
     "@lumino/virtualdom": "^1.8.0",
-    "@lumino/widgets": "^1.16.1",
-=======
     "@lumino/widgets": "^1.18.0",
->>>>>>> 77b7ef0e
     "react": "^17.0.1"
   },
   "devDependencies": {
