{
  "name": "@jupyterlab/help-extension",
  "version": "3.1.0-alpha.10",
  "description": "JupyterLab - Help Extension",
  "homepage": "https://github.com/jupyterlab/jupyterlab",
  "bugs": {
    "url": "https://github.com/jupyterlab/jupyterlab/issues"
  },
  "repository": {
    "type": "git",
    "url": "https://github.com/jupyterlab/jupyterlab.git"
  },
  "license": "BSD-3-Clause",
  "author": "Project Jupyter",
  "sideEffects": [
    "style/*.css",
    "style/index.js"
  ],
  "main": "lib/index.js",
  "types": "lib/index.d.ts",
  "style": "style/index.css",
  "directories": {
    "lib": "lib/"
  },
  "files": [
    "lib/*.d.ts",
    "lib/*.js.map",
    "lib/*.js",
    "schema/*.json",
    "style/*.css",
    "style/index.js"
  ],
  "scripts": {
    "build": "tsc -b",
    "clean": "rimraf lib && rimraf tsconfig.tsbuildinfo",
    "docs": "typedoc src",
    "prepublishOnly": "npm run build",
    "watch": "tsc -b --watch"
  },
  "dependencies": {
<<<<<<< HEAD
    "@jupyterlab/application": "^3.1.0-alpha.3",
    "@jupyterlab/apputils": "^3.1.0-alpha.3",
    "@jupyterlab/coreutils": "^5.1.0-alpha.3",
    "@jupyterlab/inspector": "^3.1.0-alpha.3",
    "@jupyterlab/mainmenu": "^3.1.0-alpha.3",
    "@jupyterlab/services": "^6.1.0-alpha.3",
    "@jupyterlab/translation": "^3.1.0-alpha.3",
    "@jupyterlab/ui-components": "^3.1.0-alpha.3",
    "@lumino/algorithm": "^1.3.3",
    "@lumino/coreutils": "^1.5.3",
    "@lumino/datagrid": "^0.19.0",
    "@lumino/signaling": "^1.4.3",
    "@lumino/virtualdom": "^1.8.0",
    "@lumino/widgets": "^1.18.0",
=======
    "@jupyterlab/application": "^3.1.0-alpha.10",
    "@jupyterlab/apputils": "^3.1.0-alpha.10",
    "@jupyterlab/coreutils": "^5.1.0-alpha.10",
    "@jupyterlab/inspector": "^3.1.0-alpha.10",
    "@jupyterlab/mainmenu": "^3.1.0-alpha.10",
    "@jupyterlab/services": "^6.1.0-alpha.10",
    "@jupyterlab/translation": "^3.1.0-alpha.10",
    "@jupyterlab/ui-components": "^3.1.0-alpha.10",
    "@lumino/widgets": "^1.19.0",
>>>>>>> a230896f
    "react": "^17.0.1"
  },
  "devDependencies": {
    "rimraf": "~3.0.0",
    "typedoc": "~0.20.0-beta.27",
    "typescript": "~4.1.3"
  },
  "publishConfig": {
    "access": "public"
  },
  "jupyterlab": {
    "extension": true
  },
  "styleModule": "style/index.js"
}<|MERGE_RESOLUTION|>--- conflicted
+++ resolved
@@ -38,22 +38,6 @@
     "watch": "tsc -b --watch"
   },
   "dependencies": {
-<<<<<<< HEAD
-    "@jupyterlab/application": "^3.1.0-alpha.3",
-    "@jupyterlab/apputils": "^3.1.0-alpha.3",
-    "@jupyterlab/coreutils": "^5.1.0-alpha.3",
-    "@jupyterlab/inspector": "^3.1.0-alpha.3",
-    "@jupyterlab/mainmenu": "^3.1.0-alpha.3",
-    "@jupyterlab/services": "^6.1.0-alpha.3",
-    "@jupyterlab/translation": "^3.1.0-alpha.3",
-    "@jupyterlab/ui-components": "^3.1.0-alpha.3",
-    "@lumino/algorithm": "^1.3.3",
-    "@lumino/coreutils": "^1.5.3",
-    "@lumino/datagrid": "^0.19.0",
-    "@lumino/signaling": "^1.4.3",
-    "@lumino/virtualdom": "^1.8.0",
-    "@lumino/widgets": "^1.18.0",
-=======
     "@jupyterlab/application": "^3.1.0-alpha.10",
     "@jupyterlab/apputils": "^3.1.0-alpha.10",
     "@jupyterlab/coreutils": "^5.1.0-alpha.10",
@@ -63,7 +47,6 @@
     "@jupyterlab/translation": "^3.1.0-alpha.10",
     "@jupyterlab/ui-components": "^3.1.0-alpha.10",
     "@lumino/widgets": "^1.19.0",
->>>>>>> a230896f
     "react": "^17.0.1"
   },
   "devDependencies": {
