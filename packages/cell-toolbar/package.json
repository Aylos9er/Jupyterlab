--- conflicted
+++ resolved
@@ -40,24 +40,14 @@
     "watch": "tsc -b --watch"
   },
   "dependencies": {
-<<<<<<< HEAD
-    "@jupyterlab/apputils": "^4.0.0-alpha.7",
-    "@jupyterlab/cells": "^4.0.0-alpha.7",
-    "@jupyterlab/docregistry": "^4.0.0-alpha.7",
-    "@jupyterlab/notebook": "^4.0.0-alpha.7",
-    "@jupyterlab/observables": "^5.0.0-alpha.7",
-    "@jupyterlab/settingregistry": "^4.0.0-alpha.7",
-    "@jupyterlab/translation": "^4.0.0-alpha.7",
-    "@jupyterlab/ui-components": "^4.0.0-alpha.22",
-=======
     "@jupyterlab/apputils": "^4.0.0-alpha.8",
     "@jupyterlab/cells": "^4.0.0-alpha.8",
     "@jupyterlab/docregistry": "^4.0.0-alpha.8",
     "@jupyterlab/notebook": "^4.0.0-alpha.8",
     "@jupyterlab/observables": "^5.0.0-alpha.8",
     "@jupyterlab/settingregistry": "^4.0.0-alpha.8",
+    "@jupyterlab/translation": "^4.0.0-alpha.8",
     "@jupyterlab/ui-components": "^4.0.0-alpha.23",
->>>>>>> 15b016e6
     "@lumino/algorithm": "^1.9.1",
     "@lumino/commands": "^1.20.0",
     "@lumino/disposable": "^1.10.1",
