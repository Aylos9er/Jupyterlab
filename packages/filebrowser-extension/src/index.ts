--- conflicted
+++ resolved
@@ -1107,13 +1107,10 @@
     });
   }
 
-<<<<<<< HEAD
-=======
   // matches the text in the filebrowser; relies on an implementation detail
   // being the text of the listing element being substituted with input
   // area to deactivate shortcuts when the file name is being edited.
   const selectorBrowser = '.jp-DirListing-content .jp-DirListing-itemText';
->>>>>>> a230896f
   // matches anywhere on filebrowser
   const selectorContent = '.jp-DirListing-content';
   // matches all filebrowser items
@@ -1159,15 +1156,12 @@
     rank: 1
   });
 
-<<<<<<< HEAD
-=======
   app.contextMenu.addItem({
     command: CommandIDs.openBrowserTab,
     selector: selectorNotDir,
     rank: 3
   });
 
->>>>>>> a230896f
   app.contextMenu.addItem({
     type: 'separator',
     selector: selectorItem,
