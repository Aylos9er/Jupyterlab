--- conflicted
+++ resolved
@@ -16,11 +16,6 @@
   },
   "dependencies": {
     "@jupyterlab/rendermime-interfaces": "^0.1.0",
-<<<<<<< HEAD
-    "@phosphor/coreutils": "^1.2.0",
-    "@phosphor/messaging": "^1.2.1",
-=======
->>>>>>> 43b8c77a
     "@phosphor/widgets": "^1.3.0",
     "d3": "3.5.17",
     "vega": "^2.6.1",
