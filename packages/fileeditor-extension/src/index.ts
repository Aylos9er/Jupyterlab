--- conflicted
+++ resolved
@@ -51,17 +51,13 @@
 import { find, toArray } from '@lumino/algorithm';
 import { JSONObject } from '@lumino/coreutils';
 import { Menu, Widget } from '@lumino/widgets';
-<<<<<<< HEAD
-import { Commands, FACTORY, IFileTypeData } from './commands';
+import { CommandIDs, Commands, FACTORY, IFileTypeData } from './commands';
 import { Session } from '@jupyterlab/services';
 import {
   ILSPCodeExtractorsManager,
   ILSPDocumentConnectionManager,
   ILSPFeatureManager
 } from '@jupyterlab/lsp';
-=======
-import { CommandIDs, Commands, FACTORY, IFileTypeData } from './commands';
->>>>>>> 09d12a0b
 
 export { Commands } from './commands';
 
