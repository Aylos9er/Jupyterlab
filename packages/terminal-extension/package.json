{
  "name": "@jupyterlab/terminal-extension",
  "version": "4.2.0-beta.0",
  "description": "JupyterLab - Terminal Emulator Extension",
  "homepage": "https://github.com/jupyterlab/jupyterlab",
  "bugs": {
    "url": "https://github.com/jupyterlab/jupyterlab/issues"
  },
  "repository": {
    "type": "git",
    "url": "https://github.com/jupyterlab/jupyterlab.git"
  },
  "license": "BSD-3-Clause",
  "author": "Project Jupyter",
  "sideEffects": [
    "style/**/*.css",
    "style/index.js"
  ],
  "main": "lib/index.js",
  "types": "lib/index.d.ts",
  "style": "style/index.css",
  "directories": {
    "lib": "lib/"
  },
  "files": [
    "lib/*.d.ts",
    "lib/*.js.map",
    "lib/*.js",
    "schema/*.json",
    "style/**/*.css",
    "style/index.js",
    "src/**/*.{ts,tsx}"
  ],
  "scripts": {
    "build": "tsc -b",
    "clean": "rimraf lib && rimraf tsconfig.tsbuildinfo",
    "docs": "typedoc src",
    "watch": "tsc -b --watch"
  },
  "dependencies": {
<<<<<<< HEAD
    "@jupyterlab/application": "^4.2.0-alpha.2",
    "@jupyterlab/apputils": "^4.3.0-alpha.2",
    "@jupyterlab/launcher": "^4.2.0-alpha.2",
    "@jupyterlab/mainmenu": "^4.2.0-alpha.2",
    "@jupyterlab/running": "^4.2.0-alpha.2",
    "@jupyterlab/services": "^7.2.0-alpha.2",
    "@jupyterlab/settingregistry": "^4.2.0-alpha.2",
    "@jupyterlab/terminal": "^4.2.0-alpha.2",
    "@jupyterlab/translation": "^4.2.0-alpha.2",
    "@jupyterlab/ui-components": "^4.2.0-alpha.2",
    "@lumino/widgets": "^2.3.2"
=======
    "@jupyterlab/application": "^4.2.0-beta.0",
    "@jupyterlab/apputils": "^4.3.0-beta.0",
    "@jupyterlab/launcher": "^4.2.0-beta.0",
    "@jupyterlab/mainmenu": "^4.2.0-beta.0",
    "@jupyterlab/running": "^4.2.0-beta.0",
    "@jupyterlab/services": "^7.2.0-beta.0",
    "@jupyterlab/settingregistry": "^4.2.0-beta.0",
    "@jupyterlab/terminal": "^4.2.0-beta.0",
    "@jupyterlab/translation": "^4.2.0-beta.0",
    "@jupyterlab/ui-components": "^4.2.0-beta.0",
    "@lumino/widgets": "^2.3.1"
>>>>>>> 41be86d5
  },
  "devDependencies": {
    "@types/webpack-env": "^1.18.0",
    "rimraf": "~5.0.5",
    "typedoc": "~0.24.7",
    "typescript": "~5.1.6"
  },
  "publishConfig": {
    "access": "public"
  },
  "jupyterlab": {
    "extension": true,
    "schemaDir": "schema"
  },
  "styleModule": "style/index.js"
}<|MERGE_RESOLUTION|>--- conflicted
+++ resolved
@@ -38,19 +38,6 @@
     "watch": "tsc -b --watch"
   },
   "dependencies": {
-<<<<<<< HEAD
-    "@jupyterlab/application": "^4.2.0-alpha.2",
-    "@jupyterlab/apputils": "^4.3.0-alpha.2",
-    "@jupyterlab/launcher": "^4.2.0-alpha.2",
-    "@jupyterlab/mainmenu": "^4.2.0-alpha.2",
-    "@jupyterlab/running": "^4.2.0-alpha.2",
-    "@jupyterlab/services": "^7.2.0-alpha.2",
-    "@jupyterlab/settingregistry": "^4.2.0-alpha.2",
-    "@jupyterlab/terminal": "^4.2.0-alpha.2",
-    "@jupyterlab/translation": "^4.2.0-alpha.2",
-    "@jupyterlab/ui-components": "^4.2.0-alpha.2",
-    "@lumino/widgets": "^2.3.2"
-=======
     "@jupyterlab/application": "^4.2.0-beta.0",
     "@jupyterlab/apputils": "^4.3.0-beta.0",
     "@jupyterlab/launcher": "^4.2.0-beta.0",
@@ -61,8 +48,7 @@
     "@jupyterlab/terminal": "^4.2.0-beta.0",
     "@jupyterlab/translation": "^4.2.0-beta.0",
     "@jupyterlab/ui-components": "^4.2.0-beta.0",
-    "@lumino/widgets": "^2.3.1"
->>>>>>> 41be86d5
+    "@lumino/widgets": "^2.3.2"
   },
   "devDependencies": {
     "@types/webpack-env": "^1.18.0",
