/*-----------------------------------------------------------------------------
| Copyright (c) Jupyter Development Team.
| Distributed under the terms of the Modified BSD License.
|----------------------------------------------------------------------------*/


.jp-FAQ {
  font-family: var(--jp-ui-font-family);
  outline: none;
<<<<<<< HEAD
  overflow-y: auto;
}

#faq-header {
  margin: 40px auto 40px auto;
  text-align: center;
  max-width: 84%;
}


.jp-FAQ-content {
  margin: 0 auto 70px auto;
  display: block;
  width: 84%;
  max-width: 700px;
}


.jp-FAQ-h1 {
  font-size: 26px;
  font-weight: 400;
  color: var(--jp-ui-font-color0);
}


.jp-FAQ-h2 {
  font-size: 20px;
  font-weight: 500;
  color: var(--jp-ui-font-color0);
  margin: 28px 0 0 0;
  margin-bottom: 8px;
}


.jp-FAQ-ul {
  margin: 0 0 0 0;
  padding: 0;
}


.jp-FAQ-question:target {
  animation: highlight 0.9s cubic-bezier(0.15, 0.08, 0.54, 0.85);
}


@keyframes highlight {
    0%   {background-color: transparent;}
    50%  {background-color: var(--md-blue-100);}
    100% {background-color: transparent;}
}


.jp-FAQ-question {
  list-style-type: none;
  padding: 4px 0px;
  display: inline-block;
  font-weight: 500;
}


.jp-FAQ-question > a {
  font-size: 16px;
  color: var(--md-blue-700);
  font-weight: 400;
  line-height: 150%;
  list-style-type: none;
  margin: 28px 0 0 0;
  cursor: pointer;
  text-decoration: none;
}


.jp-FAQ-answer{
  font-size: 15px;
  font-weight: 400;
  color: var(--jp-ui-font-color0);
  line-height: 160%;
  border-left: 2px solid var(--md-blue-500);
  padding-left: 24px;
  list-style-type: none;
  margin: 12px 0 24px 20px;
}


.jp-FAQ-toc {
  display: block;
}


.jp-FAQ-toc:focus{
  color: var(--md-blue-500);
}


li > jp-FAQ-answer {
  text-decoration: none;
}


.jp-FAQ-title {
  color: var(--jp-ui-font-color0);
  display: block;
  text-align: center;
=======
  display: flex;
  flex-direction: column;
>>>>>>> 4f8b4fba
}


.jp-FAQ-toolbar {
  min-height: var(--jp-toolbar-micro-height);
}


<<<<<<< HEAD
.jp-QuestionMark.jp-FAQ-QuestionMark {
  display: block;
  height: 49px;
  width: 49px;
  margin: auto;
  margin-bottom: 8px;
=======
.jp-FAQ-content {
  overflow-y: auto;
  padding: 12px;
>>>>>>> 4f8b4fba
}<|MERGE_RESOLUTION|>--- conflicted
+++ resolved
@@ -7,7 +7,6 @@
 .jp-FAQ {
   font-family: var(--jp-ui-font-family);
   outline: none;
-<<<<<<< HEAD
   overflow-y: auto;
 }
 
@@ -111,10 +110,6 @@
   color: var(--jp-ui-font-color0);
   display: block;
   text-align: center;
-=======
-  display: flex;
-  flex-direction: column;
->>>>>>> 4f8b4fba
 }
 
 
@@ -123,16 +118,10 @@
 }
 
 
-<<<<<<< HEAD
 .jp-QuestionMark.jp-FAQ-QuestionMark {
   display: block;
   height: 49px;
   width: 49px;
   margin: auto;
   margin-bottom: 8px;
-=======
-.jp-FAQ-content {
-  overflow-y: auto;
-  padding: 12px;
->>>>>>> 4f8b4fba
 }