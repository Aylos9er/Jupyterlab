// Copyright (c) Jupyter Development Team.
// Distributed under the terms of the Modified BSD License.

import { IClientSession } from '@jupyterlab/apputils';

import {
  Cell,
  CellDragUtils,
  CellModel,
  CodeCell,
  CodeCellModel,
  ICodeCellModel,
  IRawCellModel,
  RawCell,
  RawCellModel,
  ICellModel
} from '@jupyterlab/cells';

import { IEditorMimeTypeService, CodeEditor } from '@jupyterlab/codeeditor';

import { nbformat } from '@jupyterlab/coreutils';

import {
  IObservableList,
  ObservableList,
  ObservableJSON,
  IObservableJSON
} from '@jupyterlab/observables';

import { RenderMimeRegistry } from '@jupyterlab/rendermime';

import {
  KernelMessage,
  ServiceManager,
  Contents,
  Kernel
} from '@jupyterlab/services';

import { each } from '@phosphor/algorithm';

import { MimeData } from '@phosphor/coreutils';

import { Drag } from '@phosphor/dragdrop';

import { Message } from '@phosphor/messaging';

import { ISignal, Signal } from '@phosphor/signaling';

import { Panel, PanelLayout, Widget } from '@phosphor/widgets';

import { ConsoleHistory, IConsoleHistory } from './history';

/**
 * The data attribute added to a widget that has an active kernel.
 */
const KERNEL_USER = 'jpKernelUser';

/**
 * The data attribute added to a widget can run code.
 */
const CODE_RUNNER = 'jpCodeRunner';

/**
 * The class name added to console widgets.
 */
const CONSOLE_CLASS = 'jp-CodeConsole';

/**
 * The class added to console cells
 */
const CONSOLE_CELL_CLASS = 'jp-Console-cell';

/**
 * The class name added to the console banner.
 */
const BANNER_CLASS = 'jp-CodeConsole-banner';

/**
 * The class name of the active prompt cell.
 */
const PROMPT_CLASS = 'jp-CodeConsole-promptCell';

/**
 * The class name of the panel that holds cell content.
 */
const CONTENT_CLASS = 'jp-CodeConsole-content';

/**
 * The class name of the panel that holds prompts.
 */
const INPUT_CLASS = 'jp-CodeConsole-input';

/**
 * The timeout in ms for execution requests to the kernel.
 */
const EXECUTION_TIMEOUT = 250;

/**
 * The mimetype used for Jupyter cell data.
 */
const JUPYTER_CELL_MIME = 'application/vnd.jupyter.cells';

/**
 * A widget containing a Jupyter console.
 *
 * #### Notes
 * The CodeConsole class is intended to be used within a ConsolePanel
 * instance. Under most circumstances, it is not instantiated by user code.
 */
export class CodeConsole extends Widget {
  /**
   * Construct a console widget.
   */
  constructor(options: CodeConsole.IOptions) {
    super();
    this.addClass(CONSOLE_CLASS);
    this.node.dataset[KERNEL_USER] = 'true';
    this.node.dataset[CODE_RUNNER] = 'true';
    this.node.tabIndex = -1; // Allow the widget to take focus.

    // Create the panels that hold the content and input.
    const layout = (this.layout = new PanelLayout());
    this._cells = new ObservableList<Cell>();
    this._content = new Panel();
    this._input = new Panel();

    this.contentFactory =
      options.contentFactory || CodeConsole.defaultContentFactory;
    this.modelFactory = options.modelFactory || CodeConsole.defaultModelFactory;
    this.rendermime = options.rendermime;
    this.session = options.session;
    this.manager = options.manager;
    this._mimeTypeService = options.mimeTypeService;

    // Add top-level CSS classes.
    this._content.addClass(CONTENT_CLASS);
    this._input.addClass(INPUT_CLASS);

    // Insert the content and input panes into the widget.
    layout.addWidget(this._content);
    layout.addWidget(this._input);

    this._history = new ConsoleHistory({
      session: this.session
    });

    this._onKernelChanged();
    this.session.kernelChanged.connect(
      this._onKernelChanged,
      this
    );
    this.session.statusChanged.connect(
      this._onKernelStatusChanged,
      this
    );
    this._metadata = new ObservableJSON();
  }

  /**
   * A signal emitted when the console finished executing its prompt cell.
   */
  get executed(): ISignal<this, Date> {
    return this._executed;
  }

  /**
   * A signal emitted when a new prompt cell is created.
   */
  get promptCellCreated(): ISignal<this, CodeCell> {
    return this._promptCellCreated;
  }

  /**
   * The content factory used by the console.
   */
  readonly contentFactory: CodeConsole.IContentFactory;

  /**
   * The model factory for the console widget.
   */
  readonly modelFactory: CodeConsole.IModelFactory;

  /**
   * The rendermime instance used by the console.
   */
  readonly rendermime: RenderMimeRegistry;

  /**
   * The client session used by the console.
   */
  readonly session: IClientSession;

  /**
   * The service manager used by the console to save documents.
   */
  readonly manager: ServiceManager.IManager;

  /**
   * The list of content cells in the console.
   *
   * #### Notes
   * This list does not include the current banner or the prompt for a console.
   * It may include previous banners as raw cells.
   */
  get cells(): IObservableList<Cell> {
    return this._cells;
  }

  /*
   * The console input prompt cell.
   */
  get promptCell(): CodeCell | null {
    let inputLayout = this._input.layout as PanelLayout;
    return (inputLayout.widgets[0] as CodeCell) || null;
  }

  /**
   * Add a new cell to the content panel.
   *
   * @param cell - The code cell widget being added to the content panel.
   *
   * @param msgId - The optional execution message id for the cell.
   *
   * #### Notes
   * This method is meant for use by outside classes that want to add cells to a
   * console. It is distinct from the `inject` method in that it requires
   * rendered code cell widgets and does not execute them (though it can store
   * the execution message id).
   */
  addCell(cell: CodeCell, msgId?: string) {
    cell.addClass(CONSOLE_CELL_CLASS);
    this._content.addWidget(cell);
    this._cells.push(cell);
    if (msgId) {
      this._msgIds.set(msgId, cell);
      this._msgIdCells.set(cell, msgId);
    }
    cell.disposed.connect(
      this._onCellDisposed,
      this
    );
    cell.model.contentChanged.connect(
      this._onCellChanged,
      this
    );
    this.update();
  }

  /**
   * Add a banner cell.
   */
  addBanner() {
    if (this._banner) {
      // An old banner just becomes a normal cell now.
      let cell = this._banner;
      this._cells.push(this._banner);
      cell.disposed.connect(
        this._onCellDisposed,
        this
      );
    }
    // Create the banner.
    let model = this.modelFactory.createRawCell({});
    model.value.text = '...';
    let banner = (this._banner = new RawCell({
      model,
      contentFactory: this.contentFactory
    }));
    banner.addClass(BANNER_CLASS);
    banner.readOnly = true;
    this._content.addWidget(banner);
  }

  /**
   * When cells' contents change, save the console document.
   */
  private _onCellChanged(sender: ICellModel, args: void): void {
    if (Private.fileBacking) {
      this.save();
    }
  }

  /**
   * Clear the code cells.
   */
  clear(): void {
    // Dispose all the content cells
    let cells = this._cells;
    while (cells.length > 0) {
      cells.get(0).dispose();
    }
  }

  /**
   * Create a new cell with the built-in factory.
   */
  createCodeCell(): CodeCell {
    let factory = this.contentFactory;
    let options = this._createCodeCellOptions();
    let cell = factory.createCodeCell(options);
    cell.readOnly = true;
    cell.model.mimeType = this._mimetype;
    return cell;
  }

  /**
   * Dispose of the resources held by the widget.
   */
  dispose() {
    // Do nothing if already disposed.
    if (this.isDisposed) {
      return;
    }
    this._cells.clear();
    this._msgIdCells = null;
    this._msgIds = null;
    this._history.dispose();
<<<<<<< HEAD
    // this._foreignHandler.dispose();
=======
    this._foreignHandler.dispose();
>>>>>>> ee489189
    this._metadata.dispose();

    super.dispose();
  }

  /**
   * Execute the current prompt.
   *
   * @param force - Whether to force execution without checking code
   * completeness.
   *
   * @param timeout - The length of time, in milliseconds, that the execution
   * should wait for the API to determine whether code being submitted is
   * incomplete before attempting submission anyway. The default value is `250`.
   */
  execute(force = false, timeout = EXECUTION_TIMEOUT): Promise<void> {
    if (this.session.status === 'dead') {
      return Promise.resolve(void 0);
    }

    const promptCell = this.promptCell;
    if (!promptCell) {
      return Promise.reject('Cannot execute without a prompt cell');
    }
    promptCell.model.trusted = true;

    if (force) {
      // Create a new prompt cell before kernel execution to allow typeahead.
      this.newPromptCell();
      return this._execute(promptCell);
    }

    // Check whether we should execute.
    return this._shouldExecute(timeout).then(should => {
      if (this.isDisposed) {
        return;
      }
      if (should) {
        // Create a new prompt cell before kernel execution to allow typeahead.
        this.newPromptCell();
        this.promptCell!.editor.focus();
        return this._execute(promptCell);
      } else {
        // add a newline if we shouldn't execute
        promptCell.editor.newIndentedLine();
      }
    });
  }

  /**
   * Get a cell given a message id.
   *
   * @param msgId - The message id.
   */
  getCell(msgId: string): CodeCell | undefined {
    return this._msgIds.get(msgId);
  }

  /**
   * Inject arbitrary code for the console to execute immediately.
   *
   * @param code - The code contents of the cell being injected.
   *
   * @returns A promise that indicates when the injected cell's execution ends.
   */
  inject(code: string): Promise<void> {
    let cell = this.createCodeCell();
    cell.model.value.text = code;
    this.addCell(cell);
    return this._execute(cell);
  }

  /**
   * Insert a line break in the prompt cell.
   */
  insertLinebreak(): void {
    let promptCell = this.promptCell;
    if (!promptCell) {
      return;
    }
    promptCell.editor.newIndentedLine();
  }

  /**
   * Serialize the output.
   *
   * #### Notes
   * This only serializes the code cells and the prompt cell if it exists, and
   * skips any old banner cells.
   */
  serialize(): nbformat.ICell[] {
    const cells: nbformat.ICell[] = [];
    each(this._cells, cell => {
      cells.push(cell.model.toJSON());
    });

    if (this.promptCell) {
      cells.push(this.promptCell.model.toJSON());
    }
    return cells;
  }

  /**
   * Handle `mousedown` events for the widget.
   */
  private _evtMouseDown(event: MouseEvent): void {
    const { button, shiftKey } = event;

    // We only handle main or secondary button actions.
    if (
      !(button === 0 || button === 2) ||
      // Shift right-click gives the browser default behavior.
      (shiftKey && button === 2)
    ) {
      return;
    }

    let target = event.target as HTMLElement;
    let cellFilter = (node: HTMLElement) =>
      node.classList.contains(CONSOLE_CELL_CLASS);
    let cellIndex = CellDragUtils.findCell(target, this._cells, cellFilter);

    if (cellIndex === -1) {
      // `event.target` sometimes gives an orphaned node in
      // Firefox 57, which can have `null` anywhere in its parent line. If we fail
      // to find a cell using `event.target`, try again using a target
      // reconstructed from the position of the click event.
      target = document.elementFromPoint(
        event.clientX,
        event.clientY
      ) as HTMLElement;
      cellIndex = CellDragUtils.findCell(target, this._cells, cellFilter);
    }

    if (cellIndex === -1) {
      return;
    }

    const cell = this._cells.get(cellIndex);

    let targetArea: CellDragUtils.ICellTargetArea = CellDragUtils.detectTargetArea(
      cell,
      event.target as HTMLElement
    );

    if (targetArea === 'prompt') {
      this._dragData = {
        pressX: event.clientX,
        pressY: event.clientY,
        index: cellIndex
      };

      this._focusedCell = cell;

      document.addEventListener('mouseup', this, true);
      document.addEventListener('mousemove', this, true);
      event.preventDefault();
    }
  }

  /**
   * Handle `mousemove` event of widget
   */
  private _evtMouseMove(event: MouseEvent) {
    const data = this._dragData;
    if (
      CellDragUtils.shouldStartDrag(
        data.pressX,
        data.pressY,
        event.clientX,
        event.clientY
      )
    ) {
      this._startDrag(data.index, event.clientX, event.clientY);
    }
  }

  /**
   * Start a drag event
   */
  private _startDrag(index: number, clientX: number, clientY: number) {
    const cellModel = this._focusedCell.model as ICodeCellModel;
    let selected: nbformat.ICell[] = [cellModel.toJSON()];

    const dragImage = CellDragUtils.createCellDragImage(
      this._focusedCell,
      selected
    );

    this._drag = new Drag({
      mimeData: new MimeData(),
      dragImage,
      proposedAction: 'copy',
      supportedActions: 'copy',
      source: this
    });

    this._drag.mimeData.setData(JUPYTER_CELL_MIME, selected);
    const textContent = cellModel.value.text;
    this._drag.mimeData.setData('text/plain', textContent);

    this._focusedCell = null;

    document.removeEventListener('mousemove', this, true);
    document.removeEventListener('mouseup', this, true);
    this._drag.start(clientX, clientY).then(() => {
      if (this.isDisposed) {
        return;
      }
      this._drag = null;
      this._dragData = null;
    });
  }

  /**
   * Handle the DOM events for the widget.
   *
   * @param event -The DOM event sent to the widget.
   *
   * #### Notes
   * This method implements the DOM `EventListener` interface and is
   * called in response to events on the notebook panel's node. It should
   * not be called directly by user code.
   */
  handleEvent(event: Event): void {
    switch (event.type) {
      case 'keydown':
        this._evtKeyDown(event as KeyboardEvent);
        break;
      case 'mousedown':
        this._evtMouseDown(event as MouseEvent);
        break;
      case 'mousemove':
        this._evtMouseMove(event as MouseEvent);
        break;
      case 'mouseup':
        this._evtMouseUp(event as MouseEvent);
        break;
      default:
        break;
    }
  }

  /**
   * Handle `after_attach` messages for the widget.
   */
  protected onAfterAttach(msg: Message): void {
    let node = this.node;
    node.addEventListener('keydown', this, true);
    node.addEventListener('click', this);
    node.addEventListener('mousedown', this);
    // Create a prompt if necessary.
    if (!this.promptCell) {
      this.newPromptCell();
    } else {
      this.promptCell.editor.focus();
      this.update();
    }
  }

  /**
   * Handle `before-detach` messages for the widget.
   */
  protected onBeforeDetach(msg: Message): void {
    let node = this.node;
    node.removeEventListener('keydown', this, true);
    node.removeEventListener('click', this);
  }

  /**
   * Handle `'activate-request'` messages.
   */
  protected onActivateRequest(msg: Message): void {
    let editor = this.promptCell && this.promptCell.editor;
    if (editor) {
      editor.focus();
    }
    this.update();
  }

  /**
   * Make a new prompt cell.
   */
  protected newPromptCell(): void {
    let promptCell = this.promptCell;
    let input = this._input;

    // Make the last prompt read-only, clear its signals, and move to content.
    if (promptCell) {
      promptCell.readOnly = true;
      promptCell.removeClass(PROMPT_CLASS);
      Signal.clearData(promptCell.editor);
      let child = input.widgets[0];
      child.parent = null;
      this.addCell(promptCell);
    }

    // Create the new prompt cell.
    let factory = this.contentFactory;
    let options = this._createCodeCellOptions();
    promptCell = factory.createCodeCell(options);
    promptCell.model.mimeType = this._mimetype;
    promptCell.addClass(PROMPT_CLASS);
    this._input.addWidget(promptCell);

    // Suppress the default "Enter" key handling.
    let editor = promptCell.editor;
    editor.addKeydownHandler(this._onEditorKeydown);

    this._history.editor = editor;
    this._promptCellCreated.emit(promptCell);
  }

  /**
   * Handle `update-request` messages.
   */
  protected onUpdateRequest(msg: Message): void {
    Private.scrollToBottom(this._content.node);
  }

  /**
   * Handle the `'keydown'` event for the widget.
   */
  private _evtKeyDown(event: KeyboardEvent): void {
    let editor = this.promptCell && this.promptCell.editor;
    if (!editor) {
      return;
    }
    if (event.keyCode === 13 && !editor.hasFocus()) {
      event.preventDefault();
      editor.focus();
    }
  }

  /**
   * Handle the `'mouseup'` event for the widget.
   */
  private _evtMouseUp(event: MouseEvent): void {
    if (
      this.promptCell &&
      this.promptCell.node.contains(event.target as HTMLElement)
    ) {
      this.promptCell.editor.focus();
    }
  }

  /**
   * Execute the code in the current prompt cell.
   */
  private _execute(cell: CodeCell): Promise<void> {
    let source = cell.model.value.text;
    this._history.push(source);
    // If the source of the console is just "clear", clear the console as we
    // do in IPython or QtConsole.
    if (source === 'clear' || source === '%clear') {
      this.clear();
      return Promise.resolve(void 0);
    }
    cell.model.contentChanged.connect(
      this.update,
      this
    );
    let onSuccess = (value: KernelMessage.IExecuteReplyMsg) => {
      if (this.isDisposed) {
        return;
      }
      if (value && value.content.status === 'ok') {
        let content = value.content as KernelMessage.IExecuteOkReply;
        // Use deprecated payloads for backwards compatibility.
        if (content.payload && content.payload.length) {
          let setNextInput = content.payload.filter(i => {
            return (i as any).source === 'set_next_input';
          })[0];
          if (setNextInput) {
            let text = (setNextInput as any).text;
            // Ignore the `replace` value and always set the next cell.
            cell.model.value.text = text;
          }
        }
      } else if (value && value.content.status === 'error') {
        each(this._cells, (cell: CodeCell) => {
          if (cell.model.executionCount === null) {
            cell.setPrompt('');
          }
        });
      }
      cell.model.contentChanged.disconnect(this.update, this);
      this.update();
      this._executed.emit(new Date());
    };
    let onFailure = () => {
      if (this.isDisposed) {
        return;
      }
      cell.model.contentChanged.disconnect(this.update, this);
      this.update();
    };
    return CodeCell.execute(cell, this.session).then(onSuccess, onFailure);
  }

  /**
   * Make sure we have the required metadata fields.
   */
  private _ensureMetadata(): void {
    let metadata = this._metadata;
    if (!metadata.has('language_info')) {
      metadata.set('language_info', { name: '' });
    }
    if (!metadata.has('kernelspec')) {
      metadata.set('kernelspec', { name: '', display_name: '' });
    }
  }

  /**
   * Serialize the model to JSON.
   */
  toJSON(): nbformat.INotebookContent {
    let cells: nbformat.ICell[] = [];
    for (let i = 0; i < this.cells.length; i++) {
      let cell = this.cells.get(i);
      cells.push(cell.model.toJSON());
    }

    this._ensureMetadata();
    let metadata = Object.create(null) as nbformat.INotebookMetadata;
    for (let key of this._metadata.keys()) {
      metadata[key] = JSON.parse(JSON.stringify(this._metadata.get(key)));
    }

    return {
      metadata,
      nbformat_minor: nbformat.MINOR_VERSION,
      nbformat: nbformat.MAJOR_VERSION,
      cells
    };
  }

  /**
   * Save console document to specified path or generated path.
   */
  save(path: string = null): Promise<void> {
    let options = {
      type: 'file' as Contents.ContentType,
      format: 'text' as Contents.FileFormat,
      content: JSON.stringify(this.toJSON())
    };
    path = path || this.session.path;
    return this.manager.ready.then(() => {
      this.manager.contents.save(path, options);
    });
  }

  /**
   * Load console document from store.
   */
  fromStore(): Promise<void> {
    let opts: Contents.IFetchOptions = {
      format: 'text' as Contents.FileFormat,
      type: 'file' as Contents.ContentType,
      content: true
    };
    let path = this.session.path;
    return this.manager.ready
      .then(() => {
        return this.manager.contents.get(path, opts);
      })
      .then(contents => {
        if (this.isDisposed) {
          return;
        }
        let content = contents.content;
        // Convert line endings if necessary, marking the file
        // as dirty.
        if (content.indexOf('\r') !== -1) {
          content = content.replace(/\r\n|\r/g, '\n');
        }
        this.fromJSON(JSON.parse(content));
        this._loadedFromFile = true;
      })
      .catch(err => {
        this._loadedFromFile = false;
      });
  }

  /**
   * Deserialize the model from JSON.
   */
  fromJSON(value: nbformat.INotebookContent): void {
    let i = 1;
    for (let cell of value.cells) {
      let codeCell: nbformat.ICodeCell = cell as nbformat.ICodeCell;
<<<<<<< HEAD
      let newCell: CodeCell = this.createCodeCell();
=======
      let newCell: CodeCell = this._createCodeCell();
>>>>>>> ee489189
      let source = (newCell.model.value.text = cell.source.toString());
      newCell.model.outputs.fromJSON(codeCell.outputs);

      if (source && source.length) {
        newCell.setPrompt(i.toString());
        i++;
      }

      this.addCell(newCell);
    }
  }

  /**
   * Update the console based on the kernel info.
   */
  private _handleInfo(info: KernelMessage.IInfoReply): void {
    this._banner.model.value.text = info.banner;
    let lang = info.language_info as nbformat.ILanguageInfoMetadata;
    this._mimetype = this._mimeTypeService.getMimeTypeByLanguage(lang);
    if (this.promptCell) {
      this.promptCell.model.mimeType = this._mimetype;
    }

    this._updateLanguage(info.language_info);
<<<<<<< HEAD
=======
  }

  /**
   * Update the kernel language.
   */
  private _updateLanguage(language: KernelMessage.ILanguageInfo): void {
    this._metadata.set('language_info', language);
  }

  /**
   * Update the kernel spec.
   */
  private _updateSpec(kernel: Kernel.IKernelConnection): void {
    kernel.getSpec().then(spec => {
      if (this.isDisposed) {
        return;
      }
      this._metadata.set('kernelspec', {
        name: kernel.name,
        display_name: spec.display_name,
        language: spec.language
      });
    });
>>>>>>> ee489189
  }

  /**
   * Update the kernel language.
   */
  private _updateLanguage(language: KernelMessage.ILanguageInfo): void {
    this._metadata.set('language_info', language);
  }

  /**
   * Update the kernel spec.
   */
  private _updateSpec(kernel: Kernel.IKernelConnection): void {
    kernel.getSpec().then(spec => {
      if (this.isDisposed) {
        return;
      }
      this._metadata.set('kernelspec', {
        name: kernel.name,
        display_name: spec.display_name,
        language: spec.language
      });
    });
  }

  /**
   * Create the options used to initialize a code cell widget.
   */
  private _createCodeCellOptions(): CodeCell.IOptions {
    let contentFactory = this.contentFactory;
    let modelFactory = this.modelFactory;
    let model = modelFactory.createCodeCell({});
    let rendermime = this.rendermime;
    return { model, rendermime, contentFactory };
  }

  /**
   * Handle cell disposed signals.
   */
  private _onCellDisposed(sender: Cell, args: void): void {
    if (!this.isDisposed) {
      this._cells.removeValue(sender);
      const msgId = this._msgIdCells.get(sender as CodeCell);
      if (msgId) {
        this._msgIdCells.delete(sender as CodeCell);
        this._msgIds.delete(msgId);
      }
    }
  }

  /**
   * Test whether we should execute the prompt cell.
   */
  private _shouldExecute(timeout: number): Promise<boolean> {
    const promptCell = this.promptCell;
    if (!promptCell) {
      return Promise.resolve(false);
    }
    let model = promptCell.model;
    let code = model.value.text;
    return new Promise<boolean>((resolve, reject) => {
      let timer = setTimeout(() => {
        resolve(true);
      }, timeout);
      let kernel = this.session.kernel;
      if (!kernel) {
        resolve(false);
        return;
      }
      kernel
        .requestIsComplete({ code })
        .then(isComplete => {
          clearTimeout(timer);
          if (this.isDisposed) {
            resolve(false);
          }
          if (isComplete.content.status !== 'incomplete') {
            resolve(true);
            return;
          }
          resolve(false);
        })
        .catch(() => {
          resolve(true);
        });
    });
  }

  /**
   * Handle a keydown event on an editor.
   */
  private _onEditorKeydown(editor: CodeEditor.IEditor, event: KeyboardEvent) {
    // Suppress "Enter" events.
    return event.keyCode === 13;
  }

  /**
   * Handle a change to the kernel.
   */
  private _onKernelChanged(): void {
    // On the first kernel change, we don't want to clear the cells loaded from file.
    if (this._loadedFromFile) {
      this._loadedFromFile = false;
    } else {
      this.clear();
    }
    let kernel = this.session.kernel;
    if (!kernel) {
      return;
    }
    if (this._banner) {
      this._banner.dispose();
      this._banner = null;
    }
    this.addBanner();
  }

  /**
   * Handle a change to the kernel status.
   */
  private _onKernelStatusChanged(): void {
    if (this.session.status === 'connected') {
      // we just had a kernel restart or reconnect - reset banner
      let kernel = this.session.kernel;
      if (!kernel) {
        return;
      }
      kernel
        .requestKernelInfo()
        .then(() => {
          if (this.isDisposed || !kernel || !kernel.info) {
            return;
          }
          this._handleInfo(this.session.kernel.info);
          this._updateSpec(this.session.kernel);
        })
        .catch(err => {
          console.error('could not get kernel info');
        });
    } else if (this.session.status === 'restarting') {
      this.addBanner();
    }
  }

  private _banner: RawCell = null;
  private _cells: IObservableList<Cell>;
  private _content: Panel;
  private _executed = new Signal<this, Date>(this);
  private _history: IConsoleHistory;
  private _input: Panel;
  private _mimetype = 'text/x-ipython';
  private _mimeTypeService: IEditorMimeTypeService;
  private _msgIds = new Map<string, CodeCell>();
  private _msgIdCells = new Map<CodeCell, string>();
  private _promptCellCreated = new Signal<this, CodeCell>(this);
<<<<<<< HEAD
  private _dragData: { pressX: number; pressY: number; index: number } = null;
  private _drag: Drag = null;
  private _focusedCell: Cell = null;
=======
>>>>>>> ee489189
  private _loadedFromFile = false;
  private _metadata: IObservableJSON;
}

/**
 * A namespace for CodeConsole statics.
 */
export namespace CodeConsole {
  /**
   * The initialization options for a console widget.
   */
  export interface IOptions {
    /**
     * The content factory for the console widget.
     */
    contentFactory: IContentFactory;

    /**
     * The model factory for the console widget.
     */
    modelFactory?: IModelFactory;

    /**
     * The mime renderer for the console widget.
     */
    rendermime: RenderMimeRegistry;

    /**
     * The client session for the console widget.
     */
    session: IClientSession;

    /**
     * The service manager for the console widget.
     */
    manager: ServiceManager.IManager;

    /**
     * The service used to look up mime types.
     */
    mimeTypeService: IEditorMimeTypeService;
  }

  /**
   * A content factory for console children.
   */
  export interface IContentFactory extends Cell.IContentFactory {
    /**
     * Create a new code cell widget.
     */
    createCodeCell(options: CodeCell.IOptions): CodeCell;

    /**
     * Create a new raw cell widget.
     */
    createRawCell(options: RawCell.IOptions): RawCell;
  }

  /**
   * Default implementation of `IContentFactory`.
   */
  export class ContentFactory extends Cell.ContentFactory
    implements IContentFactory {
    /**
     * Create a new code cell widget.
     *
     * #### Notes
     * If no cell content factory is passed in with the options, the one on the
     * notebook content factory is used.
     */
    createCodeCell(options: CodeCell.IOptions): CodeCell {
      if (!options.contentFactory) {
        options.contentFactory = this;
      }
      return new CodeCell(options);
    }

    /**
     * Create a new raw cell widget.
     *
     * #### Notes
     * If no cell content factory is passed in with the options, the one on the
     * notebook content factory is used.
     */
    createRawCell(options: RawCell.IOptions): RawCell {
      if (!options.contentFactory) {
        options.contentFactory = this;
      }
      return new RawCell(options);
    }
  }

  /**
   * A namespace for the code console content factory.
   */
  export namespace ContentFactory {
    /**
     * An initialize options for `ContentFactory`.
     */
    export interface IOptions extends Cell.IContentFactory {}
  }

  /**
   * A default content factory for the code console.
   */
  export const defaultContentFactory: IContentFactory = new ContentFactory();

  /**
   * A model factory for a console widget.
   */
  export interface IModelFactory {
    /**
     * The factory for code cell content.
     */
    readonly codeCellContentFactory: CodeCellModel.IContentFactory;

    /**
     * Create a new code cell.
     *
     * @param options - The options used to create the cell.
     *
     * @returns A new code cell. If a source cell is provided, the
     *   new cell will be initialized with the data from the source.
     */
    createCodeCell(options: CodeCellModel.IOptions): ICodeCellModel;

    /**
     * Create a new raw cell.
     *
     * @param options - The options used to create the cell.
     *
     * @returns A new raw cell. If a source cell is provided, the
     *   new cell will be initialized with the data from the source.
     */
    createRawCell(options: CellModel.IOptions): IRawCellModel;
  }

  /**
   * The default implementation of an `IModelFactory`.
   */
  export class ModelFactory {
    /**
     * Create a new cell model factory.
     */
    constructor(options: IModelFactoryOptions = {}) {
      this.codeCellContentFactory =
        options.codeCellContentFactory || CodeCellModel.defaultContentFactory;
    }

    /**
     * The factory for output area models.
     */
    readonly codeCellContentFactory: CodeCellModel.IContentFactory;

    /**
     * Create a new code cell.
     *
     * @param source - The data to use for the original source data.
     *
     * @returns A new code cell. If a source cell is provided, the
     *   new cell will be initialized with the data from the source.
     *   If the contentFactory is not provided, the instance
     *   `codeCellContentFactory` will be used.
     */
    createCodeCell(options: CodeCellModel.IOptions): ICodeCellModel {
      if (!options.contentFactory) {
        options.contentFactory = this.codeCellContentFactory;
      }
      return new CodeCellModel(options);
    }

    /**
     * Create a new raw cell.
     *
     * @param source - The data to use for the original source data.
     *
     * @returns A new raw cell. If a source cell is provided, the
     *   new cell will be initialized with the data from the source.
     */
    createRawCell(options: CellModel.IOptions): IRawCellModel {
      return new RawCellModel(options);
    }
  }

  /**
   * The options used to initialize a `ModelFactory`.
   */
  export interface IModelFactoryOptions {
    /**
     * The factory for output area models.
     */
    codeCellContentFactory?: CodeCellModel.IContentFactory;
  }

  /**
   * The default `ModelFactory` instance.
   */
  export const defaultModelFactory = new ModelFactory({});

  /**
   * The configuration options for a console.
   */
  export interface IConfig {
    /**
     * Whether line numbers should be displayed.
     */
    fileBacking: boolean;
  }

  /**
   * The default configuration options for a console.
   */
  export let defaultConfig: IConfig = {
    fileBacking: false
  };

  /**
   * Get a config option for all consoles.
   */
  export function getOption<K extends keyof CodeConsole.IConfig>(
    option: K
  ): CodeConsole.IConfig[K] {
    switch (option) {
      case 'fileBacking':
      default:
        return Private.fileBacking;
    }
  }

  /**
   * Set a config option for all consoles.
   */
  export function setOption<K extends keyof CodeConsole.IConfig>(
    option: K,
    value: CodeConsole.IConfig[K]
  ): void {
    switch (option) {
      case 'fileBacking':
      default:
        Private.fileBacking = value;
    }
  }
}

/**
 * A namespace for console widget private data.
 */
namespace Private {
  /**
   * Jump to the bottom of a node.
   *
   * @param node - The scrollable element.
   */
  export function scrollToBottom(node: HTMLElement): void {
    node.scrollTop = node.scrollHeight - node.clientHeight;
  }

  /**
   * Flag for file-backing consoles.
   */
  export let fileBacking = false;
}<|MERGE_RESOLUTION|>--- conflicted
+++ resolved
@@ -315,11 +315,6 @@
     this._msgIdCells = null;
     this._msgIds = null;
     this._history.dispose();
-<<<<<<< HEAD
-    // this._foreignHandler.dispose();
-=======
-    this._foreignHandler.dispose();
->>>>>>> ee489189
     this._metadata.dispose();
 
     super.dispose();
@@ -811,11 +806,7 @@
     let i = 1;
     for (let cell of value.cells) {
       let codeCell: nbformat.ICodeCell = cell as nbformat.ICodeCell;
-<<<<<<< HEAD
       let newCell: CodeCell = this.createCodeCell();
-=======
-      let newCell: CodeCell = this._createCodeCell();
->>>>>>> ee489189
       let source = (newCell.model.value.text = cell.source.toString());
       newCell.model.outputs.fromJSON(codeCell.outputs);
 
@@ -840,32 +831,6 @@
     }
 
     this._updateLanguage(info.language_info);
-<<<<<<< HEAD
-=======
-  }
-
-  /**
-   * Update the kernel language.
-   */
-  private _updateLanguage(language: KernelMessage.ILanguageInfo): void {
-    this._metadata.set('language_info', language);
-  }
-
-  /**
-   * Update the kernel spec.
-   */
-  private _updateSpec(kernel: Kernel.IKernelConnection): void {
-    kernel.getSpec().then(spec => {
-      if (this.isDisposed) {
-        return;
-      }
-      this._metadata.set('kernelspec', {
-        name: kernel.name,
-        display_name: spec.display_name,
-        language: spec.language
-      });
-    });
->>>>>>> ee489189
   }
 
   /**
@@ -1021,12 +986,9 @@
   private _msgIds = new Map<string, CodeCell>();
   private _msgIdCells = new Map<CodeCell, string>();
   private _promptCellCreated = new Signal<this, CodeCell>(this);
-<<<<<<< HEAD
   private _dragData: { pressX: number; pressY: number; index: number } = null;
   private _drag: Drag = null;
   private _focusedCell: Cell = null;
-=======
->>>>>>> ee489189
   private _loadedFromFile = false;
   private _metadata: IObservableJSON;
 }
