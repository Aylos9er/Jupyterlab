--- conflicted
+++ resolved
@@ -37,16 +37,6 @@
     "watch": "tsc -b --watch"
   },
   "dependencies": {
-<<<<<<< HEAD
-    "@jupyterlab/application": "^4.3.0-alpha.1",
-    "@jupyterlab/apputils": "^4.4.0-alpha.1",
-    "@jupyterlab/console": "^4.3.0-alpha.1",
-    "@jupyterlab/inspector": "^4.3.0-alpha.1",
-    "@jupyterlab/launcher": "^4.3.0-alpha.1",
-    "@jupyterlab/notebook": "^4.3.0-alpha.1",
-    "@jupyterlab/translation": "^4.3.0-alpha.1",
-    "@jupyterlab/ui-components": "^4.3.0-alpha.1",
-=======
     "@jupyterlab/application": "^4.3.0-alpha.2",
     "@jupyterlab/apputils": "^4.4.0-alpha.2",
     "@jupyterlab/console": "^4.3.0-alpha.2",
@@ -55,7 +45,6 @@
     "@jupyterlab/notebook": "^4.3.0-alpha.2",
     "@jupyterlab/translation": "^4.3.0-alpha.2",
     "@jupyterlab/ui-components": "^4.3.0-alpha.2",
->>>>>>> a86b0eae
     "@lumino/widgets": "^2.4.0"
   },
   "devDependencies": {
