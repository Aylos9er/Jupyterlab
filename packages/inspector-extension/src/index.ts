--- conflicted
+++ resolved
@@ -7,22 +7,19 @@
   JupyterLabPlugin
 } from '@jupyterlab/application';
 
-// FIXME: Not sure how to handle restore of this side panel
-// import { InstanceTracker } from '@jupyterlab/apputils';
+import {
+  ICommandPalette,
+  InstanceTracker,
+  MainAreaWidget
+} from '@jupyterlab/apputils';
 
 import { IConsoleTracker } from '@jupyterlab/console';
-
-import { ICommandPalette } from '@jupyterlab/apputils';
 
 import {
   IInspector,
   InspectionHandler,
   InspectorPanel,
   KernelConnector,
-<<<<<<< HEAD
-  InfoHandler,
-=======
->>>>>>> 9008dae0
   KernelInfoHandler
 } from '@jupyterlab/inspector';
 
@@ -30,27 +27,40 @@
 
 import { InspectorManager } from './manager';
 
-import { KernelMessage } from '@jupyterlab/services';
+/**
+ * The command IDs used by the inspector plugin.
+ */
+namespace CommandIDs {
+  export const open = 'inspector:open';
+}
 
 /**
  * A service providing code introspection.
  */
 const inspector: JupyterLabPlugin<IInspector> = {
   id: '@jupyterlab/inspector-extension:inspector',
-  requires: [ILayoutRestorer],
+  requires: [ICommandPalette, ILayoutRestorer],
   provides: IInspector,
   autoStart: true,
-  activate: (app: JupyterLab, restorer: ILayoutRestorer): IInspector => {
-    const { shell } = app;
+  activate: (
+    app: JupyterLab,
+    palette: ICommandPalette,
+    restorer: ILayoutRestorer
+  ): IInspector => {
+    const { commands, shell } = app;
     const manager = new InspectorManager();
-    // const namespace = 'inspector';
-    // const tracker = new InstanceTracker<MainAreaWidget<InspectorPanel>>({
-    //     namespace
-    // });
+    const category = 'Inspector';
+    const command = CommandIDs.open;
+    const label = 'Open Inspector';
+    const namespace = 'inspector';
+    const tracker = new InstanceTracker<MainAreaWidget<InspectorPanel>>({
+      namespace
+    });
+
     /**
      * Create and track a new inspector.
      */
-    if (!manager.inspector || manager.inspector.isDisposed) {
+    function newInspectorPanel(): InspectorPanel {
       const inspector = new InspectorPanel();
 
       inspector.id = 'jp-inspector';
@@ -61,28 +71,39 @@
         }
       });
 
+      // Track the inspector.
+      let widget = new MainAreaWidget({ content: inspector });
+      tracker.add(widget);
+
       // Add the default inspector child items.
       Private.defaultInspectorItems.forEach(item => {
         inspector.add(item);
       });
 
-      manager.inspector = inspector;
-
-      if (!manager.inspector.isAttached) {
-        shell.addToLeftArea(manager.inspector, { rank: 300 });
-      }
+      return inspector;
     }
 
-    if (manager.inspector.isAttached) {
-      shell.activateById(manager.inspector.id);
-    }
-
     // Handle state restoration.
-    // restorer.restore(tracker, {
-    //   command,
-    //   args: () => null,
-    //   name: () => 'inspector'
-    // });
+    restorer.restore(tracker, {
+      command,
+      args: () => null,
+      name: () => 'inspector'
+    });
+
+    // Add command to registry and palette.
+    commands.addCommand(command, {
+      label,
+      execute: () => {
+        if (!manager.inspector || manager.inspector.isDisposed) {
+          manager.inspector = newInspectorPanel();
+        }
+        if (!manager.inspector.isAttached) {
+          shell.addToMainArea(manager.inspector.parent, { activate: false });
+        }
+        shell.activateById(manager.inspector.parent.id);
+      }
+    });
+    palette.addItem({ command, category });
 
     return manager;
   }
@@ -140,6 +161,11 @@
         manager.source = source;
       }
     });
+
+    app.contextMenu.addItem({
+      command: CommandIDs.open,
+      selector: '.jp-CodeConsole-promptCell'
+    });
   }
 };
 
@@ -195,6 +221,11 @@
         manager.source = source;
       }
     });
+
+    app.contextMenu.addItem({
+      command: CommandIDs.open,
+      selector: '.jp-Notebook'
+    });
   }
 };
 
@@ -235,112 +266,13 @@
 };
 
 /**
- * The command IDs used by the inspector plugin.
- */
-namespace CommandIDs {
-  export const display = 'inspector:test_transient_message';
-}
-/**
- * An extension that allows notebooks to display transient_display_data
- * message in tabs of the inspection panel.
- */
-const testpanels: JupyterLabPlugin<void> = {
-  id: '@jupyterlab/inspector-extension:testpanels',
-  requires: [ICommandPalette, IInspector, INotebookTracker],
-  autoStart: true,
-  activate: (
-    app: JupyterLab,
-    palette: ICommandPalette,
-    inspector: IInspector,
-    notebooks: INotebookTracker
-  ): void => {
-    const { commands } = app;
-
-    const handler = new InfoHandler({ inspector });
-
-    const category = 'Inspector';
-    const command = CommandIDs.display;
-    const label = 'Send as transient_display_data';
-
-    commands.addCommand(command, {
-      label,
-      execute: () => {
-        // get the current notebook and cell
-        let widget = notebooks.currentWidget;
-        if (!widget) return;
-        let cell = widget.content.activeCell;
-        if (!cell) return;
-        let content = cell.model.value.text;
-        let transient_msg = KernelMessage.createMessage(
-          {
-            msgType: 'transient_display_data',
-            channel: 'iopub',
-            session: 'whatever'
-          },
-          eval('(' + content + ')')
-        );
-        handler.displayTransientMessage(
-          transient_msg as KernelMessage.ITransientDisplayDataMsg
-        );
-      }
-    });
-    palette.addItem({ command, category });
-    app.contextMenu.addItem({
-      command: CommandIDs.display,
-      selector: '.jp-Notebook .jp-Cell'
-    });
-  }
-};
-
-/**
- * An extension that allows notebooks to display transient_display_data
- * message in tabs of the inspection panel.
- */
-const infopanels: JupyterLabPlugin<void> = {
-  id: '@jupyterlab/inspector-extension:infopanels',
-  requires: [IInspector, INotebookTracker],
-  autoStart: true,
-  activate: (
-    app: JupyterLab,
-    inspector: IInspector,
-    notebooks: INotebookTracker
-  ): void => {
-    // Maintain association of new notebooks with their respective handlers.
-    const handlers: { [id: string]: KernelInfoHandler } = {};
-
-    // Create a handler for each notebook that is created.
-    notebooks.widgetAdded.connect((sender, parent) => {
-      const session = parent.session;
-      const handler = new KernelInfoHandler({ inspector, session });
-
-      // Associate the handler to the widget.
-      handlers[parent.id] = handler;
-
-      // Listen for parent disposal.
-      parent.disposed.connect(() => {
-        delete handlers[parent.id];
-        handler.dispose();
-      });
-    });
-
-    // Unlike notebook widget, even inactive kernels could send
-    // transient message so there is no need to switch sources
-  }
-};
-
-/**
  * Export the plugins as default.
  */
 const plugins: JupyterLabPlugin<any>[] = [
   inspector,
   consoles,
   notebooks,
-<<<<<<< HEAD
-  infopanels,
-  testpanels
-=======
   infopanels
->>>>>>> 9008dae0
 ];
 export default plugins;
 
