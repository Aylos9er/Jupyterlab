--- conflicted
+++ resolved
@@ -420,18 +420,12 @@
     if (index >= this._maxNumberOutputs) {
       return;
     }
-<<<<<<< HEAD
-    const layout = this.layout as PanelLayout;
-    const panel = layout.widgets[index] as Panel;
-    const renderer = (
-      panel.widgets ? panel.widgets[1] : panel
-    ) as IRenderMime.IRenderer;
-=======
+
     const panel = this.layout.widgets[index] as Panel;
     const renderer = (panel.widgets
       ? panel.widgets[1]
       : panel) as IRenderMime.IRenderer;
->>>>>>> 99aef364
+
     // Check whether it is safe to reuse renderer:
     // - Preferred mime type has not changed
     // - Isolation has not changed
