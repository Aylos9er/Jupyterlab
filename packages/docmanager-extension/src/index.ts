// Copyright (c) Jupyter Development Team.
// Distributed under the terms of the Modified BSD License.
/**
 * @packageDocumentation
 * @module docmanager-extension
 */

import {
  ILabShell,
  ILabStatus,
  JupyterFrontEnd,
  JupyterFrontEndPlugin,
  JupyterLab
} from '@jupyterlab/application';
import {
  Dialog,
  ICommandPalette,
  ISessionContextDialogs,
  showDialog,
  showErrorMessage
} from '@jupyterlab/apputils';
import { IChangedArgs, Time } from '@jupyterlab/coreutils';
import {
  DocumentManager,
  IDocumentManager,
  PathStatus,
  renameDialog,
  SavingStatus
} from '@jupyterlab/docmanager';
import { IDocumentProviderFactory } from '@jupyterlab/docprovider';
import { DocumentRegistry } from '@jupyterlab/docregistry';
import { Contents, Kernel } from '@jupyterlab/services';
import { ISettingRegistry } from '@jupyterlab/settingregistry';
import { IStatusBar } from '@jupyterlab/statusbar';
import { ITranslator, TranslationBundle } from '@jupyterlab/translation';
import { each, map, some, toArray } from '@lumino/algorithm';
import { JSONExt } from '@lumino/coreutils';
import { IDisposable } from '@lumino/disposable';
import { Widget } from '@lumino/widgets';

/**
 * The command IDs used by the document manager plugin.
 */
namespace CommandIDs {
  export const clone = 'docmanager:clone';

  export const deleteFile = 'docmanager:delete-file';

  export const newUntitled = 'docmanager:new-untitled';

  export const open = 'docmanager:open';

  export const openBrowserTab = 'docmanager:open-browser-tab';

  export const reload = 'docmanager:reload';

  export const rename = 'docmanager:rename';

  export const del = 'docmanager:delete';

  export const restoreCheckpoint = 'docmanager:restore-checkpoint';

  export const save = 'docmanager:save';

  export const saveAll = 'docmanager:save-all';

  export const saveAs = 'docmanager:save-as';

  export const download = 'docmanager:download';

  export const toggleAutosave = 'docmanager:toggle-autosave';

  export const showInFileBrowser = 'docmanager:show-in-file-browser';
}

/**
 * The id of the document manager plugin.
 */
const docManagerPluginId = '@jupyterlab/docmanager-extension:plugin';

/**
 * The default document manager provider.
 */
const docManagerPlugin: JupyterFrontEndPlugin<IDocumentManager> = {
  id: docManagerPluginId,
  provides: IDocumentManager,
  requires: [ISettingRegistry, ITranslator],
  optional: [
    ILabStatus,
    ICommandPalette,
    ILabShell,
<<<<<<< HEAD
    IMainMenu,
    ISessionContextDialogs,
    JupyterLab.IInfo
=======
    ISessionContextDialogs,
    IDocumentProviderFactory
>>>>>>> 7fee5a2a
  ],
  activate: (
    app: JupyterFrontEnd,
    settingRegistry: ISettingRegistry,
    translator: ITranslator,
    status: ILabStatus | null,
    palette: ICommandPalette | null,
    labShell: ILabShell | null,
<<<<<<< HEAD
    mainMenu: IMainMenu | null,
    sessionDialogs: ISessionContextDialogs | null,
    info: JupyterLab.IInfo | null
=======
    sessionDialogs: ISessionContextDialogs | null,
    docProviderFactory: IDocumentProviderFactory | null
>>>>>>> 7fee5a2a
  ): IDocumentManager => {
    const trans = translator.load('jupyterlab');
    const manager = app.serviceManager;
    const contexts = new WeakSet<DocumentRegistry.Context>();
    const opener: DocumentManager.IWidgetOpener = {
      open: (widget, options) => {
        if (!widget.id) {
          widget.id = `document-manager-${++Private.id}`;
        }
        widget.title.dataset = {
          type: 'document-title',
          ...widget.title.dataset
        };
        if (!widget.isAttached) {
          app.shell.add(widget, 'main', options || {});
        }
        app.shell.activateById(widget.id);

        // Handle dirty state for open documents.
        const context = docManager.contextForWidget(widget);
        if (context && !contexts.has(context)) {
          if (status) {
            handleContext(status, context);
          }
          contexts.add(context);
        }
      }
    };
    const registry = app.docRegistry;
    const when = app.restored.then(() => void 0);
    const docManager = new DocumentManager({
      registry,
      manager,
      opener,
      when,
      setBusy: (status && (() => status.setBusy())) ?? undefined,
      sessionDialogs: sessionDialogs || undefined,
      translator,
<<<<<<< HEAD
      bandwidthSaveModeCallback: () => {
        return info?.bandwidthSaveMode || false;
      }
=======
      collaborative: true,
      docProviderFactory: docProviderFactory ?? undefined
>>>>>>> 7fee5a2a
    });

    // Register the file operations commands.
    addCommands(
      app,
      docManager,
      opener,
      settingRegistry,
      translator,
      labShell,
      palette
    );

    // Keep up to date with the settings registry.
    const onSettingsUpdated = (settings: ISettingRegistry.ISettings) => {
      // Handle whether to autosave
      const autosave = settings.get('autosave').composite as boolean | null;
      docManager.autosave =
        autosave === true || autosave === false ? autosave : true;
      app.commands.notifyCommandChanged(CommandIDs.toggleAutosave);

      // Handle autosave interval
      const autosaveInterval = settings.get('autosaveInterval').composite as
        | number
        | null;
      docManager.autosaveInterval = autosaveInterval || 120;

      // Handle default widget factory overrides.
      const defaultViewers = settings.get('defaultViewers').composite as {
        [ft: string]: string;
      };
      const overrides: { [ft: string]: string } = {};
      // Filter the defaultViewers and file types for existing ones.
      Object.keys(defaultViewers).forEach(ft => {
        if (!registry.getFileType(ft)) {
          console.warn(`File Type ${ft} not found`);
          return;
        }
        if (!registry.getWidgetFactory(defaultViewers[ft])) {
          console.warn(`Document viewer ${defaultViewers[ft]} not found`);
        }
        overrides[ft] = defaultViewers[ft];
      });
      // Set the default factory overrides. If not provided, this has the
      // effect of unsetting any previous overrides.
      each(registry.fileTypes(), ft => {
        try {
          registry.setDefaultWidgetFactory(ft.name, overrides[ft.name]);
        } catch {
          console.warn(
            `Failed to set default viewer ${overrides[ft.name]} for file type ${
              ft.name
            }`
          );
        }
      });
    };

    // Fetch the initial state of the settings.
    Promise.all([settingRegistry.load(docManagerPluginId), app.restored])
      .then(([settings]) => {
        settings.changed.connect(onSettingsUpdated);
        onSettingsUpdated(settings);
      })
      .catch((reason: Error) => {
        console.error(reason.message);
      });

    // Register a fetch transformer for the settings registry,
    // allowing us to dynamically populate a help string with the
    // available document viewers and file types for the default
    // viewer overrides.
    settingRegistry.transform(docManagerPluginId, {
      fetch: plugin => {
        // Get the available file types.
        const fileTypes = toArray(registry.fileTypes())
          .map(ft => ft.name)
          .join('    \n');
        // Get the available widget factories.
        const factories = toArray(registry.widgetFactories())
          .map(f => f.name)
          .join('    \n');
        // Generate the help string.
        const description = trans.__(
          `Overrides for the default viewers for file types.
Specify a mapping from file type name to document viewer name, for example:

defaultViewers: {
  markdown: "Markdown Preview"
}

If you specify non-existent file types or viewers, or if a viewer cannot
open a given file type, the override will not function.

Available viewers:
%1

Available file types:
%2`,
          factories,
          fileTypes
        );
        const schema = JSONExt.deepCopy(plugin.schema);
        schema.properties!.defaultViewers.description = description;
        return { ...plugin, schema };
      }
    });

    // If the document registry gains or loses a factory or file type,
    // regenerate the settings description with the available options.
    registry.changed.connect(() => settingRegistry.reload(docManagerPluginId));

    return docManager;
  }
};

/**
 * A plugin for adding a saving status item to the status bar.
 */
export const savingStatusPlugin: JupyterFrontEndPlugin<void> = {
  id: '@jupyterlab/docmanager-extension:saving-status',
  autoStart: true,
  requires: [IDocumentManager, ILabShell, ITranslator],
  optional: [IStatusBar],
  activate: (
    _: JupyterFrontEnd,
    docManager: IDocumentManager,
    labShell: ILabShell,
    translator: ITranslator,
    statusBar: IStatusBar | null
  ) => {
    if (!statusBar) {
      // Automatically disable if statusbar missing
      return;
    }
    const saving = new SavingStatus({ docManager, translator });

    // Keep the currently active widget synchronized.
    saving.model!.widget = labShell.currentWidget;
    labShell.currentChanged.connect(() => {
      saving.model!.widget = labShell.currentWidget;
    });

    statusBar.registerStatusItem(savingStatusPlugin.id, {
      item: saving,
      align: 'middle',
      isActive: () => true,
      activeStateChanged: saving.model!.stateChanged
    });
  }
};

/**
 * A plugin providing a file path widget to the status bar.
 */
export const pathStatusPlugin: JupyterFrontEndPlugin<void> = {
  id: '@jupyterlab/docmanager-extension:path-status',
  autoStart: true,
  requires: [IDocumentManager, ILabShell],
  optional: [IStatusBar],
  activate: (
    _: JupyterFrontEnd,
    docManager: IDocumentManager,
    labShell: ILabShell,
    statusBar: IStatusBar | null
  ) => {
    if (!statusBar) {
      // Automatically disable if statusbar missing
      return;
    }
    const path = new PathStatus({ docManager });

    // Keep the file path widget up-to-date with the application active widget.
    path.model!.widget = labShell.currentWidget;
    labShell.currentChanged.connect(() => {
      path.model!.widget = labShell.currentWidget;
    });

    statusBar.registerStatusItem(pathStatusPlugin.id, {
      item: path,
      align: 'right',
      rank: 0,
      isActive: () => true
    });
  }
};

/**
 * A plugin providing download commands in the file menu and command palette.
 */
export const downloadPlugin: JupyterFrontEndPlugin<void> = {
  id: '@jupyterlab/docmanager-extension:download',
  autoStart: true,
  requires: [ITranslator, IDocumentManager],
  optional: [ICommandPalette],
  activate: (
    app: JupyterFrontEnd,
    translator: ITranslator,
    docManager: IDocumentManager,
    palette: ICommandPalette | null
  ) => {
    const trans = translator.load('jupyterlab');
    const { commands, shell } = app;
    const isEnabled = () => {
      const { currentWidget } = shell;
      return !!(currentWidget && docManager.contextForWidget(currentWidget));
    };
    commands.addCommand(CommandIDs.download, {
      label: trans.__('Download'),
      caption: trans.__('Download the file to your computer'),
      isEnabled,
      execute: () => {
        // Checks that shell.currentWidget is valid:
        if (isEnabled()) {
          const context = docManager.contextForWidget(shell.currentWidget!);
          if (!context) {
            return showDialog({
              title: trans.__('Cannot Download'),
              body: trans.__('No context found for current widget!'),
              buttons: [Dialog.okButton({ label: trans.__('OK') })]
            });
          }
          return context.download();
        }
      }
    });

    const category = trans.__('File Operations');
    if (palette) {
      palette.addItem({ command: CommandIDs.download, category });
    }
  }
};

/**
 * A plugin providing open-browser-tab commands.
 *
 * This is its own plugin in case you would like to disable this feature.
 * e.g. jupyter labextension disable @jupyterlab/docmanager-extension:open-browser-tab
 *
 * Note: If disabling this, you may also want to disable:
 * @jupyterlab/filebrowser-extension:open-browser-tab
 */
export const openBrowserTabPlugin: JupyterFrontEndPlugin<void> = {
  id: '@jupyterlab/docmanager-extension:open-browser-tab',
  autoStart: true,
  requires: [ITranslator, IDocumentManager],
  activate: (
    app: JupyterFrontEnd,
    translator: ITranslator,
    docManager: IDocumentManager
  ) => {
    const trans = translator.load('jupyterlab');
    const { commands } = app;
    commands.addCommand(CommandIDs.openBrowserTab, {
      execute: args => {
        const path =
          typeof args['path'] === 'undefined' ? '' : (args['path'] as string);

        if (!path) {
          return;
        }

        return docManager.services.contents.getDownloadUrl(path).then(url => {
          const opened = window.open();
          if (opened) {
            opened.opener = null;
            opened.location.href = url;
          } else {
            throw new Error('Failed to open new browser tab.');
          }
        });
      },
      icon: args => (args['icon'] as string) || '',
      label: () => trans.__('Open in New Browser Tab')
    });
  }
};

/**
 * Export the plugins as default.
 */
const plugins: JupyterFrontEndPlugin<any>[] = [
  docManagerPlugin,
  pathStatusPlugin,
  savingStatusPlugin,
  downloadPlugin,
  openBrowserTabPlugin
];
export default plugins;

/* Widget to display the revert to checkpoint confirmation. */
class RevertConfirmWidget extends Widget {
  /**
   * Construct a new revert confirmation widget.
   */
  constructor(
    checkpoint: Contents.ICheckpointModel,
    trans: TranslationBundle,
    fileType: string = 'notebook'
  ) {
    super({
      node: Private.createRevertConfirmNode(checkpoint, fileType, trans)
    });
  }
}

// Returns the file type for a widget.
function fileType(widget: Widget | null, docManager: IDocumentManager): string {
  if (!widget) {
    return 'File';
  }
  const context = docManager.contextForWidget(widget);
  if (!context) {
    return '';
  }
  const fts = docManager.registry.getFileTypesForPath(context.path);
  return fts.length && fts[0].displayName ? fts[0].displayName : 'File';
}

/**
 * Add the file operations commands to the application's command registry.
 */
function addCommands(
  app: JupyterFrontEnd,
  docManager: IDocumentManager,
  opener: DocumentManager.IWidgetOpener,
  settingRegistry: ISettingRegistry,
  translator: ITranslator,
  labShell: ILabShell | null,
  palette: ICommandPalette | null
): void {
  const trans = translator.load('jupyterlab');
  const { commands, shell } = app;
  const category = trans.__('File Operations');
  const isEnabled = () => {
    const { currentWidget } = shell;
    return !!(currentWidget && docManager.contextForWidget(currentWidget));
  };

  const isWritable = () => {
    const { currentWidget } = shell;
    if (!currentWidget) {
      return false;
    }
    const context = docManager.contextForWidget(currentWidget);
    return !!(
      context &&
      context.contentsModel &&
      context.contentsModel.writable
    );
  };

  // If inside a rich application like JupyterLab, add additional functionality.
  if (labShell) {
    addLabCommands(app, docManager, labShell, opener, translator);
  }

  commands.addCommand(CommandIDs.deleteFile, {
    label: () => `Delete ${fileType(shell.currentWidget, docManager)}`,
    execute: args => {
      const path =
        typeof args['path'] === 'undefined' ? '' : (args['path'] as string);

      if (!path) {
        const command = CommandIDs.deleteFile;
        throw new Error(`A non-empty path is required for ${command}.`);
      }
      return docManager.deleteFile(path);
    }
  });

  commands.addCommand(CommandIDs.newUntitled, {
    execute: args => {
      // FIXME-TRANS: Localizing args['error']?
      const errorTitle = (args['error'] as string) || trans.__('Error');
      const path =
        typeof args['path'] === 'undefined' ? '' : (args['path'] as string);
      const options: Partial<Contents.ICreateOptions> = {
        type: args['type'] as Contents.ContentType,
        path
      };

      if (args['type'] === 'file') {
        options.ext = (args['ext'] as string) || '.txt';
      }

      return docManager.services.contents
        .newUntitled(options)
        .catch(error => showErrorMessage(errorTitle, error));
    },
    label: args => (args['label'] as string) || `New ${args['type'] as string}`
  });

  commands.addCommand(CommandIDs.open, {
    execute: args => {
      const path =
        typeof args['path'] === 'undefined' ? '' : (args['path'] as string);
      const factory = (args['factory'] as string) || void 0;
      const kernel = (args?.kernel as unknown) as Kernel.IModel | undefined;
      const options =
        (args['options'] as DocumentRegistry.IOpenOptions) || void 0;
      return docManager.services.contents
        .get(path, { content: false })
        .then(() => docManager.openOrReveal(path, factory, kernel, options));
    },
    icon: args => (args['icon'] as string) || '',
    label: args => (args['label'] || args['factory']) as string,
    mnemonic: args => (args['mnemonic'] as number) || -1
  });

  commands.addCommand(CommandIDs.reload, {
    label: () =>
      trans.__(
        'Reload %1 from Disk',
        fileType(shell.currentWidget, docManager)
      ),
    caption: trans.__('Reload contents from disk'),
    isEnabled,
    execute: () => {
      // Checks that shell.currentWidget is valid:
      if (!isEnabled()) {
        return;
      }
      const context = docManager.contextForWidget(shell.currentWidget!);
      const type = fileType(shell.currentWidget!, docManager);
      if (!context) {
        return showDialog({
          title: trans.__('Cannot Reload'),
          body: trans.__('No context found for current widget!'),
          buttons: [Dialog.okButton({ label: trans.__('Ok') })]
        });
      }
      if (context.model.dirty) {
        return showDialog({
          title: trans.__('Reload %1 from Disk', type),
          body: trans.__(
            'Are you sure you want to reload the %1 from the disk?',
            type
          ),
          buttons: [
            Dialog.cancelButton({ label: trans.__('Cancel') }),
            Dialog.warnButton({ label: trans.__('Reload') })
          ]
        }).then(result => {
          if (result.button.accept && !context.isDisposed) {
            return context.revert();
          }
        });
      } else {
        if (!context.isDisposed) {
          return context.revert();
        }
      }
    }
  });

  commands.addCommand(CommandIDs.restoreCheckpoint, {
    label: () =>
      trans.__(
        'Revert %1 to Checkpoint',
        fileType(shell.currentWidget, docManager)
      ),
    caption: trans.__('Revert contents to previous checkpoint'),
    isEnabled,
    execute: () => {
      // Checks that shell.currentWidget is valid:
      if (!isEnabled()) {
        return;
      }
      const context = docManager.contextForWidget(shell.currentWidget!);
      if (!context) {
        return showDialog({
          title: trans.__('Cannot Revert'),
          body: trans.__('No context found for current widget!'),
          buttons: [Dialog.okButton({ label: trans.__('Ok') })]
        });
      }
      return context.listCheckpoints().then(checkpoints => {
        if (checkpoints.length < 1) {
          return;
        }
        const lastCheckpoint = checkpoints[checkpoints.length - 1];
        if (!lastCheckpoint) {
          return;
        }
        const type = fileType(shell.currentWidget, docManager);
        return showDialog({
          title: trans.__('Revert %1 to checkpoint', type),
          body: new RevertConfirmWidget(lastCheckpoint, trans, type),
          buttons: [
            Dialog.cancelButton({ label: trans.__('Cancel') }),
            Dialog.warnButton({ label: trans.__('Revert') })
          ]
        }).then(result => {
          if (context.isDisposed) {
            return;
          }
          if (result.button.accept) {
            if (context.model.readOnly) {
              return context.revert();
            }
            return context.restoreCheckpoint().then(() => context.revert());
          }
        });
      });
    }
  });

  commands.addCommand(CommandIDs.save, {
    label: () => trans.__('Save %1', fileType(shell.currentWidget, docManager)),
    caption: trans.__('Save and create checkpoint'),
    isEnabled: isWritable,
    execute: () => {
      // Checks that shell.currentWidget is valid:
      if (isEnabled()) {
        const context = docManager.contextForWidget(shell.currentWidget!);
        if (!context) {
          return showDialog({
            title: trans.__('Cannot Save'),
            body: trans.__('No context found for current widget!'),
            buttons: [Dialog.okButton({ label: trans.__('Ok') })]
          });
        } else {
          if (context.model.readOnly) {
            return showDialog({
              title: trans.__('Cannot Save'),
              body: trans.__('Document is read-only'),
              buttons: [Dialog.okButton({ label: trans.__('Ok') })]
            });
          }

          return context
            .save()
            .then(() => context!.createCheckpoint())
            .catch(err => {
              // If the save was canceled by user-action, do nothing.
              // FIXME-TRANS: Is this using the text on the button or?
              if (err.message === 'Cancel') {
                return;
              }
              throw err;
            });
        }
      }
    }
  });

  commands.addCommand(CommandIDs.saveAll, {
    label: () => trans.__('Save All'),
    caption: trans.__('Save all open documents'),
    isEnabled: () => {
      return some(
        map(shell.widgets('main'), w => docManager.contextForWidget(w)),
        c => c?.contentsModel?.writable ?? false
      );
    },
    execute: () => {
      const promises: Promise<void>[] = [];
      const paths = new Set<string>(); // Cache so we don't double save files.
      each(shell.widgets('main'), widget => {
        const context = docManager.contextForWidget(widget);
        if (context && !context.model.readOnly && !paths.has(context.path)) {
          paths.add(context.path);
          promises.push(context.save());
        }
      });
      return Promise.all(promises);
    }
  });

  commands.addCommand(CommandIDs.saveAs, {
    label: () =>
      trans.__('Save %1 As…', fileType(shell.currentWidget, docManager)),
    caption: trans.__('Save with new path'),
    isEnabled,
    execute: () => {
      // Checks that shell.currentWidget is valid:
      if (isEnabled()) {
        const context = docManager.contextForWidget(shell.currentWidget!);
        if (!context) {
          return showDialog({
            title: trans.__('Cannot Save'),
            body: trans.__('No context found for current widget!'),
            buttons: [Dialog.okButton({ label: trans.__('Ok') })]
          });
        }
        return context.saveAs();
      }
    }
  });

  commands.addCommand(CommandIDs.toggleAutosave, {
    label: trans.__('Autosave Documents'),
    isToggled: () => docManager.autosave,
    execute: () => {
      const value = !docManager.autosave;
      const key = 'autosave';
      return settingRegistry
        .set(docManagerPluginId, key, value)
        .catch((reason: Error) => {
          console.error(
            `Failed to set ${docManagerPluginId}:${key} - ${reason.message}`
          );
        });
    }
  });

  if (palette) {
    [
      CommandIDs.reload,
      CommandIDs.restoreCheckpoint,
      CommandIDs.save,
      CommandIDs.saveAs,
      CommandIDs.toggleAutosave
    ].forEach(command => {
      palette.addItem({ command, category });
    });
  }
}

function addLabCommands(
  app: JupyterFrontEnd,
  docManager: IDocumentManager,
  labShell: ILabShell,
  opener: DocumentManager.IWidgetOpener,
  translator: ITranslator
): void {
  const trans = translator.load('jupyterlab');
  const { commands } = app;

  // Returns the doc widget associated with the most recent contextmenu event.
  const contextMenuWidget = (): Widget | null => {
    const pathRe = /[Pp]ath:\s?(.*)\n?/;
    const test = (node: HTMLElement) => !!node['title']?.match(pathRe);
    const node = app.contextMenuHitTest(test);

    const pathMatch = node?.['title'].match(pathRe);
    return (
      (pathMatch && docManager.findWidget(pathMatch[1], null)) ??
      // Fall back to active doc widget if path cannot be obtained from event.
      labShell.currentWidget
    );
  };

  // Returns `true` if the current widget has a document context.
  const isEnabled = () => {
    const { currentWidget } = labShell;
    return !!(currentWidget && docManager.contextForWidget(currentWidget));
  };

  commands.addCommand(CommandIDs.clone, {
    label: () =>
      trans.__('New View for %1', fileType(contextMenuWidget(), docManager)),
    isEnabled,
    execute: args => {
      const widget = contextMenuWidget();
      const options = (args['options'] as DocumentRegistry.IOpenOptions) || {
        mode: 'split-right'
      };
      if (!widget) {
        return;
      }
      // Clone the widget.
      const child = docManager.cloneWidget(widget);
      if (child) {
        opener.open(child, options);
      }
    }
  });

  commands.addCommand(CommandIDs.rename, {
    label: () => {
      let t = fileType(contextMenuWidget(), docManager);
      if (t) {
        t = ' ' + t;
      }
      return trans.__('Rename%1…', t);
    },
    isEnabled,
    execute: () => {
      // Implies contextMenuWidget() !== null
      if (isEnabled()) {
        const context = docManager.contextForWidget(contextMenuWidget()!);
        return renameDialog(docManager, context!.path);
      }
    }
  });

  commands.addCommand(CommandIDs.del, {
    label: () =>
      trans.__('Delete %1', fileType(contextMenuWidget(), docManager)),
    isEnabled,
    execute: async () => {
      // Implies contextMenuWidget() !== null
      if (isEnabled()) {
        const context = docManager.contextForWidget(contextMenuWidget()!);
        if (!context) {
          return;
        }
        const result = await showDialog({
          title: trans.__('Delete'),
          body: trans.__('Are you sure you want to delete %1', context.path),
          buttons: [
            Dialog.cancelButton({ label: trans.__('Cancel') }),
            Dialog.warnButton({ label: trans.__('Delete') })
          ]
        });

        if (result.button.accept) {
          await app.commands.execute('docmanager:delete-file', {
            path: context.path
          });
        }
      }
    }
  });

  commands.addCommand(CommandIDs.showInFileBrowser, {
    label: () => trans.__('Show in File Browser'),
    isEnabled,
    execute: async () => {
      const widget = contextMenuWidget();
      const context = widget && docManager.contextForWidget(widget);
      if (!context) {
        return;
      }

      // 'activate' is needed if this command is selected in the "open tabs" sidebar
      await commands.execute('filebrowser:activate', { path: context.path });
      await commands.execute('filebrowser:go-to-path', { path: context.path });
    }
  });
}

/**
 * Handle dirty state for a context.
 */
function handleContext(
  status: ILabStatus,
  context: DocumentRegistry.Context
): void {
  let disposable: IDisposable | null = null;
  const onStateChanged = (sender: any, args: IChangedArgs<any>) => {
    if (args.name === 'dirty') {
      if (args.newValue === true) {
        if (!disposable) {
          disposable = status.setDirty();
        }
      } else if (disposable) {
        disposable.dispose();
        disposable = null;
      }
    }
  };
  void context.ready.then(() => {
    context.model.stateChanged.connect(onStateChanged);
    if (context.model.dirty) {
      disposable = status.setDirty();
    }
  });
  context.disposed.connect(() => {
    if (disposable) {
      disposable.dispose();
    }
  });
}

/**
 * A namespace for private module data.
 */
namespace Private {
  /**
   * A counter for unique IDs.
   */
  export let id = 0;

  export function createRevertConfirmNode(
    checkpoint: Contents.ICheckpointModel,
    fileType: string,
    trans: TranslationBundle
  ): HTMLElement {
    const body = document.createElement('div');
    const confirmMessage = document.createElement('p');
    const confirmText = document.createTextNode(
      trans.__(
        'Are you sure you want to revert the %1 to the latest checkpoint? ',
        fileType
      )
    );
    const cannotUndoText = document.createElement('strong');
    cannotUndoText.textContent = trans.__('This cannot be undone.');

    confirmMessage.appendChild(confirmText);
    confirmMessage.appendChild(cannotUndoText);

    const lastCheckpointMessage = document.createElement('p');
    const lastCheckpointText = document.createTextNode(
      trans.__('The checkpoint was last updated at: ')
    );
    const lastCheckpointDate = document.createElement('p');
    const date = new Date(checkpoint.last_modified);
    lastCheckpointDate.style.textAlign = 'center';
    lastCheckpointDate.textContent =
      Time.format(date, 'dddd, MMMM Do YYYY, h:mm:ss a') +
      ' (' +
      Time.formatHuman(date) +
      ')';

    lastCheckpointMessage.appendChild(lastCheckpointText);
    lastCheckpointMessage.appendChild(lastCheckpointDate);

    body.appendChild(confirmMessage);
    body.appendChild(lastCheckpointMessage);
    return body;
  }
}<|MERGE_RESOLUTION|>--- conflicted
+++ resolved
@@ -89,14 +89,9 @@
     ILabStatus,
     ICommandPalette,
     ILabShell,
-<<<<<<< HEAD
-    IMainMenu,
     ISessionContextDialogs,
+    IDocumentProviderFactory,
     JupyterLab.IInfo
-=======
-    ISessionContextDialogs,
-    IDocumentProviderFactory
->>>>>>> 7fee5a2a
   ],
   activate: (
     app: JupyterFrontEnd,
@@ -105,14 +100,9 @@
     status: ILabStatus | null,
     palette: ICommandPalette | null,
     labShell: ILabShell | null,
-<<<<<<< HEAD
-    mainMenu: IMainMenu | null,
     sessionDialogs: ISessionContextDialogs | null,
+    docProviderFactory: IDocumentProviderFactory | null,
     info: JupyterLab.IInfo | null
-=======
-    sessionDialogs: ISessionContextDialogs | null,
-    docProviderFactory: IDocumentProviderFactory | null
->>>>>>> 7fee5a2a
   ): IDocumentManager => {
     const trans = translator.load('jupyterlab');
     const manager = app.serviceManager;
@@ -151,14 +141,11 @@
       setBusy: (status && (() => status.setBusy())) ?? undefined,
       sessionDialogs: sessionDialogs || undefined,
       translator,
-<<<<<<< HEAD
+      collaborative: true,
+      docProviderFactory: docProviderFactory ?? undefined,
       bandwidthSaveModeCallback: () => {
         return info?.bandwidthSaveMode || false;
       }
-=======
-      collaborative: true,
-      docProviderFactory: docProviderFactory ?? undefined
->>>>>>> 7fee5a2a
     });
 
     // Register the file operations commands.
