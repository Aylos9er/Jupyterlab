{
  "name": "@jupyterlab/console-extension",
  "version": "4.3.0-beta.0",
  "description": "JupyterLab - Code Console Extension",
  "homepage": "https://github.com/jupyterlab/jupyterlab",
  "bugs": {
    "url": "https://github.com/jupyterlab/jupyterlab/issues"
  },
  "repository": {
    "type": "git",
    "url": "https://github.com/jupyterlab/jupyterlab.git"
  },
  "license": "BSD-3-Clause",
  "author": "Project Jupyter",
  "sideEffects": [
    "style/**/*.css",
    "style/index.js"
  ],
  "main": "lib/index.js",
  "types": "lib/index.d.ts",
  "style": "style/index.css",
  "directories": {
    "lib": "lib/"
  },
  "files": [
    "lib/*.d.ts",
    "lib/*.js.map",
    "lib/*.js",
    "schema/*.json",
    "style/**/*.css",
    "style/index.js",
    "src/**/*.{ts,tsx}"
  ],
  "scripts": {
    "build": "tsc -b",
    "clean": "rimraf lib && rimraf tsconfig.tsbuildinfo",
    "watch": "tsc -b --watch"
  },
  "dependencies": {
<<<<<<< HEAD
    "@jupyterlab/application": "^4.3.0-alpha.2",
    "@jupyterlab/apputils": "^4.4.0-alpha.2",
    "@jupyterlab/codeeditor": "^4.3.0-alpha.2",
    "@jupyterlab/completer": "^4.3.0-alpha.2",
    "@jupyterlab/console": "^4.3.0-alpha.2",
    "@jupyterlab/coreutils": "^6.3.0-alpha.2",
    "@jupyterlab/filebrowser": "^4.3.0-alpha.2",
    "@jupyterlab/launcher": "^4.3.0-alpha.2",
    "@jupyterlab/mainmenu": "^4.3.0-alpha.2",
    "@jupyterlab/rendermime": "^4.3.0-alpha.2",
    "@jupyterlab/services": "^7.3.0-alpha.2",
    "@jupyterlab/settingregistry": "^4.3.0-alpha.2",
    "@jupyterlab/translation": "^4.3.0-alpha.2",
    "@jupyterlab/ui-components": "^4.3.0-alpha.2",
=======
    "@jupyterlab/application": "^4.3.0-beta.0",
    "@jupyterlab/apputils": "^4.4.0-beta.0",
    "@jupyterlab/codeeditor": "^4.3.0-beta.0",
    "@jupyterlab/completer": "^4.3.0-beta.0",
    "@jupyterlab/console": "^4.3.0-beta.0",
    "@jupyterlab/filebrowser": "^4.3.0-beta.0",
    "@jupyterlab/launcher": "^4.3.0-beta.0",
    "@jupyterlab/mainmenu": "^4.3.0-beta.0",
    "@jupyterlab/rendermime": "^4.3.0-beta.0",
    "@jupyterlab/settingregistry": "^4.3.0-beta.0",
    "@jupyterlab/translation": "^4.3.0-beta.0",
    "@jupyterlab/ui-components": "^4.3.0-beta.0",
>>>>>>> 67cb8f83
    "@lumino/algorithm": "^2.0.1",
    "@lumino/coreutils": "^2.1.2",
    "@lumino/disposable": "^2.1.2",
    "@lumino/properties": "^2.0.1",
    "@lumino/widgets": "^2.3.2"
  },
  "devDependencies": {
    "rimraf": "~5.0.5",
    "typescript": "~5.1.6"
  },
  "publishConfig": {
    "access": "public"
  },
  "jupyterlab": {
    "extension": true,
    "schemaDir": "schema"
  },
  "styleModule": "style/index.js"
}<|MERGE_RESOLUTION|>--- conflicted
+++ resolved
@@ -37,22 +37,6 @@
     "watch": "tsc -b --watch"
   },
   "dependencies": {
-<<<<<<< HEAD
-    "@jupyterlab/application": "^4.3.0-alpha.2",
-    "@jupyterlab/apputils": "^4.4.0-alpha.2",
-    "@jupyterlab/codeeditor": "^4.3.0-alpha.2",
-    "@jupyterlab/completer": "^4.3.0-alpha.2",
-    "@jupyterlab/console": "^4.3.0-alpha.2",
-    "@jupyterlab/coreutils": "^6.3.0-alpha.2",
-    "@jupyterlab/filebrowser": "^4.3.0-alpha.2",
-    "@jupyterlab/launcher": "^4.3.0-alpha.2",
-    "@jupyterlab/mainmenu": "^4.3.0-alpha.2",
-    "@jupyterlab/rendermime": "^4.3.0-alpha.2",
-    "@jupyterlab/services": "^7.3.0-alpha.2",
-    "@jupyterlab/settingregistry": "^4.3.0-alpha.2",
-    "@jupyterlab/translation": "^4.3.0-alpha.2",
-    "@jupyterlab/ui-components": "^4.3.0-alpha.2",
-=======
     "@jupyterlab/application": "^4.3.0-beta.0",
     "@jupyterlab/apputils": "^4.4.0-beta.0",
     "@jupyterlab/codeeditor": "^4.3.0-beta.0",
@@ -65,7 +49,6 @@
     "@jupyterlab/settingregistry": "^4.3.0-beta.0",
     "@jupyterlab/translation": "^4.3.0-beta.0",
     "@jupyterlab/ui-components": "^4.3.0-beta.0",
->>>>>>> 67cb8f83
     "@lumino/algorithm": "^2.0.1",
     "@lumino/coreutils": "^2.1.2",
     "@lumino/disposable": "^2.1.2",
