--- conflicted
+++ resolved
@@ -40,7 +40,7 @@
 
 import { find } from '@lumino/algorithm';
 
-import { JSONObject, ReadonlyPartialJSONObject } from '@lumino/coreutils';
+import { JSONObject, ReadonlyPartialJSONObject, UUID } from '@lumino/coreutils';
 
 import { DisposableSet } from '@lumino/disposable';
 
@@ -159,7 +159,8 @@
           widget.content.console.sessionContext.kernelPreference.language
       }
     }),
-    name: widget => widget.content.console.sessionContext.session?.path,
+    name: widget =>
+      widget.content.console.sessionContext.session?.path ?? UUID.uuid4(),
     when: manager.ready
   });
 
@@ -180,7 +181,7 @@
         let baseUrl = PageConfig.getBaseUrl();
         for (let name in specs.kernelspecs) {
           let rank = name === specs.default ? 0 : Infinity;
-          let kernelIconUrl = specs.kernelspecs[name].resources['logo-64x64'];
+          let kernelIconUrl = specs.kernelspecs[name]?.resources['logo-64x64'];
           if (kernelIconUrl) {
             let index = kernelIconUrl.indexOf('kernelspecs');
             kernelIconUrl = URLExt.join(baseUrl, kernelIconUrl.slice(index));
@@ -333,18 +334,12 @@
       } else if (args['isLauncher'] && args['kernelPreference']) {
         const kernelPreference = args[
           'kernelPreference'
-<<<<<<< HEAD
-        ] as IClientSession.IKernelPreference;
+        ] as ISessionContext.IKernelPreference;
+        // TODO: Lumino command functions should probably be allowed to return undefined?
         return (
-          // TODO: Lumino command functions should probably be allowed to return undefined?
-          manager.specs?.kernelspecs[kernelPreference.name || '']
+          manager.kernelspecs?.specs?.kernelspecs[kernelPreference.name || '']
             ?.display_name ?? ''
         );
-=======
-        ] as ISessionContext.IKernelPreference;
-        return manager.kernelspecs.specs.kernelspecs[kernelPreference.name]
-          .display_name;
->>>>>>> 28cef062
       }
       return 'Console';
     },
