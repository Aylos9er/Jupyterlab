--- conflicted
+++ resolved
@@ -72,12 +72,8 @@
   "scripts": {
     "build": "tsc && node build.js",
     "clean": "rimraf lib",
-<<<<<<< HEAD
+    "docs": "typedoc --mode modules --module commonjs --excludeNotExported --target es5 --moduleResolution node --name JupyterLab --out ../../docs/ .",
     "watch": "watch \"yarn build\" .. --wait 10 --filter=../../scripts/watch-filter.js"
-=======
-    "docs": "typedoc --mode modules --module commonjs --excludeNotExported --target es5 --moduleResolution node --name JupyterLab --out ../../docs/ .",
-    "watch": "watch \"npm run build\" .. --wait 10 --filter=../../scripts/watch-filter.js"
->>>>>>> 8b968bc8
   },
   "repository": {
     "type": "git",
