--- conflicted
+++ resolved
@@ -44,18 +44,7 @@
     "watch": "tsc -b --watch"
   },
   "dependencies": {
-<<<<<<< HEAD
     "@jupyter/react-components": "^0.16.6",
-    "@jupyterlab/coreutils": "^6.3.0-alpha.2",
-    "@jupyterlab/observables": "^5.3.0-alpha.2",
-    "@jupyterlab/rendermime-interfaces": "^3.11.0-alpha.2",
-    "@jupyterlab/services": "^7.3.0-alpha.2",
-    "@jupyterlab/settingregistry": "^4.3.0-alpha.2",
-    "@jupyterlab/statedb": "^4.3.0-alpha.2",
-    "@jupyterlab/statusbar": "^4.3.0-alpha.2",
-    "@jupyterlab/translation": "^4.3.0-alpha.2",
-    "@jupyterlab/ui-components": "^4.3.0-alpha.2",
-=======
     "@jupyterlab/coreutils": "^6.3.0-beta.0",
     "@jupyterlab/observables": "^5.3.0-beta.0",
     "@jupyterlab/rendermime-interfaces": "^3.11.0-beta.0",
@@ -65,7 +54,6 @@
     "@jupyterlab/statusbar": "^4.3.0-beta.0",
     "@jupyterlab/translation": "^4.3.0-beta.0",
     "@jupyterlab/ui-components": "^4.3.0-beta.0",
->>>>>>> 67cb8f83
     "@lumino/algorithm": "^2.0.1",
     "@lumino/commands": "^2.3.0",
     "@lumino/coreutils": "^2.1.2",
