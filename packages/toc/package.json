{
  "name": "@jupyterlab/toc",
  "version": "5.1.0-alpha.12",
  "description": "JupyterLab - Table of Contents widget",
  "keywords": [
    "jupyterlab"
  ],
  "homepage": "https://github.com/jupyterlab/jupyterlab",
  "bugs": {
    "url": "https://github.com/jupyterlab/jupyterlab/issues"
  },
  "repository": {
    "type": "git",
    "url": "https://github.com/jupyterlab/jupyterlab.git"
  },
  "license": "BSD-3-Clause",
  "author": "Project Jupyter",
  "sideEffects": [
    "style/*.css",
    "style/index.js"
  ],
  "main": "lib/index.js",
  "types": "lib/index.d.ts",
  "style": "style/index.css",
  "files": [
    "lib/**/*.{d.ts,eot,gif,html,jpg,js,js.map,json,png,svg,woff2,ttf}",
    "schema/*.json",
    "style/**/*.{css,eot,gif,html,jpg,json,png,svg,woff2,ttf}",
    "style/index.js"
  ],
  "scripts": {
    "build": "tsc -b",
    "build:test": "tsc --build tsconfig.test.json",
    "clean": "rimraf lib && rimraf tsconfig.tsbuildinfo",
    "docs": "typedoc src",
    "prepublishOnly": "npm run build",
    "test": "jest",
    "test:cov": "jest --collect-coverage",
    "test:debug": "node --inspect-brk node_modules/.bin/jest --runInBand",
    "test:debug:watch": "node --inspect-brk node_modules/.bin/jest --runInBand --watch",
    "watch": "tsc -b --watch"
  },
  "dependencies": {
<<<<<<< HEAD
    "@jupyterlab/apputils": "^3.1.0-alpha.3",
    "@jupyterlab/cells": "^3.1.0-alpha.3",
    "@jupyterlab/coreutils": "^5.1.0-alpha.3",
    "@jupyterlab/docmanager": "^3.1.0-alpha.3",
    "@jupyterlab/docregistry": "^3.1.0-alpha.3",
    "@jupyterlab/fileeditor": "^3.1.0-alpha.3",
    "@jupyterlab/markdownviewer": "^3.1.0-alpha.3",
    "@jupyterlab/notebook": "^3.1.0-alpha.3",
    "@jupyterlab/rendermime": "^3.1.0-alpha.3",
    "@jupyterlab/settingregistry": "^3.1.0-alpha.3",
    "@jupyterlab/translation": "^3.1.0-alpha.3",
    "@jupyterlab/ui-components": "^3.1.0-alpha.3",
=======
    "@jupyterlab/apputils": "^3.1.0-alpha.12",
    "@jupyterlab/cells": "^3.1.0-alpha.12",
    "@jupyterlab/coreutils": "^5.1.0-alpha.12",
    "@jupyterlab/docmanager": "^3.1.0-alpha.12",
    "@jupyterlab/docregistry": "^3.1.0-alpha.12",
    "@jupyterlab/fileeditor": "^3.1.0-alpha.12",
    "@jupyterlab/markdownviewer": "^3.1.0-alpha.12",
    "@jupyterlab/notebook": "^3.1.0-alpha.12",
    "@jupyterlab/rendermime": "^3.1.0-alpha.12",
    "@jupyterlab/translation": "^3.1.0-alpha.12",
    "@jupyterlab/ui-components": "^3.1.0-alpha.12",
>>>>>>> 96b6ca10
    "@lumino/coreutils": "^1.5.3",
    "@lumino/messaging": "^1.4.3",
    "@lumino/signaling": "^1.4.3",
    "@lumino/widgets": "^1.19.0",
    "react": "^17.0.1",
    "react-dom": "^17.0.1"
  },
  "devDependencies": {
    "@babel/core": "^7.10.2",
    "@babel/preset-env": "^7.10.2",
    "@jupyterlab/testutils": "^3.1.0-alpha.12",
    "@types/jest": "^26.0.10",
    "@types/react": "^17.0.0",
    "@types/react-dom": "^17.0.0",
    "jest": "^26.4.2",
    "rimraf": "~3.0.0",
    "ts-jest": "^26.3.0",
    "typedoc": "~0.20.0-beta.27",
    "typescript": "~4.1.3"
  },
  "publishConfig": {
    "access": "public"
  },
  "styleModule": "style/index.js"
}<|MERGE_RESOLUTION|>--- conflicted
+++ resolved
@@ -41,20 +41,6 @@
     "watch": "tsc -b --watch"
   },
   "dependencies": {
-<<<<<<< HEAD
-    "@jupyterlab/apputils": "^3.1.0-alpha.3",
-    "@jupyterlab/cells": "^3.1.0-alpha.3",
-    "@jupyterlab/coreutils": "^5.1.0-alpha.3",
-    "@jupyterlab/docmanager": "^3.1.0-alpha.3",
-    "@jupyterlab/docregistry": "^3.1.0-alpha.3",
-    "@jupyterlab/fileeditor": "^3.1.0-alpha.3",
-    "@jupyterlab/markdownviewer": "^3.1.0-alpha.3",
-    "@jupyterlab/notebook": "^3.1.0-alpha.3",
-    "@jupyterlab/rendermime": "^3.1.0-alpha.3",
-    "@jupyterlab/settingregistry": "^3.1.0-alpha.3",
-    "@jupyterlab/translation": "^3.1.0-alpha.3",
-    "@jupyterlab/ui-components": "^3.1.0-alpha.3",
-=======
     "@jupyterlab/apputils": "^3.1.0-alpha.12",
     "@jupyterlab/cells": "^3.1.0-alpha.12",
     "@jupyterlab/coreutils": "^5.1.0-alpha.12",
@@ -66,7 +52,6 @@
     "@jupyterlab/rendermime": "^3.1.0-alpha.12",
     "@jupyterlab/translation": "^3.1.0-alpha.12",
     "@jupyterlab/ui-components": "^3.1.0-alpha.12",
->>>>>>> 96b6ca10
     "@lumino/coreutils": "^1.5.3",
     "@lumino/messaging": "^1.4.3",
     "@lumino/signaling": "^1.4.3",
