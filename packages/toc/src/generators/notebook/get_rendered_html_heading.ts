// Copyright (c) Jupyter Development Team.
// Distributed under the terms of the Modified BSD License.

import { ISanitizer } from '@jupyterlab/apputils';
import { Cell } from '@jupyterlab/cells';
import { generateNumbering } from '../../utils/generate_numbering';
import { INotebookHeading } from '../../utils/headings';
import { INumberingDictionary } from '../../utils/numbering_dictionary';
import { sanitizerOptions } from '../../utils/sanitizer_options';

/**
 * Returns a "click" handler.
 *
 * @private
 * @param el - HTML element
 * @returns "click" handler
 */
type onClickFactory = (el: Element) => () => void;

/**
 * Returns a notebook heading from an HTML element.
 *
 * @private
 * @param node - HTML element
 * @param onClick - callback which returns a "click" handler
 * @param dict - numbering dictionary
 * @param lastLevel - last level
 * @param numbering - boolean indicating whether to enable numbering
 * @param numberingH1 - boolean indicating whether to enable first level headers numbering
 * @param cellRef - cell reference
 * @param index - index of referenced cell relative to other cells in the notebook
 * @returns notebook heading
 */
function getRenderedHTMLHeadings(
  node: HTMLElement,
  onClick: onClickFactory,
  sanitizer: ISanitizer,
  dict: INumberingDictionary,
  lastLevel: number,
  numbering = false,
<<<<<<< HEAD
  numberingH1 = true,
  cellRef: Cell
=======
  cellRef: Cell,
  index: number = -1
>>>>>>> 96b6ca10
): INotebookHeading[] {
  let nodes = node.querySelectorAll('h1, h2, h3, h4, h5, h6, p');

  if (index === -1) {
    console.warn(
      'Deprecation warning! index argument will become mandatory in the next version'
    );
  }
  let headings: INotebookHeading[] = [];
  for (const el of nodes) {
    if (el.nodeName.toLowerCase() === 'p') {
      if (el.innerHTML) {
        let html = sanitizer.sanitize(el.innerHTML, sanitizerOptions);
        headings.push({
          level: lastLevel + 1,
          html: html.replace('¶', ''),
          text: el.textContent ? el.textContent : '',
          onClick: onClick(el),
          type: 'markdown',
          cellRef: cellRef,
          hasChild: false,
          index: index
        });
      }
      continue;
    }
    if (el.getElementsByClassName('numbering-entry').length > 0) {
      el.removeChild(el.getElementsByClassName('numbering-entry')[0]);
    }
    let html = sanitizer.sanitize(el.innerHTML, sanitizerOptions);
    html = html.replace('¶', '');

    let level = parseInt(el.tagName[1], 10);
    if (!numberingH1) {
      level -= 1;
    }
    let nstr = generateNumbering(dict, level);
    if (numbering) {
      const nhtml = document.createElement('span');
      nhtml.classList.add('numbering-entry');
      nhtml.textContent = nstr ?? '';
      el.insertBefore(nhtml, el.firstChild);
    }
    headings.push({
      level: level,
      text: el.textContent ? el.textContent : '',
      numbering: nstr,
      html: html,
      onClick: onClick(el),
      type: 'header',
      cellRef: cellRef,
      hasChild: false,
      index: index
    });
  }
  return headings;
}

/**
 * Exports.
 */
export { getRenderedHTMLHeadings };<|MERGE_RESOLUTION|>--- conflicted
+++ resolved
@@ -38,13 +38,9 @@
   dict: INumberingDictionary,
   lastLevel: number,
   numbering = false,
-<<<<<<< HEAD
   numberingH1 = true,
-  cellRef: Cell
-=======
   cellRef: Cell,
   index: number = -1
->>>>>>> 96b6ca10
 ): INotebookHeading[] {
   let nodes = node.querySelectorAll('h1, h2, h3, h4, h5, h6, p');
 
