// Copyright (c) Jupyter Development Team.
// Distributed under the terms of the Modified BSD License.

import { Cell } from '@jupyterlab/cells';
import { ISanitizer } from '@jupyterlab/apputils';
import { INumberingDictionary } from '../../utils/numbering_dictionary';
import { INotebookHeading } from '../../utils/headings';
import { generateNumbering } from '../../utils/generate_numbering';
import { sanitizerOptions } from '../../utils/sanitizer_options';

/**
 * Returns a "click" handler.
 *
 * @private
 * @param el - HTML element
 * @returns "click" handler
 */
type onClickFactory = (el: Element) => () => void;

/**
 * Returns a notebook heading from an HTML element.
 *
 * @private
 * @param node - HTML element
 * @param onClick - callback which returns a "click" handler
 * @param dict - numbering dictionary
 * @param lastLevel - last level
 * @param numbering - boolean indicating whether to enable numbering
 * @param cellRef - cell reference
 * @returns notebook heading
 */
function getRenderedHTMLHeadings(
  node: HTMLElement,
  onClick: onClickFactory,
  sanitizer: ISanitizer,
  dict: INumberingDictionary,
  lastLevel: number,
  numbering = false,
  numberingH1 = true,
  cellRef: Cell
): INotebookHeading[] {
  let nodes = node.querySelectorAll('h1, h2, h3, h4, h5, h6, p');

  let headings: INotebookHeading[] = [];
  for (const el of nodes) {
    if (el.nodeName.toLowerCase() === 'p') {
      if (el.innerHTML) {
        let html = sanitizer.sanitize(el.innerHTML, sanitizerOptions);
        headings.push({
          level: lastLevel + 1,
          html: html.replace('¶', ''),
          text: el.textContent ? el.textContent : '',
          onClick: onClick(el),
          type: 'markdown',
          cellRef: cellRef,
          hasChild: false
        });
      }
      continue;
    }
    if (el.getElementsByClassName('numbering-entry').length > 0) {
      el.removeChild(el.getElementsByClassName('numbering-entry')[0]);
    }
    let html = sanitizer.sanitize(el.innerHTML, sanitizerOptions);
    html = html.replace('¶', '');

    const level = parseInt(el.tagName[1], 10);
<<<<<<< HEAD
    let nstr = generateNumbering(dict, level, numberingH1);
    let nhtml = '';
=======
    let nstr = generateNumbering(dict, level);
>>>>>>> 60336e5c
    if (numbering) {
      const nhtml = document.createElement('span');
      nhtml.classList.add('numbering-entry');
      nhtml.textContent = nstr ?? '';
      el.insertBefore(nhtml, el.firstChild);
    }
    headings.push({
      level: level,
      text: el.textContent ? el.textContent : '',
      numbering: nstr,
      html: html,
      onClick: onClick(el),
      type: 'header',
      cellRef: cellRef,
      hasChild: false
    });
  }
  return headings;
}

/**
 * Exports.
 */
export { getRenderedHTMLHeadings };<|MERGE_RESOLUTION|>--- conflicted
+++ resolved
@@ -65,12 +65,7 @@
     html = html.replace('¶', '');
 
     const level = parseInt(el.tagName[1], 10);
-<<<<<<< HEAD
     let nstr = generateNumbering(dict, level, numberingH1);
-    let nhtml = '';
-=======
-    let nstr = generateNumbering(dict, level);
->>>>>>> 60336e5c
     if (numbering) {
       const nhtml = document.createElement('span');
       nhtml.classList.add('numbering-entry');
