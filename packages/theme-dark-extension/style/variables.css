/*-----------------------------------------------------------------------------
| Copyright (c) Jupyter Development Team.
| Distributed under the terms of the Modified BSD License.
|----------------------------------------------------------------------------*/

/*
The following CSS variables define the main, public API for styling JupyterLab.
These variables should be used by all plugins wherever possible. In other
words, plugins should not define custom colors, sizes, etc unless absolutely
necessary. This enables users to change the visual theme of JupyterLab
by changing these variables.

Many variables appear in an ordered sequence (0,1,2,3). These sequences
are designed to work well together, so for example, `--jp-border-color1` should
be used with `--jp-layout-color1`. The numbers have the following meanings:

* 0: super-primary, reserved for special emphasis
* 1: primary, most important under normal situations
* 2: secondary, next most important under normal situations
* 3: tertiary, next most important under normal situations

Throughout JupyterLab, we are mostly following principles from Google's
Material Design when selecting colors. We are not, however, following
all of MD as it is not optimized for dense, information rich UIs.
*/

:root {
  /* Elevation
   *
   * We style box-shadows using Material Design's idea of elevation. These particular numbers are taken from here:
   *
   * https://github.com/material-components/material-components-web
   * https://material-components-web.appspot.com/elevation.html
   */

  /* The dark theme shadows need a bit of work, but this will probably also require work on the core layout
   * colors used in the theme as well. */
  --jp-shadow-base-lightness: 32;
  --jp-shadow-umbra-color: rgba(
    var(--jp-shadow-base-lightness),
    var(--jp-shadow-base-lightness),
    var(--jp-shadow-base-lightness),
    0.2
  );
  --jp-shadow-penumbra-color: rgba(
    var(--jp-shadow-base-lightness),
    var(--jp-shadow-base-lightness),
    var(--jp-shadow-base-lightness),
    0.14
  );
  --jp-shadow-ambient-color: rgba(
    var(--jp-shadow-base-lightness),
    var(--jp-shadow-base-lightness),
    var(--jp-shadow-base-lightness),
    0.12
  );
  --jp-elevation-z0: none;
  --jp-elevation-z1: 0 2px 1px -1px var(--jp-shadow-umbra-color),
    0 1px 1px 0 var(--jp-shadow-penumbra-color),
    0 1px 3px 0 var(--jp-shadow-ambient-color);
  --jp-elevation-z2: 0 3px 1px -2px var(--jp-shadow-umbra-color),
    0 2px 2px 0 var(--jp-shadow-penumbra-color),
    0 1px 5px 0 var(--jp-shadow-ambient-color);
  --jp-elevation-z4: 0 2px 4px -1px var(--jp-shadow-umbra-color),
    0 4px 5px 0 var(--jp-shadow-penumbra-color),
    0 1px 10px 0 var(--jp-shadow-ambient-color);
  --jp-elevation-z6: 0 3px 5px -1px var(--jp-shadow-umbra-color),
    0 6px 10px 0 var(--jp-shadow-penumbra-color),
    0 1px 18px 0 var(--jp-shadow-ambient-color);
  --jp-elevation-z8: 0 5px 5px -3px var(--jp-shadow-umbra-color),
    0 8px 10px 1px var(--jp-shadow-penumbra-color),
    0 3px 14px 2px var(--jp-shadow-ambient-color);
  --jp-elevation-z12: 0 7px 8px -4px var(--jp-shadow-umbra-color),
    0 12px 17px 2px var(--jp-shadow-penumbra-color),
    0 5px 22px 4px var(--jp-shadow-ambient-color);
  --jp-elevation-z16: 0 8px 10px -5px var(--jp-shadow-umbra-color),
    0 16px 24px 2px var(--jp-shadow-penumbra-color),
    0 6px 30px 5px var(--jp-shadow-ambient-color);
  --jp-elevation-z20: 0 10px 13px -6px var(--jp-shadow-umbra-color),
    0 20px 31px 3px var(--jp-shadow-penumbra-color),
    0 8px 38px 7px var(--jp-shadow-ambient-color);
  --jp-elevation-z24: 0 11px 15px -7px var(--jp-shadow-umbra-color),
    0 24px 38px 3px var(--jp-shadow-penumbra-color),
    0 9px 46px 8px var(--jp-shadow-ambient-color);

  /* Borders
   *
   * The following variables, specify the visual styling of borders in JupyterLab.
   */

  --jp-border-width: 1px;
  --jp-border-color0: var(--md-grey-700, #616161);
  --jp-border-color1: var(--md-grey-700, #616161);
  --jp-border-color2: var(--md-grey-800, #424242);
  --jp-border-color3: var(--md-grey-900, #212121);
  --jp-inverse-border-color: var(--md-grey-600, #757575);
  --jp-border-radius: 2px;

  /* UI Fonts
   *
   * The UI font CSS variables are used for the typography all of the JupyterLab
   * user interface elements that are not directly user generated content.
   *
   * The font sizing here is done assuming that the body font size of --jp-ui-font-size1
   * is applied to a parent element. When children elements, such as headings, are sized
   * in em all things will be computed relative to that body size.
   */

  --jp-ui-font-scale-factor: 1.2;
  --jp-ui-font-size0: 0.83333em;
  --jp-ui-font-size1: 13px; /* Base font size */
  --jp-ui-font-size2: 1.2em;
  --jp-ui-font-size3: 1.44em;
  --jp-ui-font-family: system-ui, -apple-system, blinkmacsystemfont, 'Segoe UI',
    helvetica, arial, sans-serif, 'Apple Color Emoji', 'Segoe UI Emoji',
    'Segoe UI Symbol';

  /*
   * Use these font colors against the corresponding main layout colors.
   * In a light theme, these go from dark to light.
   */

  /* Defaults use Material Design specification */
  --jp-ui-font-color0: rgba(255, 255, 255, 1);
  --jp-ui-font-color1: rgba(255, 255, 255, 0.87);
  --jp-ui-font-color2: rgba(255, 255, 255, 0.54);
  --jp-ui-font-color3: rgba(255, 255, 255, 0.38);

  /*
   * Use these against the brand/accent/warn/error colors.
   * These will typically go from light to darker, in both a dark and light theme.
   */

  --jp-ui-inverse-font-color0: rgba(0, 0, 0, 1);
  --jp-ui-inverse-font-color1: rgba(0, 0, 0, 0.8);
  --jp-ui-inverse-font-color2: rgba(0, 0, 0, 0.5);
  --jp-ui-inverse-font-color3: rgba(0, 0, 0, 0.3);

  /* Content Fonts
   *
   * Content font variables are used for typography of user generated content.
   *
   * The font sizing here is done assuming that the body font size of --jp-content-font-size1
   * is applied to a parent element. When children elements, such as headings, are sized
   * in em all things will be computed relative to that body size.
   */

  --jp-content-line-height: 1.6;
  --jp-content-font-scale-factor: 1.2;
  --jp-content-font-size0: 0.83333em;
  --jp-content-font-size1: 14px; /* Base font size */
  --jp-content-font-size2: 1.2em;
  --jp-content-font-size3: 1.44em;
  --jp-content-font-size4: 1.728em;
  --jp-content-font-size5: 2.0736em;

  /* This gives a magnification of about 125% in presentation mode over normal. */
  --jp-content-presentation-font-size1: 17px;
  --jp-content-heading-line-height: 1;
  --jp-content-heading-margin-top: 1.2em;
  --jp-content-heading-margin-bottom: 0.8em;
  --jp-content-heading-font-weight: 500;

  /* Defaults use Material Design specification */
  --jp-content-font-color0: rgba(255, 255, 255, 1);
  --jp-content-font-color1: rgba(255, 255, 255, 1);
  --jp-content-font-color2: rgba(255, 255, 255, 0.7);
  --jp-content-font-color3: rgba(255, 255, 255, 0.5);
<<<<<<< HEAD
  --jp-content-link-color: var(--md-blue-300, #64b5f6);
  --jp-content-link-visited-color: rgba(255, 255, 255, 0.3);
  --jp-content-link-hover-color: var(--md-blue-400, #42a5f5);
=======
  --jp-content-link-color: var(--md-blue-300);
  --jp-content-link-visited-color: var(--md-purple-300);
  --jp-content-link-hover-color: var(--md-blue-400);
>>>>>>> 80dd3d65
  --jp-content-font-family: system-ui, -apple-system, blinkmacsystemfont,
    'Segoe UI', helvetica, arial, sans-serif, 'Apple Color Emoji',
    'Segoe UI Emoji', 'Segoe UI Symbol';

  /*
   * Code Fonts
   *
   * Code font variables are used for typography of code and other monospaces content.
   */

  --jp-code-font-size: 13px;
  --jp-code-line-height: 1.3077; /* 17px for 13px base */
  --jp-code-padding: 5px; /* 5px for 13px base, codemirror highlighting needs integer px value */
  --jp-code-font-family-default: menlo, consolas, 'DejaVu Sans Mono', monospace;
  --jp-code-font-family: var(--jp-code-font-family-default);

  /* This gives a magnification of about 125% in presentation mode over normal. */
  --jp-code-presentation-font-size: 16px;

  /* may need to tweak cursor width if you change font size */
  --jp-code-cursor-width0: 1.4px;
  --jp-code-cursor-width1: 2px;
  --jp-code-cursor-width2: 4px;

  /* Layout
   *
   * The following are the main layout colors use in JupyterLab. In a light
   * theme these would go from light to dark.
   */

  --jp-layout-color0: #111;
  --jp-layout-color1: var(--md-grey-900, #212121);
  --jp-layout-color2: var(--md-grey-800, #424242);
  --jp-layout-color3: var(--md-grey-700, #616161);
  --jp-layout-color4: var(--md-grey-600, #757575);

  /* Inverse Layout
   *
   * The following are the inverse layout colors use in JupyterLab. In a light
   * theme these would go from dark to light.
   */

  --jp-inverse-layout-color0: white;
  --jp-inverse-layout-color1: white;
  --jp-inverse-layout-color2: var(--md-grey-200, #eee);
  --jp-inverse-layout-color3: var(--md-grey-400, #bdbdbd);
  --jp-inverse-layout-color4: var(--md-grey-600, #757575);

  /* Brand/accent */

  --jp-brand-color0: var(--md-blue-700, #1976d2);
  --jp-brand-color1: var(--md-blue-500, #2196f3);
  --jp-brand-color2: var(--md-blue-300, #64b5f6);
  --jp-brand-color3: var(--md-blue-100, #bbdefb);
  --jp-brand-color4: var(--md-blue-50, #e3f2fd);
  --jp-accent-color0: var(--md-green-700, #388e3c);
  --jp-accent-color1: var(--md-green-500, #4caf50);
  --jp-accent-color2: var(--md-green-300, #81c784);
  --jp-accent-color3: var(--md-green-100, #c8e6c9);

  /* State colors (warn, error, success, info) */

  --jp-warn-color0: var(--md-orange-700, #f57c00);
  --jp-warn-color1: var(--md-orange-500, #ff9800);
  --jp-warn-color2: var(--md-orange-300, #ffb74d);
  --jp-warn-color3: var(--md-orange-100, #ffe0b2);
  --jp-error-color0: var(--md-red-700, #d32f2f);
  --jp-error-color1: var(--md-red-500, #f44336);
  --jp-error-color2: var(--md-red-300, #e57373);
  --jp-error-color3: var(--md-red-100, #ffcdd2);
  --jp-success-color0: var(--md-green-700, #388e3c);
  --jp-success-color1: var(--md-green-500, #4caf50);
  --jp-success-color2: var(--md-green-300, #81c784);
  --jp-success-color3: var(--md-green-100, #c8e6c9);
  --jp-info-color0: var(--md-cyan-700, #0097a7);
  --jp-info-color1: var(--md-cyan-500, #00bcd4);
  --jp-info-color2: var(--md-cyan-300, #4dd0e1);
  --jp-info-color3: var(--md-cyan-100, #b2ebf2);

  /* Cell specific styles */

  --jp-cell-padding: 5px;
  --jp-cell-collapser-width: 8px;
  --jp-cell-collapser-min-height: 20px;
  --jp-cell-collapser-not-active-hover-opacity: 0.6;
  --jp-cell-editor-background: var(--jp-layout-color1);
  --jp-cell-editor-border-color: var(--md-grey-700, #616161);
  --jp-cell-editor-box-shadow: inset 0 0 2px var(--md-blue-300, #64b5f6);
  --jp-cell-editor-active-background: var(--jp-layout-color0);
  --jp-cell-editor-active-border-color: var(--jp-brand-color1);
  --jp-cell-prompt-width: 64px;
  --jp-cell-prompt-font-family: var(--jp-code-font-family-default);
  --jp-cell-prompt-letter-spacing: 0;
  --jp-cell-prompt-opacity: 1;
  --jp-cell-prompt-not-active-opacity: 1;
  --jp-cell-prompt-not-active-font-color: var(--md-grey-300, #e0e0e0);

  /* A custom blend of MD grey and blue 600
   * See https://meyerweb.com/eric/tools/color-blend/#546E7A:1E88E5:5:hex */
  --jp-cell-inprompt-font-color: #307fc1;

  /* A custom blend of MD grey and orange 600
   * https://meyerweb.com/eric/tools/color-blend/#546E7A:F4511E:5:hex */
  --jp-cell-outprompt-font-color: #bf5b3d;

  /* Notebook specific styles */

  --jp-notebook-padding: 10px;
  --jp-notebook-select-background: var(--jp-layout-color1);
  --jp-notebook-multiselected-color: rgba(33, 150, 243, 0.24);

  /* The scroll padding is calculated to fill enough space at the bottom of the
  notebook to show one single-line cell (with appropriate padding) at the top
  when the notebook is scrolled all the way to the bottom. We also subtract one
  pixel so that no scrollbar appears if we have just one single-line cell in the
  notebook. This padding is to enable a 'scroll past end' feature in a notebook.
  */
  --jp-notebook-scroll-padding: calc(
    100% - var(--jp-code-font-size) * var(--jp-code-line-height) -
      var(--jp-code-padding) - var(--jp-cell-padding) - 1px
  );

  /* Rendermime styles */

  --jp-rendermime-error-background: rgba(244, 67, 54, 0.28);
  --jp-rendermime-table-row-background: var(--md-grey-900, #212121);
  --jp-rendermime-table-row-hover-background: rgba(3, 169, 244, 0.2);

  /* Dialog specific styles */

  --jp-dialog-background: rgba(0, 0, 0, 0.6);

  /* Console specific styles */

  --jp-console-padding: 10px;

  /* Toolbar specific styles */

  --jp-toolbar-border-color: var(--jp-border-color2);
  --jp-toolbar-micro-height: 8px;
  --jp-toolbar-background: var(--jp-layout-color1);
  --jp-toolbar-box-shadow: 0 0 2px 0 rgba(0, 0, 0, 0.8);
  --jp-toolbar-header-margin: 4px 4px 0 4px;
  --jp-toolbar-active-background: var(--jp-layout-color0);

  /* Statusbar specific styles */

  --jp-statusbar-height: 24px;

  /* Input field styles */

  --jp-input-box-shadow: inset 0 0 2px var(--md-blue-300, #64b5f6);
  --jp-input-active-background: var(--jp-layout-color0);
  --jp-input-hover-background: var(--jp-layout-color2);
  --jp-input-background: var(--md-grey-800, #424242);
  --jp-input-border-color: var(--jp-inverse-border-color);
  --jp-input-active-border-color: var(--jp-brand-color1);
  --jp-input-active-box-shadow-color: rgba(19, 124, 189, 0.3);

  /* General editor styles */

  --jp-editor-selected-background: var(--jp-layout-color2);
  --jp-editor-selected-focused-background: rgba(33, 150, 243, 0.24);
  --jp-editor-cursor-color: var(--jp-ui-font-color0);

  /* Code mirror specific styles */

  --jp-mirror-editor-keyword-color: var(--md-green-500, #4caf50);
  --jp-mirror-editor-atom-color: var(--md-blue-300, #64b5f6);
  --jp-mirror-editor-number-color: var(--md-green-400, #66bb6a);
  --jp-mirror-editor-def-color: var(--md-blue-600, #1e88e5);
  --jp-mirror-editor-variable-color: var(--md-grey-300, #e0e0e0);
  --jp-mirror-editor-variable-2-color: var(--md-blue-500, #2196f3);
  --jp-mirror-editor-variable-3-color: var(--md-green-600, #43a047);
  --jp-mirror-editor-punctuation-color: var(--md-blue-400, #42a5f5);
  --jp-mirror-editor-property-color: var(--md-blue-400, #42a5f5);
  --jp-mirror-editor-operator-color: #a2f;
  --jp-mirror-editor-comment-color: #408080;
  --jp-mirror-editor-string-color: #ff7070;
  --jp-mirror-editor-string-2-color: var(--md-purple-300, #ba68c8);
  --jp-mirror-editor-meta-color: #a2f;
  --jp-mirror-editor-qualifier-color: #555;
  --jp-mirror-editor-builtin-color: var(--md-green-600, #43a047);
  --jp-mirror-editor-bracket-color: #997;
  --jp-mirror-editor-tag-color: var(--md-green-700, #388e3c);
  --jp-mirror-editor-attribute-color: var(--md-blue-700, #1976d2);
  --jp-mirror-editor-header-color: var(--md-blue-500, #2196f3);
  --jp-mirror-editor-quote-color: var(--md-green-300, #81c784);
  --jp-mirror-editor-link-color: var(--md-blue-700, #1976d2);
  --jp-mirror-editor-error-color: #f00;
  --jp-mirror-editor-hr-color: #999;

  /*
    RTC user specific colors.
    These colors are used for the cursor, username in the editor,
    and the icon of the user.
  */

  --jp-collaborator-color1: #ad4a00;
  --jp-collaborator-color2: #7b6a00;
  --jp-collaborator-color3: #007e00;
  --jp-collaborator-color4: #008772;
  --jp-collaborator-color5: #0079b9;
  --jp-collaborator-color6: #8b45c6;
  --jp-collaborator-color7: #be208b;

  /* Vega extension styles */

  --jp-vega-background: var(--md-grey-400, #bdbdbd);

  /* Sidebar-related styles */

  --jp-sidebar-min-width: 250px;

  /* Search-related styles */

  --jp-search-toggle-off-opacity: 0.6;
  --jp-search-toggle-hover-opacity: 0.8;
  --jp-search-toggle-on-opacity: 1;
  --jp-search-selected-match-background-color: rgb(255, 225, 0);
  --jp-search-selected-match-color: black;
  --jp-search-unselected-match-background-color: var(
    --jp-inverse-layout-color0
  );
  --jp-search-unselected-match-color: var(--jp-ui-inverse-font-color0);

  /* scrollbar related styles. Supports every browser except Edge. */

  /* colors based on JetBrain's Darcula theme */

  --jp-scrollbar-background-color: #3f4244;
  --jp-scrollbar-thumb-color: 88, 96, 97; /* need to specify thumb color as an RGB triplet */
  --jp-scrollbar-endpad: 3px; /* the minimum gap between the thumb and the ends of a scrollbar */

  /* hacks for setting the thumb shape. These do nothing in Firefox */

  --jp-scrollbar-thumb-margin: 3.5px; /* the space in between the sides of the thumb and the track */
  --jp-scrollbar-thumb-radius: 9px; /* set to a large-ish value for rounded endcaps on the thumb */

  /* Icon colors that work well with light or dark backgrounds */
  --jp-icon-contrast-color0: var(--md-purple-600, #8e24aa);
  --jp-icon-contrast-color1: var(--md-green-600, #43a047);
  --jp-icon-contrast-color2: var(--md-pink-600, #d81b60);
  --jp-icon-contrast-color3: var(--md-blue-600, #1e88e5);

  /* Button colors */
  --jp-accept-color-normal: var(--md-blue-700, #1976d2);
  --jp-accept-color-hover: var(--md-blue-800, #1565c0);
  --jp-accept-color-active: var(--md-blue-900, #0d47a1);
  --jp-warn-color-normal: var(--md-red-700, #d32f2f);
  --jp-warn-color-hover: var(--md-red-800, #c62828);
  --jp-warn-color-active: var(--md-red-900, #b71c1c);
  --jp-reject-color-normal: var(--md-grey-600, #757575);
  --jp-reject-color-hover: var(--md-grey-700, #616161);
  --jp-reject-color-active: var(--md-grey-800, #424242);

  /* File or activity icons and switch semantic variables */
  --jp-jupyter-icon-color: #f37626;
  --jp-notebook-icon-color: #f37626;
  --jp-json-icon-color: var(--md-orange-500, #ff9800);
  --jp-console-icon-background-color: var(--md-blue-500, #2196f3);
  --jp-console-icon-color: white;
  --jp-terminal-icon-background-color: var(--md-grey-200, #eee);
  --jp-terminal-icon-color: var(--md-grey-800, #424242);
  --jp-text-editor-icon-color: var(--md-grey-200, #eee);
  --jp-inspector-icon-color: var(--md-grey-200, #eee);
  --jp-switch-color: var(--md-grey-400, #bdbdbd);
  --jp-switch-true-position-color: var(--md-orange-700, #f57c00);
}<|MERGE_RESOLUTION|>--- conflicted
+++ resolved
@@ -166,15 +166,9 @@
   --jp-content-font-color1: rgba(255, 255, 255, 1);
   --jp-content-font-color2: rgba(255, 255, 255, 0.7);
   --jp-content-font-color3: rgba(255, 255, 255, 0.5);
-<<<<<<< HEAD
   --jp-content-link-color: var(--md-blue-300, #64b5f6);
-  --jp-content-link-visited-color: rgba(255, 255, 255, 0.3);
-  --jp-content-link-hover-color: var(--md-blue-400, #42a5f5);
-=======
-  --jp-content-link-color: var(--md-blue-300);
-  --jp-content-link-visited-color: var(--md-purple-300);
-  --jp-content-link-hover-color: var(--md-blue-400);
->>>>>>> 80dd3d65
+  --jp-content-link-visited-color: var(--md-purple-300, #ba68c8);
+  --jp-content-link-hover-color: var(--md-blue-400, #42a5f5)
   --jp-content-font-family: system-ui, -apple-system, blinkmacsystemfont,
     'Segoe UI', helvetica, arial, sans-serif, 'Apple Color Emoji',
     'Segoe UI Emoji', 'Segoe UI Symbol';
