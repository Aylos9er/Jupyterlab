{
  "name": "@jupyterlab/settingeditor",
  "version": "4.3.0-alpha.2",
  "description": "The JupyterLab default setting editor interface",
  "homepage": "https://github.com/jupyterlab/jupyterlab",
  "bugs": {
    "url": "https://github.com/jupyterlab/jupyterlab/issues"
  },
  "repository": {
    "type": "git",
    "url": "https://github.com/jupyterlab/jupyterlab.git"
  },
  "license": "BSD-3-Clause",
  "author": "Project Jupyter",
  "sideEffects": [
    "style/*.css",
    "style/index.js"
  ],
  "main": "lib/index.js",
  "types": "lib/index.d.ts",
  "style": "style/index.css",
  "directories": {
    "lib": "lib/"
  },
  "files": [
    "lib/*.d.ts",
    "lib/*.js.map",
    "lib/*.js",
    "style/*.css",
    "style/index.js",
    "src/**/*.{ts,tsx}"
  ],
  "scripts": {
    "build": "tsc -b",
    "build:test": "tsc --build tsconfig.test.json",
    "clean": "rimraf lib tsconfig.tsbuildinfo",
    "test": "jest",
    "test:cov": "jest --collect-coverage",
    "test:debug": "node --inspect-brk ../../node_modules/.bin/jest --runInBand",
    "test:debug:watch": "node --inspect-brk ../../node_modules/.bin/jest --runInBand --watch",
    "watch": "tsc -b --watch"
  },
  "dependencies": {
<<<<<<< HEAD
    "@jupyterlab/application": "^4.3.0-alpha.1",
    "@jupyterlab/apputils": "^4.4.0-alpha.1",
    "@jupyterlab/codeeditor": "^4.3.0-alpha.1",
    "@jupyterlab/inspector": "^4.3.0-alpha.1",
    "@jupyterlab/rendermime": "^4.3.0-alpha.1",
    "@jupyterlab/settingregistry": "^4.3.0-alpha.1",
    "@jupyterlab/statedb": "^4.3.0-alpha.1",
    "@jupyterlab/translation": "^4.3.0-alpha.1",
    "@jupyterlab/ui-components": "^4.3.0-alpha.1",
=======
    "@jupyterlab/application": "^4.3.0-alpha.2",
    "@jupyterlab/apputils": "^4.4.0-alpha.2",
    "@jupyterlab/codeeditor": "^4.3.0-alpha.2",
    "@jupyterlab/inspector": "^4.3.0-alpha.2",
    "@jupyterlab/rendermime": "^4.3.0-alpha.2",
    "@jupyterlab/settingregistry": "^4.3.0-alpha.2",
    "@jupyterlab/statedb": "^4.3.0-alpha.2",
    "@jupyterlab/translation": "^4.3.0-alpha.2",
    "@jupyterlab/ui-components": "^4.3.0-alpha.2",
>>>>>>> a86b0eae
    "@lumino/algorithm": "^2.0.2",
    "@lumino/commands": "^2.3.1",
    "@lumino/coreutils": "^2.2.0",
    "@lumino/disposable": "^2.1.3",
    "@lumino/messaging": "^2.0.2",
    "@lumino/polling": "^2.1.3",
    "@lumino/signaling": "^2.1.3",
    "@lumino/widgets": "^2.4.0",
    "@rjsf/core": "^5.13.4",
    "@rjsf/utils": "^5.13.4",
    "@rjsf/validator-ajv8": "^5.13.4",
    "json-schema": "^0.4.0",
    "react": "^18.2.0"
  },
  "devDependencies": {
    "@jupyterlab/testing": "^4.3.0-alpha.2",
    "@types/jest": "^29.2.0",
    "@types/react": "^18.0.26",
    "@types/react-test-renderer": "^18.0.0",
    "jest": "^29.2.0",
    "react-test-renderer": "^18.2.0",
    "rimraf": "~5.0.5",
    "ts-jest": "^29.1.0",
    "typescript": "~5.1.6"
  },
  "publishConfig": {
    "access": "public"
  },
  "styleModule": "style/index.js"
}<|MERGE_RESOLUTION|>--- conflicted
+++ resolved
@@ -41,17 +41,6 @@
     "watch": "tsc -b --watch"
   },
   "dependencies": {
-<<<<<<< HEAD
-    "@jupyterlab/application": "^4.3.0-alpha.1",
-    "@jupyterlab/apputils": "^4.4.0-alpha.1",
-    "@jupyterlab/codeeditor": "^4.3.0-alpha.1",
-    "@jupyterlab/inspector": "^4.3.0-alpha.1",
-    "@jupyterlab/rendermime": "^4.3.0-alpha.1",
-    "@jupyterlab/settingregistry": "^4.3.0-alpha.1",
-    "@jupyterlab/statedb": "^4.3.0-alpha.1",
-    "@jupyterlab/translation": "^4.3.0-alpha.1",
-    "@jupyterlab/ui-components": "^4.3.0-alpha.1",
-=======
     "@jupyterlab/application": "^4.3.0-alpha.2",
     "@jupyterlab/apputils": "^4.4.0-alpha.2",
     "@jupyterlab/codeeditor": "^4.3.0-alpha.2",
@@ -61,7 +50,6 @@
     "@jupyterlab/statedb": "^4.3.0-alpha.2",
     "@jupyterlab/translation": "^4.3.0-alpha.2",
     "@jupyterlab/ui-components": "^4.3.0-alpha.2",
->>>>>>> a86b0eae
     "@lumino/algorithm": "^2.0.2",
     "@lumino/commands": "^2.3.1",
     "@lumino/coreutils": "^2.2.0",
