--- conflicted
+++ resolved
@@ -43,12 +43,7 @@
     "@jupyterlab/cells": "^2.0.0-alpha.4",
     "@jupyterlab/notebook": "^2.0.0-alpha.4",
     "@jupyterlab/ui-components": "^2.0.0-alpha.4",
-<<<<<<< HEAD
-    "@lumino/widgets": "^1.9.0",
-    "@types/node": "^12.0.2"
-=======
     "@lumino/widgets": "^1.9.0"
->>>>>>> 6114157e
   },
   "devDependencies": {
     "rimraf": "~2.6.2",
