{
  "name": "@jupyterlab/markdownviewer",
  "version": "4.3.0-alpha.2",
  "description": "JupyterLab - Markdown viewer Widget",
  "homepage": "https://github.com/jupyterlab/jupyterlab",
  "bugs": {
    "url": "https://github.com/jupyterlab/jupyterlab/issues"
  },
  "repository": {
    "type": "git",
    "url": "https://github.com/jupyterlab/jupyterlab.git"
  },
  "license": "BSD-3-Clause",
  "author": "Project Jupyter",
  "sideEffects": [
    "style/*.css",
    "style/index.js"
  ],
  "main": "lib/index.js",
  "types": "lib/index.d.ts",
  "style": "style/index.css",
  "directories": {
    "lib": "lib/"
  },
  "files": [
    "lib/*.d.ts",
    "lib/*.js.map",
    "lib/*.js",
    "style/*.css",
    "style/index.js",
    "src/**/*.{ts,tsx}"
  ],
  "scripts": {
    "build": "tsc -b",
    "clean": "rimraf lib && rimraf tsconfig.tsbuildinfo",
    "watch": "tsc -b --watch"
  },
  "dependencies": {
<<<<<<< HEAD
    "@jupyterlab/apputils": "^4.4.0-alpha.1",
    "@jupyterlab/coreutils": "^6.3.0-alpha.1",
    "@jupyterlab/docregistry": "^4.3.0-alpha.1",
    "@jupyterlab/rendermime": "^4.3.0-alpha.1",
    "@jupyterlab/toc": "^6.3.0-alpha.1",
    "@jupyterlab/translation": "^4.3.0-alpha.1",
=======
    "@jupyterlab/apputils": "^4.4.0-alpha.2",
    "@jupyterlab/coreutils": "^6.3.0-alpha.2",
    "@jupyterlab/docregistry": "^4.3.0-alpha.2",
    "@jupyterlab/rendermime": "^4.3.0-alpha.2",
    "@jupyterlab/toc": "^6.3.0-alpha.2",
    "@jupyterlab/translation": "^4.3.0-alpha.2",
>>>>>>> a86b0eae
    "@lumino/coreutils": "^2.2.0",
    "@lumino/messaging": "^2.0.2",
    "@lumino/signaling": "^2.1.3",
    "@lumino/widgets": "^2.4.0"
  },
  "devDependencies": {
    "rimraf": "~5.0.5",
    "typescript": "~5.1.6"
  },
  "publishConfig": {
    "access": "public"
  },
  "styleModule": "style/index.js"
}<|MERGE_RESOLUTION|>--- conflicted
+++ resolved
@@ -36,21 +36,12 @@
     "watch": "tsc -b --watch"
   },
   "dependencies": {
-<<<<<<< HEAD
-    "@jupyterlab/apputils": "^4.4.0-alpha.1",
-    "@jupyterlab/coreutils": "^6.3.0-alpha.1",
-    "@jupyterlab/docregistry": "^4.3.0-alpha.1",
-    "@jupyterlab/rendermime": "^4.3.0-alpha.1",
-    "@jupyterlab/toc": "^6.3.0-alpha.1",
-    "@jupyterlab/translation": "^4.3.0-alpha.1",
-=======
     "@jupyterlab/apputils": "^4.4.0-alpha.2",
     "@jupyterlab/coreutils": "^6.3.0-alpha.2",
     "@jupyterlab/docregistry": "^4.3.0-alpha.2",
     "@jupyterlab/rendermime": "^4.3.0-alpha.2",
     "@jupyterlab/toc": "^6.3.0-alpha.2",
     "@jupyterlab/translation": "^4.3.0-alpha.2",
->>>>>>> a86b0eae
     "@lumino/coreutils": "^2.2.0",
     "@lumino/messaging": "^2.0.2",
     "@lumino/signaling": "^2.1.3",
