/* -----------------------------------------------------------------------------
| Copyright (c) Jupyter Development Team.
| Distributed under the terms of the Modified BSD License.
|----------------------------------------------------------------------------*/

import marked from 'marked';

import { AttachmentsResolver } from '@jupyterlab/attachments';

import { ISessionContext } from '@jupyterlab/apputils';

import { ActivityMonitor, IChangedArgs, URLExt } from '@jupyterlab/coreutils';

import { CodeEditor, CodeEditorWrapper } from '@jupyterlab/codeeditor';

import { DirListing } from '@jupyterlab/filebrowser';

import * as nbformat from '@jupyterlab/nbformat';

import { IObservableJSON, IObservableMap } from '@jupyterlab/observables';

import {
  IOutputPrompt,
  IStdin,
  OutputArea,
  OutputPrompt,
  SimplifiedOutputArea,
  Stdin
} from '@jupyterlab/outputarea';

import {
  imageRendererFactory,
  IRenderMime,
  IRenderMimeRegistry,
  MimeModel
} from '@jupyterlab/rendermime';

import { Kernel, KernelMessage } from '@jupyterlab/services';

import {
  JSONObject,
  JSONValue,
  PartialJSONValue,
  PromiseDelegate,
  UUID
} from '@lumino/coreutils';

import { filter, some, toArray } from '@lumino/algorithm';

import { IDragEvent } from '@lumino/dragdrop';

import { Message } from '@lumino/messaging';

import { Panel, PanelLayout, Widget } from '@lumino/widgets';

import { InputCollapser, OutputCollapser } from './collapser';

import {
  CellFooter,
  CellHeader,
  ICellFooter,
  ICellHeader
} from './headerfooter';

import { IInputPrompt, InputArea, InputPrompt } from './inputarea';

import {
  IAttachmentsCellModel,
  ICellModel,
  ICodeCellModel,
  IMarkdownCellModel,
  IRawCellModel
} from './model';

import { InputPlaceholder, OutputPlaceholder } from './placeholder';
import { Signal } from '@lumino/signaling';
import { addIcon } from '@jupyterlab/ui-components';

/**
 * The CSS class added to cell widgets.
 */
const CELL_CLASS = 'jp-Cell';

/**
 * The CSS class added to the cell header.
 */
const CELL_HEADER_CLASS = 'jp-Cell-header';

/**
 * The CSS class added to the cell footer.
 */
const CELL_FOOTER_CLASS = 'jp-Cell-footer';

/**
 * The CSS class added to the cell input wrapper.
 */
const CELL_INPUT_WRAPPER_CLASS = 'jp-Cell-inputWrapper';

/**
 * The CSS class added to the cell output wrapper.
 */
const CELL_OUTPUT_WRAPPER_CLASS = 'jp-Cell-outputWrapper';

/**
 * The CSS class added to the cell input area.
 */
const CELL_INPUT_AREA_CLASS = 'jp-Cell-inputArea';

/**
 * The CSS class added to the cell output area.
 */
const CELL_OUTPUT_AREA_CLASS = 'jp-Cell-outputArea';

/**
 * The CSS class added to the cell input collapser.
 */
const CELL_INPUT_COLLAPSER_CLASS = 'jp-Cell-inputCollapser';

/**
 * The CSS class added to the cell output collapser.
 */
const CELL_OUTPUT_COLLAPSER_CLASS = 'jp-Cell-outputCollapser';

/**
 * The class name added to the cell when readonly.
 */
const READONLY_CLASS = 'jp-mod-readOnly';

/**
 * The class name added to the cell when dirty.
 */
const DIRTY_CLASS = 'jp-mod-dirty';

/**
 * The class name added to code cells.
 */
const CODE_CELL_CLASS = 'jp-CodeCell';

/**
 * The class name added to markdown cells.
 */
const MARKDOWN_CELL_CLASS = 'jp-MarkdownCell';

/**
 * The class name added to rendered markdown output widgets.
 */
const MARKDOWN_OUTPUT_CLASS = 'jp-MarkdownOutput';

const MARKDOWN_HEADING_COLLAPSED = 'jp-MarkdownHeadingCollapsed';

const HEADING_COLLAPSER_CLASS = 'jp-collapseHeadingButton';

const SHOW_HIDDEN_CELLS_CLASS = 'jp-showHiddenCellsButton';

/**
 * The class name added to raw cells.
 */
const RAW_CELL_CLASS = 'jp-RawCell';

/**
 * The class name added to a rendered input area.
 */
const RENDERED_CLASS = 'jp-mod-rendered';

const NO_OUTPUTS_CLASS = 'jp-mod-noOutputs';

/**
 * The text applied to an empty markdown cell.
 */
const DEFAULT_MARKDOWN_TEXT = 'Type Markdown and LaTeX: $ α^2 $';

/**
 * The timeout to wait for change activity to have ceased before rendering.
 */
const RENDER_TIMEOUT = 1000;

/**
 * The mime type for a rich contents drag object.
 */
const CONTENTS_MIME_RICH = 'application/x-jupyter-icontentsrich';

/** ****************************************************************************
 * Cell
 ******************************************************************************/

/**
 * A base cell widget.
 */
export class Cell<T extends ICellModel = ICellModel> extends Widget {
  /**
   * Construct a new base cell widget.
   */
  constructor(options: Cell.IOptions<T>) {
    super();
    this.addClass(CELL_CLASS);
    const model = (this._model = options.model);
    const contentFactory = (this.contentFactory =
      options.contentFactory || Cell.defaultContentFactory);
    this.layout = new PanelLayout();

    // Header
    const header = contentFactory.createCellHeader();
    header.addClass(CELL_HEADER_CLASS);
    (this.layout as PanelLayout).addWidget(header);

    // Input
    const inputWrapper = (this._inputWrapper = new Panel());
    inputWrapper.addClass(CELL_INPUT_WRAPPER_CLASS);
    const inputCollapser = new InputCollapser();
    inputCollapser.addClass(CELL_INPUT_COLLAPSER_CLASS);
    const input = (this._input = new InputArea({
      model,
      contentFactory,
      updateOnShow: options.updateEditorOnShow,
      placeholder: options.placeholder
    }));
    input.addClass(CELL_INPUT_AREA_CLASS);
    inputWrapper.addWidget(inputCollapser);
    inputWrapper.addWidget(input);
    (this.layout as PanelLayout).addWidget(inputWrapper);

    this._inputPlaceholder = new InputPlaceholder(() => {
      this.inputHidden = !this.inputHidden;
    });

    // Footer
    const footer = this.contentFactory.createCellFooter();
    footer.addClass(CELL_FOOTER_CLASS);
    (this.layout as PanelLayout).addWidget(footer);

    // Editor settings
    if (options.editorConfig) {
      let editorOptions: any = {};
      Object.keys(options.editorConfig).forEach(
        (key: keyof CodeEditor.IConfig) => {
          editorOptions[key] = options.editorConfig?.[key] ?? null;
        }
      );
      this.editor.setOptions(editorOptions);
    }

    model.metadata.changed.connect(this.onMetadataChanged, this);
  }

  /**
   * Initialize view state from model.
   *
   * #### Notes
   * Should be called after construction. For convenience, returns this, so it
   * can be chained in the construction, like `new Foo().initializeState();`
   */
  initializeState(): this {
    this.loadCollapseState();
    this.loadEditableState();
    return this;
  }

  /**
   * The content factory used by the widget.
   */
  readonly contentFactory: Cell.IContentFactory;

  /**
   * Get the prompt node used by the cell.
   */
  get promptNode(): HTMLElement {
    if (!this._inputHidden) {
      return this._input.promptNode;
    } else {
      return (this._inputPlaceholder!.node as HTMLElement)
        .firstElementChild as HTMLElement;
    }
  }

  /**
   * Get the CodeEditorWrapper used by the cell.
   */
  get editorWidget(): CodeEditorWrapper {
    return this._input.editorWidget;
  }

  /**
   * Get the CodeEditor used by the cell.
   */
  get editor(): CodeEditor.IEditor {
    return this._input.editor;
  }

  /**
   * Get the model used by the cell.
   */
  get model(): T {
    return this._model;
  }

  /**
   * Get the input area for the cell.
   */
  get inputArea(): InputArea {
    return this._input;
  }

  /**
   * The read only state of the cell.
   */
  get readOnly(): boolean {
    return this._readOnly;
  }
  set readOnly(value: boolean) {
    if (value === this._readOnly) {
      return;
    }
    this._readOnly = value;
    if (this.syncEditable) {
      this.saveEditableState();
    }
    this.update();
  }

  /**
   * Save view editable state to model
   */
  saveEditableState() {
    const { metadata } = this.model;
    const current = metadata.get('editable');

    if (
      (this.readOnly && current === false) ||
      (!this.readOnly && current === undefined)
    ) {
      return;
    }

    if (this.readOnly) {
      this.model.metadata.set('editable', false);
    } else {
      this.model.metadata.delete('editable');
    }
  }

  /**
   * Load view editable state from model.
   */
  loadEditableState() {
    this.readOnly = this.model.metadata.get('editable') === false;
  }

  /**
   * A promise that resolves when the widget renders for the first time.
   */
  get ready(): Promise<void> {
    return Promise.resolve(undefined);
  }

  /**
   * Set the prompt for the widget.
   */
  setPrompt(value: string): void {
    this._input.setPrompt(value);
  }

  /**
   * The view state of input being hidden.
   */
  get inputHidden(): boolean {
    return this._inputHidden;
  }
  set inputHidden(value: boolean) {
    if (this._inputHidden === value) {
      return;
    }
    const layout = this._inputWrapper.layout as PanelLayout;
    if (value) {
      this._input.parent = null;
      layout.addWidget(this._inputPlaceholder);
    } else {
      this._inputPlaceholder.parent = null;
      layout.addWidget(this._input);
    }
    this._inputHidden = value;
    if (this.syncCollapse) {
      this.saveCollapseState();
    }
    this.handleInputHidden(value);
  }

  /**
   * Save view collapse state to model
   */
  saveCollapseState() {
    const jupyter = { ...(this.model.metadata.get('jupyter') as any) };

    if (
      (this.inputHidden && jupyter.source_hidden === true) ||
      (!this.inputHidden && jupyter.source_hidden === undefined)
    ) {
      return;
    }

    if (this.inputHidden) {
      jupyter.source_hidden = true;
    } else {
      delete jupyter.source_hidden;
    }
    if (Object.keys(jupyter).length === 0) {
      this.model.metadata.delete('jupyter');
    } else {
      this.model.metadata.set('jupyter', jupyter);
    }
  }

  /**
   * Revert view collapse state from model.
   */
  loadCollapseState() {
    const jupyter = (this.model.metadata.get('jupyter') as any) || {};
    this.inputHidden = !!jupyter.source_hidden;
  }

  /**
   * Handle the input being hidden.
   *
   * #### Notes
   * This is called by the `inputHidden` setter so that subclasses
   * can perform actions upon the input being hidden without accessing
   * private state.
   */
  protected handleInputHidden(value: boolean): void {
    return;
  }

  /**
   * Whether to sync the collapse state to the cell model.
   */
  get syncCollapse(): boolean {
    return this._syncCollapse;
  }
  set syncCollapse(value: boolean) {
    if (this._syncCollapse === value) {
      return;
    }
    this._syncCollapse = value;
    if (value) {
      this.loadCollapseState();
    }
  }

  /**
   * Whether to sync the editable state to the cell model.
   */
  get syncEditable(): boolean {
    return this._syncEditable;
  }
  set syncEditable(value: boolean) {
    if (this._syncEditable === value) {
      return;
    }
    this._syncEditable = value;
    if (value) {
      this.loadEditableState();
    }
  }

  /**
   * Clone the cell, using the same model.
   */
  clone(): Cell<T> {
    const constructor = this.constructor as typeof Cell;
    return new constructor({
      model: this.model,
      contentFactory: this.contentFactory,
      placeholder: false
    });
  }

  /**
   * Dispose of the resources held by the widget.
   */
  dispose() {
    // Do nothing if already disposed.
    if (this.isDisposed) {
      return;
    }
    this._input = null!;
    this._model = null!;
    this._inputWrapper = null!;
    this._inputPlaceholder = null!;
    super.dispose();
  }

  /**
   * Handle `after-attach` messages.
   */
  protected onAfterAttach(msg: Message): void {
    this.update();
  }

  /**
   * Handle `'activate-request'` messages.
   */
  protected onActivateRequest(msg: Message): void {
    this.editor.focus();
  }

  /**
   * Handle `fit-request` messages.
   */
  protected onFitRequest(msg: Message): void {
    // need this for for when a theme changes font size
    this.editor.refresh();
  }

  /**
   * Handle `update-request` messages.
   */
  protected onUpdateRequest(msg: Message): void {
    if (!this._model) {
      return;
    }
    // Handle read only state.
    if (this.editor.getOption('readOnly') !== this._readOnly) {
      this.editor.setOption('readOnly', this._readOnly);
      this.toggleClass(READONLY_CLASS, this._readOnly);
    }
  }

  /**
   * Handle changes in the metadata.
   */
  protected onMetadataChanged(
    model: IObservableJSON,
    args: IObservableMap.IChangedArgs<PartialJSONValue | undefined>
  ): void {
    switch (args.key) {
      case 'jupyter':
        if (this.syncCollapse) {
          this.loadCollapseState();
        }
        break;
      case 'editable':
        if (this.syncEditable) {
          this.loadEditableState();
        }
        break;
      default:
        break;
    }
  }

  private _readOnly = false;
  private _model: T;
  private _inputHidden = false;
  private _input: InputArea;
  private _inputWrapper: Widget;
  private _inputPlaceholder: InputPlaceholder;
  private _syncCollapse = false;
  private _syncEditable = false;
}

/**
 * The namespace for the `Cell` class statics.
 */
export namespace Cell {
  /**
   * An options object for initializing a cell widget.
   */
  export interface IOptions<T extends ICellModel> {
    /**
     * The model used by the cell.
     */
    model: T;

    /**
     * The factory object for customizable cell children.
     */
    contentFactory?: IContentFactory;

    /**
     * The configuration options for the text editor widget.
     */
    editorConfig?: Partial<CodeEditor.IConfig>;

    /**
     * Whether to send an update request to the editor when it is shown.
     */
    updateEditorOnShow?: boolean;

    /**
     * The maximum number of output items to display in cell output.
     */
    maxNumberOutputs?: number;

    /**
     * Whether this cell is a placeholder for future rendering.
     */
    placeholder?: boolean;
  }

  /**
   * The factory object for customizable cell children.
   *
   * This is used to allow users of cells to customize child content.
   *
   * This inherits from `OutputArea.IContentFactory` to avoid needless nesting and
   * provide a single factory object for all notebook/cell/outputarea related
   * widgets.
   */
  export interface IContentFactory
    extends OutputArea.IContentFactory,
      InputArea.IContentFactory {
    /**
     * Create a new cell header for the parent widget.
     */
    createCellHeader(): ICellHeader;

    /**
     * Create a new cell header for the parent widget.
     */
    createCellFooter(): ICellFooter;
  }

  /**
   * The default implementation of an `IContentFactory`.
   *
   * This includes a CodeMirror editor factory to make it easy to use out of the box.
   */
  export class ContentFactory implements IContentFactory {
    /**
     * Create a content factory for a cell.
     */
    constructor(options: ContentFactory.IOptions = {}) {
      this._editorFactory =
        options.editorFactory || InputArea.defaultEditorFactory;
    }

    /**
     * The readonly editor factory that create code editors
     */
    get editorFactory(): CodeEditor.Factory {
      return this._editorFactory;
    }

    /**
     * Create a new cell header for the parent widget.
     */
    createCellHeader(): ICellHeader {
      return new CellHeader();
    }

    /**
     * Create a new cell header for the parent widget.
     */
    createCellFooter(): ICellFooter {
      return new CellFooter();
    }

    /**
     * Create an input prompt.
     */
    createInputPrompt(): IInputPrompt {
      return new InputPrompt();
    }

    /**
     * Create the output prompt for the widget.
     */
    createOutputPrompt(): IOutputPrompt {
      return new OutputPrompt();
    }

    /**
     * Create an stdin widget.
     */
    createStdin(options: Stdin.IOptions): IStdin {
      return new Stdin(options);
    }

    private _editorFactory: CodeEditor.Factory;
  }

  /**
   * A namespace for cell content factory.
   */
  export namespace ContentFactory {
    /**
     * Options for the content factory.
     */
    export interface IOptions {
      /**
       * The editor factory used by the content factory.
       *
       * If this is not passed, a default CodeMirror editor factory
       * will be used.
       */
      editorFactory?: CodeEditor.Factory;
    }
  }

  /**
   * The default content factory for cells.
   */
  export const defaultContentFactory = new ContentFactory();
}

/** ****************************************************************************
 * CodeCell
 ******************************************************************************/

/**
 * A widget for a code cell.
 */
export class CodeCell extends Cell<ICodeCellModel> {
  /**
   * Construct a code cell widget.
   */
  constructor(options: CodeCell.IOptions) {
    super(options);
    this.addClass(CODE_CELL_CLASS);

    // Only save options not handled by parent constructor.
    const rendermime = (this._rendermime = options.rendermime);
    const contentFactory = this.contentFactory;
    const model = this.model;

    if (!options.placeholder) {
      // Insert the output before the cell footer.
      const outputWrapper = (this._outputWrapper = new Panel());
      outputWrapper.addClass(CELL_OUTPUT_WRAPPER_CLASS);
      const outputCollapser = new OutputCollapser();
      outputCollapser.addClass(CELL_OUTPUT_COLLAPSER_CLASS);
      const output = (this._output = new OutputArea({
        model: model.outputs,
        rendermime,
<<<<<<< HEAD
        contentFactory: contentFactory
=======
        contentFactory: contentFactory,
        maxNumberOutputs: options.maxNumberOutputs
>>>>>>> a12457ee
      }));
      output.addClass(CELL_OUTPUT_AREA_CLASS);
      // Set a CSS if there are no outputs, and connect a signal for future
      // changes to the number of outputs. This is for conditional styling
      // if there are no outputs.
      if (model.outputs.length === 0) {
        this.addClass(NO_OUTPUTS_CLASS);
      }
      output.outputLengthChanged.connect(this._outputLengthHandler, this);
      outputWrapper.addWidget(outputCollapser);
      outputWrapper.addWidget(output);
      (this.layout as PanelLayout).insertWidget(2, outputWrapper);

<<<<<<< HEAD
=======
      if (model.isDirty) {
        this.addClass(DIRTY_CLASS);
      }

>>>>>>> a12457ee
      this._outputPlaceholder = new OutputPlaceholder(() => {
        this.outputHidden = !this.outputHidden;
      });
    }
    model.stateChanged.connect(this.onStateChanged, this);
  }

  /**
   * Initialize view state from model.
   *
   * #### Notes
   * Should be called after construction. For convenience, returns this, so it
   * can be chained in the construction, like `new Foo().initializeState();`
   */
  initializeState(): this {
    super.initializeState();
    this.loadScrolledState();

    this.setPrompt(`${this.model.executionCount || ''}`);
    return this;
  }

  /**
   * Get the output area for the cell.
   */
  get outputArea(): OutputArea {
    return this._output;
  }

  /**
   * The view state of output being collapsed.
   */
  get outputHidden(): boolean {
    return this._outputHidden;
  }
  set outputHidden(value: boolean) {
    if (this._outputHidden === value) {
      return;
    }
    const layout = this._outputWrapper.layout as PanelLayout;
    if (value) {
      layout.removeWidget(this._output);
      layout.addWidget(this._outputPlaceholder);
      if (this.inputHidden && !this._outputWrapper.isHidden) {
        this._outputWrapper.hide();
      }
    } else {
      if (this._outputWrapper.isHidden) {
        this._outputWrapper.show();
      }
      layout.removeWidget(this._outputPlaceholder);
      layout.addWidget(this._output);
    }
    this._outputHidden = value;
    if (this.syncCollapse) {
      this.saveCollapseState();
    }
  }

  /**
   * Save view collapse state to model
   */
  saveCollapseState() {
    // Because collapse state for a code cell involves two different pieces of
    // metadata (the `collapsed` and `jupyter` metadata keys), we block reacting
    // to changes in metadata until we have fully committed our changes.
    // Otherwise setting one key can trigger a write to the other key to
    // maintain the synced consistency.
    this._savingMetadata = true;

    try {
      super.saveCollapseState();

      const metadata = this.model.metadata;
      const collapsed = this.model.metadata.get('collapsed');

      if (
        (this.outputHidden && collapsed === true) ||
        (!this.outputHidden && collapsed === undefined)
      ) {
        return;
      }

      // Do not set jupyter.outputs_hidden since it is redundant. See
      // and https://github.com/jupyter/nbformat/issues/137
      if (this.outputHidden) {
        metadata.set('collapsed', true);
      } else {
        metadata.delete('collapsed');
      }
    } finally {
      this._savingMetadata = false;
    }
  }

  /**
   * Revert view collapse state from model.
   *
   * We consider the `collapsed` metadata key as the source of truth for outputs
   * being hidden.
   */
  loadCollapseState() {
    super.loadCollapseState();
    this.outputHidden = !!this.model.metadata.get('collapsed');
  }

  /**
   * Whether the output is in a scrolled state?
   */
  get outputsScrolled(): boolean {
    return this._outputsScrolled;
  }
  set outputsScrolled(value: boolean) {
    this.toggleClass('jp-mod-outputsScrolled', value);
    this._outputsScrolled = value;
    if (this.syncScrolled) {
      this.saveScrolledState();
    }
  }

  /**
   * Save view collapse state to model
   */
  saveScrolledState() {
    const { metadata } = this.model;
    const current = metadata.get('scrolled');

    if (
      (this.outputsScrolled && current === true) ||
      (!this.outputsScrolled && current === undefined)
    ) {
      return;
    }
    if (this.outputsScrolled) {
      metadata.set('scrolled', true);
    } else {
      metadata.delete('scrolled');
    }
  }

  /**
   * Revert view collapse state from model.
   */
  loadScrolledState() {
    const metadata = this.model.metadata;

    // We don't have the notion of 'auto' scrolled, so we make it false.
    if (metadata.get('scrolled') === 'auto') {
      this.outputsScrolled = false;
    } else {
      this.outputsScrolled = !!metadata.get('scrolled');
    }
  }

  /**
   * Whether to sync the scrolled state to the cell model.
   */
  get syncScrolled(): boolean {
    return this._syncScrolled;
  }
  set syncScrolled(value: boolean) {
    if (this._syncScrolled === value) {
      return;
    }
    this._syncScrolled = value;
    if (value) {
      this.loadScrolledState();
    }
  }

  /**
   * Handle the input being hidden.
   *
   * #### Notes
   * This method is called by the case cell implementation and is
   * subclasses here so the code cell can watch to see when input
   * is hidden without accessing private state.
   */
  protected handleInputHidden(value: boolean): void {
    if (!value && this._outputWrapper.isHidden) {
      this._outputWrapper.show();
    } else if (value && !this._outputWrapper.isHidden && this._outputHidden) {
      this._outputWrapper.hide();
    }
  }

  /**
   * Clone the cell, using the same model.
   */
  clone(): CodeCell {
    const constructor = this.constructor as typeof CodeCell;
    return new constructor({
      model: this.model,
      contentFactory: this.contentFactory,
      rendermime: this._rendermime,
      placeholder: false
    });
  }

  /**
   * Clone the OutputArea alone, returning a simplified output area, using the same model.
   */
  cloneOutputArea(): OutputArea {
    return new SimplifiedOutputArea({
      model: this.model.outputs!,
      contentFactory: this.contentFactory,
      rendermime: this._rendermime
    });
  }

  /**
   * Dispose of the resources used by the widget.
   */
  dispose(): void {
    if (this.isDisposed) {
      return;
    }
    this._output.outputLengthChanged.disconnect(
      this._outputLengthHandler,
      this
    );
    this._rendermime = null!;
    this._output = null!;
    this._outputWrapper = null!;
    this._outputPlaceholder = null!;
    super.dispose();
  }

  /**
   * Handle changes in the model.
   */
  protected onStateChanged(model: ICellModel, args: IChangedArgs<any>): void {
    switch (args.name) {
      case 'executionCount':
        this.setPrompt(`${(model as ICodeCellModel).executionCount || ''}`);
        break;
      case 'isDirty':
        if ((model as ICodeCellModel).isDirty) {
          this.addClass(DIRTY_CLASS);
        } else {
          this.removeClass(DIRTY_CLASS);
        }
        break;
      default:
        break;
    }
  }

  /**
   * Handle changes in the metadata.
   */
  protected onMetadataChanged(
    model: IObservableJSON,
    args: IObservableMap.IChangedArgs<JSONValue>
  ): void {
    if (this._savingMetadata) {
      // We are in middle of a metadata transaction, so don't react to it.
      return;
    }
    switch (args.key) {
      case 'scrolled':
        if (this.syncScrolled) {
          this.loadScrolledState();
        }
        break;
      case 'collapsed':
        if (this.syncCollapse) {
          this.loadCollapseState();
        }
        break;
      default:
        break;
    }
    super.onMetadataChanged(model, args);
  }

  /**
   * Handle changes in the number of outputs in the output area.
   */
  private _outputLengthHandler(sender: OutputArea, args: number) {
    const force = args === 0 ? true : false;
    this.toggleClass(NO_OUTPUTS_CLASS, force);
  }

  private _rendermime: IRenderMimeRegistry;
  private _outputHidden = false;
  private _outputsScrolled: boolean;
  private _outputWrapper: Widget;
  private _outputPlaceholder: OutputPlaceholder;
  private _output: OutputArea;
  private _syncScrolled = false;
  private _savingMetadata = false;
}

/**
 * The namespace for the `CodeCell` class statics.
 */
export namespace CodeCell {
  /**
   * An options object for initializing a base cell widget.
   */
  export interface IOptions extends Cell.IOptions<ICodeCellModel> {
    /**
     * The mime renderer for the cell widget.
     */
    rendermime: IRenderMimeRegistry;
  }

  /**
   * Execute a cell given a client session.
   */
  export async function execute(
    cell: CodeCell,
    sessionContext: ISessionContext,
    metadata?: JSONObject
  ): Promise<KernelMessage.IExecuteReplyMsg | void> {
    const model = cell.model;
    const code = model.value.text;
    if (!code.trim() || !sessionContext.session?.kernel) {
      model.clearExecution();
      return;
    }
    const cellId = { cellId: model.id };
    metadata = {
      ...model.metadata.toJSON(),
      ...metadata,
      ...cellId
    };
    const { recordTiming } = metadata;
    model.clearExecution();
    cell.outputHidden = false;
    cell.setPrompt('*');
    model.trusted = true;
    let future:
      | Kernel.IFuture<
          KernelMessage.IExecuteRequestMsg,
          KernelMessage.IExecuteReplyMsg
        >
      | undefined;
    try {
      const msgPromise = OutputArea.execute(
        code,
        cell.outputArea,
        sessionContext,
        metadata
      );
      // cell.outputArea.future assigned synchronously in `execute`
      if (recordTiming) {
        const recordTimingHook = (msg: KernelMessage.IIOPubMessage) => {
          let label: string;
          switch (msg.header.msg_type) {
            case 'status':
              label = `status.${
                (msg as KernelMessage.IStatusMsg).content.execution_state
              }`;
              break;
            case 'execute_input':
              label = 'execute_input';
              break;
            default:
              return true;
          }
          // If the data is missing, estimate it to now
          // Date was added in 5.1: https://jupyter-client.readthedocs.io/en/stable/messaging.html#message-header
          const value = msg.header.date || new Date().toISOString();
          const timingInfo: any = Object.assign(
            {},
            model.metadata.get('execution')
          );
          timingInfo[`iopub.${label}`] = value;
          model.metadata.set('execution', timingInfo);
          return true;
        };
        cell.outputArea.future.registerMessageHook(recordTimingHook);
      } else {
        model.metadata.delete('execution');
      }
      // Save this execution's future so we can compare in the catch below.
      future = cell.outputArea.future;
      const msg = (await msgPromise)!;
      model.executionCount = msg.content.execution_count;
      if (recordTiming) {
        const timingInfo = Object.assign(
          {},
          model.metadata.get('execution') as any
        );
        const started = msg.metadata.started as string;
        // Started is not in the API, but metadata IPyKernel sends
        if (started) {
          timingInfo['shell.execute_reply.started'] = started;
        }
        // Per above, the 5.0 spec does not assume date, so we estimate is required
        const finished = msg.header.date as string;
        timingInfo['shell.execute_reply'] =
          finished || new Date().toISOString();
        model.metadata.set('execution', timingInfo);
      }
      return msg;
    } catch (e) {
      // If we started executing, and the cell is still indicating this
      // execution, clear the prompt.
      if (future && !cell.isDisposed && cell.outputArea.future === future) {
        cell.setPrompt('');
      }
      throw e;
    }
  }
}

/**
 * `AttachmentsCell` - A base class for a cell widget that allows
 *  attachments to be drag/drop'd or pasted onto it
 */
export abstract class AttachmentsCell<
  T extends IAttachmentsCellModel
> extends Cell<T> {
  /**
   * Handle the DOM events for the widget.
   *
   * @param event - The DOM event sent to the widget.
   *
   * #### Notes
   * This method implements the DOM `EventListener` interface and is
   * called in response to events on the notebook panel's node. It should
   * not be called directly by user code.
   */
  handleEvent(event: Event): void {
    switch (event.type) {
      case 'paste':
        this._evtPaste(event as ClipboardEvent);
        break;
      case 'dragenter':
        event.preventDefault();
        break;
      case 'dragover':
        event.preventDefault();
        break;
      case 'drop':
        this._evtNativeDrop(event as DragEvent);
        break;
      case 'lm-dragover':
        this._evtDragOver(event as IDragEvent);
        break;
      case 'lm-drop':
        this._evtDrop(event as IDragEvent);
        break;
      default:
        break;
    }
  }

  /**
   * Modify the cell source to include a reference to the attachment.
   */
  protected abstract updateCellSourceWithAttachment(
    attachmentName: string,
    URI?: string
  ): void;

  /**
   * Handle `after-attach` messages for the widget.
   */
  protected onAfterAttach(msg: Message): void {
    super.onAfterAttach(msg);
    const node = this.node;
    node.addEventListener('lm-dragover', this);
    node.addEventListener('lm-drop', this);
    node.addEventListener('dragenter', this);
    node.addEventListener('dragover', this);
    node.addEventListener('drop', this);
    node.addEventListener('paste', this);
  }

  /**
   * A message handler invoked on a `'before-detach'`
   * message
   */
  protected onBeforeDetach(msg: Message): void {
    const node = this.node;
    node.removeEventListener('drop', this);
    node.removeEventListener('dragover', this);
    node.removeEventListener('dragenter', this);
    node.removeEventListener('paste', this);
    node.removeEventListener('lm-dragover', this);
    node.removeEventListener('lm-drop', this);
  }

  private _evtDragOver(event: IDragEvent) {
    const supportedMimeType = some(imageRendererFactory.mimeTypes, mimeType => {
      if (!event.mimeData.hasData(CONTENTS_MIME_RICH)) {
        return false;
      }
      const data = event.mimeData.getData(
        CONTENTS_MIME_RICH
      ) as DirListing.IContentsThunk;
      return data.model.mimetype === mimeType;
    });
    if (!supportedMimeType) {
      return;
    }
    event.preventDefault();
    event.stopPropagation();
    event.dropAction = event.proposedAction;
  }

  /**
   * Handle the `paste` event for the widget
   */
  private _evtPaste(event: ClipboardEvent): void {
    if (event.clipboardData) {
      const items = event.clipboardData.items;
      for (let i = 0; i < items.length; i++) {
        if (items[i].type === 'text/plain') {
          // Skip if this text is the path to a file
          if (i < items.length - 1 && items[i + 1].kind === 'file') {
            continue;
          }
          items[i].getAsString(text => {
            this.editor.replaceSelection?.(text);
          });
        }
        this._attachFiles(event.clipboardData.items);
      }
    }
    event.preventDefault();
  }

  /**
   * Handle the `drop` event for the widget
   */
  private _evtNativeDrop(event: DragEvent): void {
    if (event.dataTransfer) {
      this._attachFiles(event.dataTransfer.items);
    }
    event.preventDefault();
  }

  /**
   * Handle the `'lm-drop'` event for the widget.
   */
  private _evtDrop(event: IDragEvent): void {
    const supportedMimeTypes = toArray(
      filter(event.mimeData.types(), mimeType => {
        if (mimeType === CONTENTS_MIME_RICH) {
          const data = event.mimeData.getData(
            CONTENTS_MIME_RICH
          ) as DirListing.IContentsThunk;
          return (
            imageRendererFactory.mimeTypes.indexOf(data.model.mimetype) !== -1
          );
        }
        return imageRendererFactory.mimeTypes.indexOf(mimeType) !== -1;
      })
    );
    if (supportedMimeTypes.length === 0) {
      return;
    }
    event.preventDefault();
    event.stopPropagation();
    if (event.proposedAction === 'none') {
      event.dropAction = 'none';
      return;
    }
    event.dropAction = 'copy';

    for (const mimeType of supportedMimeTypes) {
      if (mimeType === CONTENTS_MIME_RICH) {
        const { model, withContent } = event.mimeData.getData(
          CONTENTS_MIME_RICH
        ) as DirListing.IContentsThunk;
        if (model.type === 'file') {
          const URI = this._generateURI(model.name);
          this.updateCellSourceWithAttachment(model.name, URI);
          void withContent().then(fullModel => {
            this.model.attachments.set(URI, {
              [fullModel.mimetype]: fullModel.content
            });
          });
        }
      } else {
        // Pure mimetype, no useful name to infer
        const URI = this._generateURI();
        this.model.attachments.set(URI, {
          [mimeType]: event.mimeData.getData(mimeType)
        });
        this.updateCellSourceWithAttachment(URI, URI);
      }
    }
  }

  /**
   * Attaches all DataTransferItems (obtained from
   * clipboard or native drop events) to the cell
   */
  private _attachFiles(items: DataTransferItemList) {
    for (let i = 0; i < items.length; i++) {
      const item = items[i];
      if (item.kind === 'file') {
        const blob = item.getAsFile();
        if (blob) {
          this._attachFile(blob);
        }
      }
    }
  }

  /**
   * Takes in a file object and adds it to
   * the cell attachments
   */
  private _attachFile(blob: File) {
    const reader = new FileReader();
    reader.onload = evt => {
      const { href, protocol } = URLExt.parse(reader.result as string);
      if (protocol !== 'data:') {
        return;
      }
      const dataURIRegex = /([\w+\/\+]+)?(?:;(charset=[\w\d-]*|base64))?,(.*)/;
      const matches = dataURIRegex.exec(href);
      if (!matches || matches.length !== 4) {
        return;
      }
      const mimeType = matches[1];
      const encodedData = matches[3];
      const bundle: nbformat.IMimeBundle = { [mimeType]: encodedData };
      const URI = this._generateURI(blob.name);

      if (mimeType.startsWith('image/')) {
        this.model.attachments.set(URI, bundle);
        this.updateCellSourceWithAttachment(blob.name, URI);
      }
    };
    reader.onerror = evt => {
      console.error(`Failed to attach ${blob.name}` + evt);
    };
    reader.readAsDataURL(blob);
  }

  /**
   * Generates a unique URI for a file
   * while preserving the file extension.
   */
  private _generateURI(name = ''): string {
    const lastIndex = name.lastIndexOf('.');
    return lastIndex !== -1
      ? UUID.uuid4().concat(name.substring(lastIndex))
      : UUID.uuid4();
  }
}

/** ****************************************************************************
 * MarkdownCell
 ******************************************************************************/

/**
 * A widget for a Markdown cell.
 *
 * #### Notes
 * Things get complicated if we want the rendered text to update
 * any time the text changes, the text editor model changes,
 * or the input area model changes.  We don't support automatically
 * updating the rendered text in all of these cases.
 */
export class MarkdownCell extends AttachmentsCell<IMarkdownCellModel> {
  /**
   * Construct a Markdown cell widget.
   */
  constructor(options: MarkdownCell.IOptions) {
    super(options);
    this.addClass(MARKDOWN_CELL_CLASS);
    // Ensure we can resolve attachments:
    this._rendermime = options.rendermime.clone({
      resolver: new AttachmentsResolver({
        parent: options.rendermime.resolver ?? undefined,
        model: this.model.attachments
      })
    });

    // Stop codemirror handling paste
    this.editor.setOption('handlePaste', false);

    // Check if heading cell is set to be collapsed
    this._headingCollapsed = (this.model.metadata.get(
      MARKDOWN_HEADING_COLLAPSED
    ) ?? false) as boolean;

    // Throttle the rendering rate of the widget.
    this._monitor = new ActivityMonitor({
      signal: this.model.contentChanged,
      timeout: RENDER_TIMEOUT
    });
    this._monitor.activityStopped.connect(() => {
      if (this._rendered) {
        this.update();
      }
    }, this);

    void this._updateRenderedInput().then(() => {
      this._ready.resolve(void 0);
    });
    this.renderCollapseButtons(this._renderer!);
    this.renderInput(this._renderer!);
  }

  /**
   * A promise that resolves when the widget renders for the first time.
   */
  get ready(): Promise<void> {
    return this._ready.promise;
  }

  /**
   * Text that represents the heading if cell is a heading.
   * Returns empty string if not a heading.
   */
  get headingInfo(): { text: string; level: number } {
    let text = this.model.value.text;
    const lines = marked.lexer(text);
    let line: any;
    for (line of lines) {
      if (line.type === 'heading') {
        return { text: line.text, level: line.depth };
      } else if (line.type === 'html') {
        let match = line.raw.match(/<h([1-6])(.*?)>(.*?)<\/h\1>/);
        if (match?.[3]) {
          return { text: match[3], level: parseInt(match[1]) };
        }
        return { text: '', level: -1 };
      }
    }
    return { text: '', level: -1 };
  }

  get headingCollapsed(): boolean {
    return this._headingCollapsed;
  }
  set headingCollapsed(value: boolean) {
    this._headingCollapsed = value;
    if (value) {
      this.model.metadata.set(MARKDOWN_HEADING_COLLAPSED, value);
    } else if (this.model.metadata.has(MARKDOWN_HEADING_COLLAPSED)) {
      this.model.metadata.delete(MARKDOWN_HEADING_COLLAPSED);
    }
    const collapseButton = this.inputArea.promptNode.getElementsByClassName(
      HEADING_COLLAPSER_CLASS
    )[0];
    if (collapseButton) {
      collapseButton.setAttribute(
        'style',
        `background:
      ${
        value ? 'var(--jp-icon-caret-right)' : 'var(--jp-icon-caret-down)'
      } no-repeat center`
      );
    }
    this.renderCollapseButtons(this._renderer!);
  }

  get numberChildNodes(): number {
    return this._numberChildNodes;
  }
  set numberChildNodes(value: number) {
    this._numberChildNodes = value;
    this.renderCollapseButtons(this._renderer!);
  }

  get toggleCollapsedSignal(): Signal<this, boolean> {
    return this._toggleCollapsedSignal;
  }

  /**
   * Whether the cell is rendered.
   */
  get rendered(): boolean {
    return this._rendered;
  }
  set rendered(value: boolean) {
    if (value === this._rendered) {
      return;
    }
    this._rendered = value;
    this._handleRendered();
    // Refreshing an editor can be really expensive, so we don't call it from
    // _handleRendered, since _handledRendered is also called on every update
    // request.
    if (!this._rendered) {
      this.editor.refresh();
    }
  }

  protected maybeCreateCollapseButton(): void {
    if (
      this.headingInfo.level > 0 &&
      this.inputArea.promptNode.getElementsByClassName(HEADING_COLLAPSER_CLASS)
        .length == 0
    ) {
      let collapseButton = this.inputArea.promptNode.appendChild(
        document.createElement('button')
      );
      collapseButton.className = `bp3-button bp3-minimal jp-Button minimal ${HEADING_COLLAPSER_CLASS}`;
      collapseButton.style.background = `${
        this._headingCollapsed
          ? 'var(--jp-icon-caret-right)'
          : 'var(--jp-icon-caret-down)'
      } no-repeat center`;
      collapseButton.onclick = (event: Event) => {
        this.headingCollapsed = !this.headingCollapsed;
        this._toggleCollapsedSignal.emit(this._headingCollapsed);
      };
    }
  }

  protected maybeCreateOrUpdateExpandButton(): void {
    const expandButton = this.node.getElementsByClassName(
      SHOW_HIDDEN_CELLS_CLASS
    );
    // Create the "show hidden" button if not already created
    if (
      this.headingCollapsed &&
      expandButton.length === 0 &&
      this._numberChildNodes > 0
    ) {
      const numberChildNodes = document.createElement('button');
      numberChildNodes.className = `bp3-button bp3-minimal jp-Button ${SHOW_HIDDEN_CELLS_CLASS}`;
      addIcon.render(numberChildNodes);
      const numberChildNodesText = document.createElement('div');
      numberChildNodesText.nodeValue = `${this._numberChildNodes} cell${
        this._numberChildNodes > 1 ? 's' : ''
      } hidden`;
      numberChildNodes.appendChild(numberChildNodesText);
      numberChildNodes.onclick = () => {
        this.headingCollapsed = false;
        this._toggleCollapsedSignal.emit(this._headingCollapsed);
      };
      this.node.appendChild(numberChildNodes);
    } else if (expandButton?.[0]?.childNodes?.length > 1) {
      // If the heading is collapsed, update text
      if (this._headingCollapsed) {
        expandButton[0].childNodes[1].textContent = `${
          this._numberChildNodes
        } cell${this._numberChildNodes > 1 ? 's' : ''} hidden`;
        // If the heading isn't collapsed, remove the button
      } else {
        for (const el of expandButton) {
          this.node.removeChild(el);
        }
      }
    }
  }

  /**
   * Render the collapse button for heading cells,
   * and for collapsed heading cells render the "expand hidden cells"
   * button.
   */
  protected renderCollapseButtons(widget: Widget): void {
    this.node.classList.toggle(
      MARKDOWN_HEADING_COLLAPSED,
      this._headingCollapsed
    );
    this.maybeCreateCollapseButton();
    this.maybeCreateOrUpdateExpandButton();
  }

  /**
   * Render an input instead of the text editor.
   */
  protected renderInput(widget: Widget): void {
    this.addClass(RENDERED_CLASS);
    this.renderCollapseButtons(widget);
    this.inputArea.renderInput(widget);
  }

  /**
   * Show the text editor instead of rendered input.
   */
  protected showEditor(): void {
    this.removeClass(RENDERED_CLASS);
    this.inputArea.showEditor();
  }

  /*
   * Handle `update-request` messages.
   */
  protected onUpdateRequest(msg: Message): void {
    // Make sure we are properly rendered.
    this._handleRendered();
    super.onUpdateRequest(msg);
  }

  /**
   * Modify the cell source to include a reference to the attachment.
   */
  protected updateCellSourceWithAttachment(
    attachmentName: string,
    URI?: string
  ) {
    const textToBeAppended = `![${attachmentName}](attachment:${
      URI ?? attachmentName
    })`;
    this.editor.replaceSelection?.(textToBeAppended);
  }

  /**
   * Handle the rendered state.
   */
  private _handleRendered(): void {
    if (!this._rendered) {
      this.showEditor();
    } else {
      // TODO: It would be nice for the cell to provide a way for
      // its consumers to hook into when the rendering is done.
      void this._updateRenderedInput();
      this.renderInput(this._renderer!);
    }
  }

  /**
   * Update the rendered input.
   */
  private _updateRenderedInput(): Promise<void> {
    const model = this.model;
    const text = (model && model.value.text) || DEFAULT_MARKDOWN_TEXT;
    // Do not re-render if the text has not changed.
    if (text !== this._prevText) {
      const mimeModel = new MimeModel({ data: { 'text/markdown': text } });
      if (!this._renderer) {
        this._renderer = this._rendermime.createRenderer('text/markdown');
        this._renderer.addClass(MARKDOWN_OUTPUT_CLASS);
      }
      this._prevText = text;
      return this._renderer.renderModel(mimeModel);
    }
    return Promise.resolve(void 0);
  }

  /**
   * Clone the cell, using the same model.
   */
  clone(): MarkdownCell {
    const constructor = this.constructor as typeof MarkdownCell;
    return new constructor({
      model: this.model,
      contentFactory: this.contentFactory,
      rendermime: this._rendermime,
      placeholder: false
    });
  }

  private _monitor: ActivityMonitor<ICellModel, void>;
  private _numberChildNodes: number;
  private _headingCollapsed: boolean;
  private _toggleCollapsedSignal = new Signal<this, boolean>(this);
  private _renderer: IRenderMime.IRenderer | null = null;
  private _rendermime: IRenderMimeRegistry;
  private _rendered = true;
  private _prevText = '';
  private _ready = new PromiseDelegate<void>();
}

/**
 * The namespace for the `CodeCell` class statics.
 */
export namespace MarkdownCell {
  /**
   * An options object for initializing a base cell widget.
   */
  export interface IOptions extends Cell.IOptions<IMarkdownCellModel> {
    /**
     * The mime renderer for the cell widget.
     */
    rendermime: IRenderMimeRegistry;
  }
}

/** ****************************************************************************
 * RawCell
 ******************************************************************************/

/**
 * A widget for a raw cell.
 */
export class RawCell extends Cell<IRawCellModel> {
  /**
   * Construct a raw cell widget.
   */
  constructor(options: RawCell.IOptions) {
    super(options);
    this.addClass(RAW_CELL_CLASS);
  }

  /**
   * Clone the cell, using the same model.
   */
  clone(): RawCell {
    const constructor = this.constructor as typeof RawCell;
    return new constructor({
      model: this.model,
      contentFactory: this.contentFactory,
      placeholder: false
    });
  }
}

/**
 * The namespace for the `RawCell` class statics.
 */
export namespace RawCell {
  /**
   * An options object for initializing a base cell widget.
   */
  export interface IOptions extends Cell.IOptions<IRawCellModel> {}
}<|MERGE_RESOLUTION|>--- conflicted
+++ resolved
@@ -731,12 +731,8 @@
       const output = (this._output = new OutputArea({
         model: model.outputs,
         rendermime,
-<<<<<<< HEAD
-        contentFactory: contentFactory
-=======
         contentFactory: contentFactory,
         maxNumberOutputs: options.maxNumberOutputs
->>>>>>> a12457ee
       }));
       output.addClass(CELL_OUTPUT_AREA_CLASS);
       // Set a CSS if there are no outputs, and connect a signal for future
@@ -750,13 +746,10 @@
       outputWrapper.addWidget(output);
       (this.layout as PanelLayout).insertWidget(2, outputWrapper);
 
-<<<<<<< HEAD
-=======
       if (model.isDirty) {
         this.addClass(DIRTY_CLASS);
       }
 
->>>>>>> a12457ee
       this._outputPlaceholder = new OutputPlaceholder(() => {
         this.outputHidden = !this.outputHidden;
       });
