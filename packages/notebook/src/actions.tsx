// Copyright (c) Jupyter Development Team.
// Distributed under the terms of the Modified BSD License.

import {
  Clipboard,
  Dialog,
  ISessionContext,
  ISessionContextDialogs,
  showDialog
} from '@jupyterlab/apputils';
import {
  Cell,
  CodeCell,
  ICellModel,
  ICodeCellModel,
  isMarkdownCellModel,
  isRawCellModel,
  MarkdownCell
} from '@jupyterlab/cells';
import { signalToPromise } from '@jupyterlab/coreutils';
import * as nbformat from '@jupyterlab/nbformat';
import { KernelMessage } from '@jupyterlab/services';
import { ISharedAttachmentsCell } from '@jupyter/ydoc';
import { ITranslator, nullTranslator } from '@jupyterlab/translation';
import { every, findIndex } from '@lumino/algorithm';
import { JSONExt, JSONObject } from '@lumino/coreutils';
import { ISignal, Signal } from '@lumino/signaling';
import * as React from 'react';
import { Notebook, StaticNotebook } from './widget';
import { NotebookWindowedLayout } from './windowing';

/**
 * The mimetype used for Jupyter cell data.
 */
const JUPYTER_CELL_MIME = 'application/vnd.jupyter.cells';

export class KernelError extends Error {
  /**
   * Exception name
   */
  readonly errorName: string;
  /**
   * Exception value
   */
  readonly errorValue: string;
  /**
   * Traceback
   */
  readonly traceback: string[];

  /**
   * Construct the kernel error.
   */
  constructor(content: KernelMessage.IExecuteReplyMsg['content']) {
    const errorContent = content as KernelMessage.IReplyErrorContent;
    const errorName = errorContent.ename;
    const errorValue = errorContent.evalue;
    super(`KernelReplyNotOK: ${errorName} ${errorValue}`);

    this.errorName = errorName;
    this.errorValue = errorValue;
    this.traceback = errorContent.traceback;
    Object.setPrototypeOf(this, KernelError.prototype);
  }
}

/**
 * A collection of actions that run against notebooks.
 *
 * #### Notes
 * All of the actions are a no-op if there is no model on the notebook.
 * The actions set the widget `mode` to `'command'` unless otherwise specified.
 * The actions will preserve the selection on the notebook widget unless
 * otherwise specified.
 */
export class NotebookActions {
  /**
   * A signal that emits whenever a cell completes execution.
   */
  static get executed(): ISignal<
    any,
    {
      notebook: Notebook;
      cell: Cell;
      success: boolean;
      error?: KernelError | null;
    }
  > {
    return Private.executed;
  }

  /**
   * A signal that emits whenever a cell execution is scheduled.
   */
  static get executionScheduled(): ISignal<
    any,
    { notebook: Notebook; cell: Cell }
  > {
    return Private.executionScheduled;
  }

  /**
   * A signal that emits when one notebook's cells are all executed.
   */
  static get selectionExecuted(): ISignal<
    any,
    { notebook: Notebook; lastCell: Cell }
  > {
    return Private.selectionExecuted;
  }

  /**
   * A signal that emits when a cell's output is cleared.
   */
  static get outputCleared(): ISignal<any, { notebook: Notebook; cell: Cell }> {
    return Private.outputCleared;
  }

  /**
   * A private constructor for the `NotebookActions` class.
   *
   * #### Notes
   * This class can never be instantiated. Its static member `executed` will be
   * merged with the `NotebookActions` namespace. The reason it exists as a
   * standalone class is because at run time, the `Private.executed` variable
   * does not yet exist, so it needs to be referenced via a getter.
   */
  private constructor() {
    // Intentionally empty.
  }
}

/**
 * A namespace for `NotebookActions` static methods.
 */
export namespace NotebookActions {
  /**
   * Split the active cell into two or more cells.
   *
   * @param notebook The target notebook widget.
   *
   * #### Notes
   * It will preserve the existing mode.
   * The last cell will be activated if no selection is found.
   * If text was selected, the cell containing the selection will
   * be activated.
   * The existing selection will be cleared.
   * The activated cell will have focus and the cursor will
   * remain in the initial position.
   * The leading whitespace in the second cell will be removed.
   * If there is no content, two empty cells will be created.
   * Both cells will have the same type as the original cell.
   * This action can be undone.
   */
  export function splitCell(notebook: Notebook): void {
    if (!notebook.model || !notebook.activeCell) {
      return;
    }

    const state = Private.getState(notebook);
    // We force the notebook back in edit mode as splitting a cell
    // requires using the cursor position within a cell (aka it was recently in edit mode)
    // However the focus may be stolen if the action is triggered
    // from the menu entry; switching the notebook in command mode.
    notebook.mode = 'edit';

    notebook.deselectAll();

    const nbModel = notebook.model;
    const index = notebook.activeCellIndex;
    const child = notebook.widgets[index];
    const editor = child.editor;
    if (!editor) {
      // TODO
      return;
    }
    const selections = editor.getSelections();
    const orig = child.model.sharedModel.getSource();

    const offsets = [0];

    let start: number = -1;
    let end: number = -1;
    for (let i = 0; i < selections.length; i++) {
      // append start and end to handle selections
      // cursors will have same start and end
      start = editor.getOffsetAt(selections[i].start);
      end = editor.getOffsetAt(selections[i].end);
      if (start < end) {
        offsets.push(start);
        offsets.push(end);
      } else if (end < start) {
        offsets.push(end);
        offsets.push(start);
      } else {
        offsets.push(start);
      }
    }

    offsets.push(orig.length);

    const clones = offsets.slice(0, -1).map((offset, offsetIdx) => {
      const { cell_type, metadata } = child.model.sharedModel.toJSON();

      return {
        cell_type,
        metadata,
        source: orig
          .slice(offset, offsets[offsetIdx + 1])
          .replace(/^\n+/, '')
          .replace(/\n+$/, '')
      };
    });

    nbModel.sharedModel.transact(() => {
      nbModel.sharedModel.deleteCell(index);
      nbModel.sharedModel.insertCells(index, clones);
    });

    // If there is a selection the selected cell will be activated
    const activeCellDelta = start !== end ? 2 : 1;
    notebook.activeCellIndex = index + clones.length - activeCellDelta;
    notebook
      .scrollToItem(notebook.activeCellIndex)
      .then(() => {
        notebook.activeCell?.editor!.focus();
      })
      .catch(reason => {
        // no-op
      });

    void Private.handleState(notebook, state);
  }

  /**
   * Merge the selected cells.
   *
   * @param notebook - The target notebook widget.
   *
   * @param mergeAbove - If only one cell is selected, indicates whether to merge it
   *    with the cell above (true) or below (false, default).
   *
   * #### Notes
   * The widget mode will be preserved.
   * If only one cell is selected and `mergeAbove` is true, the above cell will be selected.
   * If only one cell is selected and `mergeAbove` is false, the below cell will be selected.
   * If the active cell is a code cell, its outputs will be cleared.
   * This action can be undone.
   * The final cell will have the same type as the active cell.
   * If the active cell is a markdown cell, it will be unrendered.
   */
  export function mergeCells(
    notebook: Notebook,
    mergeAbove: boolean = false
  ): void {
    if (!notebook.model || !notebook.activeCell) {
      return;
    }

    const state = Private.getState(notebook);
    const toMerge: string[] = [];
    const toDelete: number[] = [];
    const model = notebook.model;
    const cells = model.cells;
    const primary = notebook.activeCell;
    const active = notebook.activeCellIndex;
    const attachments: nbformat.IAttachments = {};

    // Get the cells to merge.
    notebook.widgets.forEach((child, index) => {
      if (notebook.isSelectedOrActive(child)) {
        toMerge.push(child.model.sharedModel.getSource());
        if (index !== active) {
          toDelete.push(index);
        }
        // Collect attachments if the cell is a markdown cell or a raw cell
        const model = child.model;
        if (isRawCellModel(model) || isMarkdownCellModel(model)) {
          for (const key of model.attachments.keys) {
            attachments[key] = model.attachments.get(key)!.toJSON();
          }
        }
      }
    });

    // Check for only a single cell selected.
    if (toMerge.length === 1) {
      // Merge with the cell above when mergeAbove is true
      if (mergeAbove === true) {
        // Bail if it is the first cell.
        if (active === 0) {
          return;
        }
        // Otherwise merge with the previous cell.
        const cellModel = cells.get(active - 1);

        toMerge.unshift(cellModel.sharedModel.getSource());
        toDelete.push(active - 1);
      } else if (mergeAbove === false) {
        // Bail if it is the last cell.
        if (active === cells.length - 1) {
          return;
        }
        // Otherwise merge with the next cell.
        const cellModel = cells.get(active + 1);

        toMerge.push(cellModel.sharedModel.getSource());
        toDelete.push(active + 1);
      }
    }

    notebook.deselectAll();

    const primaryModel = primary.model.sharedModel;
    const { cell_type, metadata } = primaryModel.toJSON();
    if (primaryModel.cell_type === 'code') {
      // We can trust this cell because the outputs will be removed.
      metadata.trusted = true;
    }
    const newModel = {
      cell_type,
      metadata,
      source: toMerge.join('\n\n'),
      attachments:
        primaryModel.cell_type === 'markdown' ||
        primaryModel.cell_type === 'raw'
          ? attachments
          : undefined
    };

    // Make the changes while preserving history.
    model.sharedModel.transact(() => {
      model.sharedModel.deleteCell(active);
      model.sharedModel.insertCell(active, newModel);
      toDelete
        .sort((a, b) => b - a)
        .forEach(index => {
          model.sharedModel.deleteCell(index);
        });
    });
    // If the original cell is a markdown cell, make sure
    // the new cell is unrendered.
    if (primary instanceof MarkdownCell) {
      (notebook.activeCell as MarkdownCell).rendered = false;
    }

    void Private.handleState(notebook, state);
  }

  /**
   * Delete the selected cells.
   *
   * @param notebook - The target notebook widget.
   *
   * #### Notes
   * The cell after the last selected cell will be activated.
   * It will add a code cell if all cells are deleted.
   * This action can be undone.
   */
  export function deleteCells(notebook: Notebook): void {
    if (!notebook.model || !notebook.activeCell) {
      return;
    }

    const state = Private.getState(notebook);

    Private.deleteCells(notebook);
    void Private.handleState(notebook, state, true);
  }

  /**
   * Insert a new code cell above the active cell or in index 0 if the notebook is empty.
   *
   * @param notebook - The target notebook widget.
   *
   * #### Notes
   * The widget mode will be preserved.
   * This action can be undone.
   * The existing selection will be cleared.
   * The new cell will the active cell.
   */
  export function insertAbove(notebook: Notebook): void {
    if (!notebook.model) {
      return;
    }

    const state = Private.getState(notebook);
    const model = notebook.model;

    const newIndex = notebook.activeCell ? notebook.activeCellIndex : 0;
    model.sharedModel.insertCell(newIndex, {
      cell_type: notebook.notebookConfig.defaultCell,
      metadata:
        notebook.notebookConfig.defaultCell === 'code'
          ? {
              // This is an empty cell created by user, thus is trusted
              trusted: true
            }
          : {}
    });
    // Make the newly inserted cell active.
    notebook.activeCellIndex = newIndex;

    notebook.deselectAll();
    void Private.handleState(notebook, state, true);
  }

  /**
   * Insert a new code cell below the active cell or in index 0 if the notebook is empty.
   *
   * @param notebook - The target notebook widget.
   *
   * #### Notes
   * The widget mode will be preserved.
   * This action can be undone.
   * The existing selection will be cleared.
   * The new cell will be the active cell.
   */
  export function insertBelow(notebook: Notebook): void {
    if (!notebook.model) {
      return;
    }

    const state = Private.getState(notebook);
    const model = notebook.model;

    const newIndex = notebook.activeCell ? notebook.activeCellIndex + 1 : 0;
    model.sharedModel.insertCell(newIndex, {
      cell_type: notebook.notebookConfig.defaultCell,
      metadata:
        notebook.notebookConfig.defaultCell === 'code'
          ? {
              // This is an empty cell created by user, thus is trusted
              trusted: true
            }
          : {}
    });
    // Make the newly inserted cell active.
    notebook.activeCellIndex = newIndex;

    notebook.deselectAll();
    void Private.handleState(notebook, state, true);
  }

  function move(notebook: Notebook, shift: number): void {
    if (!notebook.model || !notebook.activeCell) {
      return;
    }

    const state = Private.getState(notebook);

    const firstIndex = notebook.widgets.findIndex(w =>
      notebook.isSelectedOrActive(w)
    );
    let lastIndex = notebook.widgets
      .slice(firstIndex + 1)
      .findIndex(w => !notebook.isSelectedOrActive(w));

    if (lastIndex >= 0) {
      lastIndex += firstIndex + 1;
    } else {
      lastIndex = notebook.model.cells.length;
    }

    if (shift > 0) {
      notebook.moveCell(firstIndex, lastIndex, lastIndex - firstIndex);
    } else {
      notebook.moveCell(firstIndex, firstIndex + shift, lastIndex - firstIndex);
    }

    void Private.handleState(notebook, state, true);
  }

  /**
   * Move the selected cell(s) down.
   *
   * @param notebook = The target notebook widget.
   */
  export function moveDown(notebook: Notebook): void {
    move(notebook, 1);
  }

  /**
   * Move the selected cell(s) up.
   *
   * @param notebook - The target notebook widget.
   */
  export function moveUp(notebook: Notebook): void {
    move(notebook, -1);
  }

  /**
   * Change the selected cell type(s).
   *
   * @param notebook - The target notebook widget.
   *
   * @param value - The target cell type.
   *
   * #### Notes
   * It should preserve the widget mode.
   * This action can be undone.
   * The existing selection will be cleared.
   * Any cells converted to markdown will be unrendered.
   */
  export function changeCellType(
    notebook: Notebook,
    value: nbformat.CellType
  ): void {
    if (!notebook.model || !notebook.activeCell) {
      return;
    }

    const state = Private.getState(notebook);

    Private.changeCellType(notebook, value);
    void Private.handleState(notebook, state);
  }

  /**
   * Run the selected cell(s).
   *
   * @param notebook - The target notebook widget.
   * @param sessionContext - The client session object.
   * @param sessionDialogs - The session dialogs.
   * @param translator - The application translator.
   *
   * #### Notes
   * The last selected cell will be activated, but not scrolled into view.
   * The existing selection will be cleared.
   * An execution error will prevent the remaining code cells from executing.
   * All markdown cells will be rendered.
   */
  export function run(
    notebook: Notebook,
    sessionContext?: ISessionContext,
    sessionDialogs?: ISessionContextDialogs,
    translator?: ITranslator
  ): Promise<boolean> {
    if (!notebook.model || !notebook.activeCell) {
      return Promise.resolve(false);
    }

    const state = Private.getState(notebook);
    const promise = Private.runSelected(
      notebook,
      sessionContext,
      sessionDialogs,
      translator
    );

    void Private.handleRunState(notebook, state, false);
    return promise;
  }

  /**
   * Run the selected cell(s) and advance to the next cell.
   *
   * @param notebook - The target notebook widget.
   * @param sessionContext - The client session object.
   * @param sessionDialogs - The session dialogs.
   * @param translator - The application translator.
   *
   * #### Notes
   * The existing selection will be cleared.
   * The cell after the last selected cell will be activated and scrolled into view.
   * An execution error will prevent the remaining code cells from executing.
   * All markdown cells will be rendered.
   * If the last selected cell is the last cell, a new code cell
   * will be created in `'edit'` mode.  The new cell creation can be undone.
   */
  export async function runAndAdvance(
    notebook: Notebook,
    sessionContext?: ISessionContext,
    sessionDialogs?: ISessionContextDialogs,
    translator?: ITranslator
  ): Promise<boolean> {
    if (!notebook.model || !notebook.activeCell) {
      return Promise.resolve(false);
    }

    const state = Private.getState(notebook);
    const promise = Private.runSelected(
      notebook,
      sessionContext,
      sessionDialogs,
      translator
    );
    const model = notebook.model;

    if (notebook.activeCellIndex === notebook.widgets.length - 1) {
      // Do not use push here, as we want an widget insertion
      // to make sure no placeholder widget is rendered.
      model.sharedModel.insertCell(notebook.widgets.length, {
        cell_type: notebook.notebookConfig.defaultCell,
        metadata:
          notebook.notebookConfig.defaultCell === 'code'
            ? {
                // This is an empty cell created by user, thus is trusted
                trusted: true
              }
            : {}
      });
      notebook.activeCellIndex++;
      if (notebook.activeCell?.inViewport === false) {
        await signalToPromise(notebook.activeCell.inViewportChanged, 200).catch(
          () => {
            // no-op
          }
        );
      }
      notebook.mode = 'edit';
    } else {
      notebook.activeCellIndex++;
    }

<<<<<<< HEAD
    void Private.handleState(notebook, state, true);
=======
    Private.handleRunState(notebook, state, true);
>>>>>>> 441714c1
    return promise;
  }

  /**
   * Run the selected cell(s) and insert a new code cell.
   *
   * @param notebook - The target notebook widget.
   * @param sessionContext - The client session object.
   * @param sessionDialogs - The session dialogs.
   * @param translator - The application translator.
   *
   * #### Notes
   * An execution error will prevent the remaining code cells from executing.
   * All markdown cells will be rendered.
   * The widget mode will be set to `'edit'` after running.
   * The existing selection will be cleared.
   * The cell insert can be undone.
   * The new cell will be scrolled into view.
   */
  export async function runAndInsert(
    notebook: Notebook,
    sessionContext?: ISessionContext,
    sessionDialogs?: ISessionContextDialogs,
    translator?: ITranslator
  ): Promise<boolean> {
    if (!notebook.model || !notebook.activeCell) {
      return Promise.resolve(false);
    }

    const state = Private.getState(notebook);
    const promise = Private.runSelected(
      notebook,
      sessionContext,
      sessionDialogs,
      translator
    );
    const model = notebook.model;
    model.sharedModel.insertCell(notebook.activeCellIndex + 1, {
      cell_type: notebook.notebookConfig.defaultCell,
      metadata:
        notebook.notebookConfig.defaultCell === 'code'
          ? {
              // This is an empty cell created by user, thus is trusted
              trusted: true
            }
          : {}
    });
    notebook.activeCellIndex++;
    if (notebook.activeCell?.inViewport === false) {
      await signalToPromise(notebook.activeCell.inViewportChanged, 200).catch(
        () => {
          // no-op
        }
      );
    }
    notebook.mode = 'edit';
<<<<<<< HEAD
    void Private.handleState(notebook, state, true);
=======
    Private.handleRunState(notebook, state, true);
>>>>>>> 441714c1
    return promise;
  }

  /**
   * Run all of the cells in the notebook.
   *
   * @param notebook - The target notebook widget.
   * @param sessionContext - The client session object.
   * @param sessionDialogs - The session dialogs.
   * @param translator - The application translator.
   *
   * #### Notes
   * The existing selection will be cleared.
   * An execution error will prevent the remaining code cells from executing.
   * All markdown cells will be rendered.
   * The last cell in the notebook will be activated and scrolled into view.
   */
  export function runAll(
    notebook: Notebook,
    sessionContext?: ISessionContext,
    sessionDialogs?: ISessionContextDialogs,
    translator?: ITranslator
  ): Promise<boolean> {
    if (!notebook.model || !notebook.activeCell) {
      return Promise.resolve(false);
    }

    const state = Private.getState(notebook);

    notebook.widgets.forEach(child => {
      notebook.select(child);
    });

    const promise = Private.runSelected(
      notebook,
      sessionContext,
      sessionDialogs,
      translator
    );

    void Private.handleRunState(notebook, state, true);
    return promise;
  }

  export function renderAllMarkdown(notebook: Notebook): Promise<boolean> {
    if (!notebook.model || !notebook.activeCell) {
      return Promise.resolve(false);
    }
    const previousIndex = notebook.activeCellIndex;
    const state = Private.getState(notebook);
    notebook.widgets.forEach((child, index) => {
      if (child.model.type === 'markdown') {
        notebook.select(child);
        // This is to make sure that the activeCell
        // does not get executed
        notebook.activeCellIndex = index;
      }
    });
    if (notebook.activeCell.model.type !== 'markdown') {
      return Promise.resolve(true);
    }
    const promise = Private.runSelected(notebook);
    notebook.activeCellIndex = previousIndex;
    void Private.handleRunState(notebook, state, true);
    return promise;
  }

  /**
   * Run all of the cells before the currently active cell (exclusive).
   *
   * @param notebook - The target notebook widget.
   * @param sessionContext - The client session object.
   * @param sessionDialogs - The session dialogs.
   * @param translator - The application translator.
   *
   * #### Notes
   * The existing selection will be cleared.
   * An execution error will prevent the remaining code cells from executing.
   * All markdown cells will be rendered.
   * The currently active cell will remain selected.
   */
  export function runAllAbove(
    notebook: Notebook,
    sessionContext?: ISessionContext,
    sessionDialogs?: ISessionContextDialogs,
    translator?: ITranslator
  ): Promise<boolean> {
    const { activeCell, activeCellIndex, model } = notebook;

    if (!model || !activeCell || activeCellIndex < 1) {
      return Promise.resolve(false);
    }

    const state = Private.getState(notebook);

    notebook.activeCellIndex--;
    notebook.deselectAll();
    for (let i = 0; i < notebook.activeCellIndex; ++i) {
      notebook.select(notebook.widgets[i]);
    }

    const promise = Private.runSelected(
      notebook,
      sessionContext,
      sessionDialogs,
      translator
    );

    notebook.activeCellIndex++;
    void Private.handleRunState(notebook, state, true);
    return promise;
  }

  /**
   * Run all of the cells after the currently active cell (inclusive).
   *
   * @param notebook - The target notebook widget.
   * @param sessionContext - The client session object.
   * @param sessionDialogs - The session dialogs.
   * @param translator - The application translator.
   *
   * #### Notes
   * The existing selection will be cleared.
   * An execution error will prevent the remaining code cells from executing.
   * All markdown cells will be rendered.
   * The last cell in the notebook will be activated and scrolled into view.
   */
  export function runAllBelow(
    notebook: Notebook,
    sessionContext?: ISessionContext,
    sessionDialogs?: ISessionContextDialogs,
    translator?: ITranslator
  ): Promise<boolean> {
    if (!notebook.model || !notebook.activeCell) {
      return Promise.resolve(false);
    }

    const state = Private.getState(notebook);

    notebook.deselectAll();
    for (let i = notebook.activeCellIndex; i < notebook.widgets.length; ++i) {
      notebook.select(notebook.widgets[i]);
    }

    const promise = Private.runSelected(
      notebook,
      sessionContext,
      sessionDialogs,
      translator
    );

    void Private.handleRunState(notebook, state, true);
    return promise;
  }

  /**
   * Replaces the selection in the active cell of the notebook.
   *
   * @param notebook - The target notebook widget.
   * @param text - The text to replace the selection.
   */
  export function replaceSelection(notebook: Notebook, text: string): void {
    if (!notebook.model || !notebook.activeCell?.editor) {
      return;
    }
    notebook.activeCell.editor.replaceSelection?.(text);
  }

  /**
   * Select the above the active cell.
   *
   * @param notebook - The target notebook widget.
   *
   * #### Notes
   * The widget mode will be preserved.
   * This is a no-op if the first cell is the active cell.
   * This will skip any collapsed cells.
   * The existing selection will be cleared.
   */
  export function selectAbove(notebook: Notebook): void {
    if (!notebook.model || !notebook.activeCell) {
      return;
    }
    const footer = (notebook.layout as NotebookWindowedLayout).footer;
    if (footer && document.activeElement === footer.node) {
      footer.node.blur();
      notebook.mode = 'command';
      return;
    }

    // Scroll first to the active widget in case it is not attached,
    // in windowed notebook.
    notebook
      .scrollToItem(notebook.activeCellIndex)
      .then(() => {
        if (notebook.activeCellIndex === 0) {
          return;
        }

        let possibleNextCellIndex = notebook.activeCellIndex - 1;

        // find first non hidden cell above current cell
        while (possibleNextCellIndex >= 0) {
          const possibleNextCell = notebook.widgets[possibleNextCellIndex];
          if (!possibleNextCell.inputHidden && !possibleNextCell.isHidden) {
            break;
          }
          possibleNextCellIndex -= 1;
        }

        const state = Private.getState(notebook);
        notebook.activeCellIndex = possibleNextCellIndex;
        notebook.deselectAll();
        void Private.handleState(notebook, state, true);
      })
      .catch(reason => {
        // no-op
      });
  }

  /**
   * Select the cell below the active cell.
   *
   * @param notebook - The target notebook widget.
   *
   * #### Notes
   * The widget mode will be preserved.
   * This is a no-op if the last cell is the active cell.
   * This will skip any collapsed cells.
   * The existing selection will be cleared.
   */
  export function selectBelow(notebook: Notebook): void {
    if (!notebook.model || !notebook.activeCell) {
      return;
    }
    let maxCellIndex = notebook.widgets.length - 1;

    // Find last non-hidden cell
    while (
      notebook.widgets[maxCellIndex].isHidden ||
      notebook.widgets[maxCellIndex].inputHidden
    ) {
      maxCellIndex -= 1;
    }

    // Scroll first to the active widget in case it is not attached,
    // in windowed notebook.
    notebook
      .scrollToItem(notebook.activeCellIndex)
      .then(() => {
        if (notebook.activeCellIndex === maxCellIndex) {
          const footer = (notebook.layout as NotebookWindowedLayout).footer;
          footer?.node.focus();
          return;
        }

        let possibleNextCellIndex = notebook.activeCellIndex + 1;

        // find first non hidden cell below current cell
        while (possibleNextCellIndex < maxCellIndex) {
          let possibleNextCell = notebook.widgets[possibleNextCellIndex];
          if (!possibleNextCell.inputHidden && !possibleNextCell.isHidden) {
            break;
          }
          possibleNextCellIndex += 1;
        }

        const state = Private.getState(notebook);
        notebook.activeCellIndex = possibleNextCellIndex;
        notebook.deselectAll();
        void Private.handleState(notebook, state, true);
      })
      .catch(reason => {
        // no-op
      });
  }

  /** Insert new heading of same level above active cell.
   *
   * @param notebook - The target notebook widget
   */
  export async function insertSameLevelHeadingAbove(
    notebook: Notebook
  ): Promise<void> {
    if (!notebook.model || !notebook.activeCell) {
      return;
    }
    let headingLevel = Private.Headings.determineHeadingLevel(
      notebook.activeCell,
      notebook
    );
    if (headingLevel == -1) {
      await Private.Headings.insertHeadingAboveCellIndex(0, 1, notebook);
    } else {
      await Private.Headings.insertHeadingAboveCellIndex(
        notebook.activeCellIndex!,
        headingLevel,
        notebook
      );
    }
  }

  /** Insert new heading of same level at end of current section.
   *
   * @param notebook - The target notebook widget
   */
  export async function insertSameLevelHeadingBelow(
    notebook: Notebook
  ): Promise<void> {
    if (!notebook.model || !notebook.activeCell) {
      return;
    }
    let headingLevel = Private.Headings.determineHeadingLevel(
      notebook.activeCell,
      notebook
    );
    headingLevel = headingLevel > -1 ? headingLevel : 1;
    let cellIdxOfHeadingBelow =
      Private.Headings.findLowerEqualLevelHeadingBelow(
        notebook.activeCell,
        notebook,
        true
      ) as number;
    await Private.Headings.insertHeadingAboveCellIndex(
      cellIdxOfHeadingBelow == -1
        ? notebook.model.cells.length
        : cellIdxOfHeadingBelow,
      headingLevel,
      notebook
    );
  }

  /**
   * Select the heading above the active cell or, if already at heading, collapse it.
   *
   * @param notebook - The target notebook widget.
   *
   * #### Notes
   * The widget mode will be preserved.
   * This is a no-op if the active cell is the topmost heading in collapsed state
   * The existing selection will be cleared.
   */
  export function selectHeadingAboveOrCollapseHeading(
    notebook: Notebook
  ): void {
    if (!notebook.model || !notebook.activeCell) {
      return;
    }
    const state = Private.getState(notebook);
    let hInfoActiveCell = getHeadingInfo(notebook.activeCell);
    // either collapse or find the right heading to jump to
    if (hInfoActiveCell.isHeading && !hInfoActiveCell.collapsed) {
      setHeadingCollapse(notebook.activeCell, true, notebook);
    } else {
      let targetHeadingCellIdx =
        Private.Headings.findLowerEqualLevelParentHeadingAbove(
          notebook.activeCell,
          notebook,
          true
        ) as number;
      if (targetHeadingCellIdx > -1) {
        notebook.activeCellIndex = targetHeadingCellIdx;
      }
    }
    // clear selection and handle state
    notebook.deselectAll();
    void Private.handleState(notebook, state, true);
  }

  /**
   * Select the heading below the active cell or, if already at heading, expand it.
   *
   * @param notebook - The target notebook widget.
   *
   * #### Notes
   * The widget mode will be preserved.
   * This is a no-op if the active cell is the last heading in expanded state
   * The existing selection will be cleared.
   */
  export function selectHeadingBelowOrExpandHeading(notebook: Notebook): void {
    if (!notebook.model || !notebook.activeCell) {
      return;
    }
    const state = Private.getState(notebook);
    let hInfo = getHeadingInfo(notebook.activeCell);
    if (hInfo.isHeading && hInfo.collapsed) {
      setHeadingCollapse(notebook.activeCell, false, notebook);
    } else {
      let targetHeadingCellIdx = Private.Headings.findHeadingBelow(
        notebook.activeCell,
        notebook,
        true // return index of heading cell
      ) as number;
      if (targetHeadingCellIdx > -1) {
        notebook.activeCellIndex = targetHeadingCellIdx;
      }
    }
    notebook.deselectAll();
    void Private.handleState(notebook, state, true);
  }

  /**
   * Extend the selection to the cell above.
   *
   * @param notebook - The target notebook widget.
   * @param toTop - If true, denotes selection to extend to the top.
   *
   * #### Notes
   * This is a no-op if the first cell is the active cell.
   * The new cell will be activated.
   */
  export function extendSelectionAbove(
    notebook: Notebook,
    toTop: boolean = false
  ): void {
    if (!notebook.model || !notebook.activeCell) {
      return;
    }
    // Do not wrap around.
    if (notebook.activeCellIndex === 0) {
      return;
    }

    const state = Private.getState(notebook);

    notebook.mode = 'command';
    // Check if toTop is true, if yes, selection is made to the top.
    if (toTop) {
      notebook.extendContiguousSelectionTo(0);
    } else {
      notebook.extendContiguousSelectionTo(notebook.activeCellIndex - 1);
    }
    void Private.handleState(notebook, state, true);
  }

  /**
   * Extend the selection to the cell below.
   *
   * @param notebook - The target notebook widget.
   * @param toBottom - If true, denotes selection to extend to the bottom.
   *
   * #### Notes
   * This is a no-op if the last cell is the active cell.
   * The new cell will be activated.
   */
  export function extendSelectionBelow(
    notebook: Notebook,
    toBottom: boolean = false
  ): void {
    if (!notebook.model || !notebook.activeCell) {
      return;
    }
    // Do not wrap around.
    if (notebook.activeCellIndex === notebook.widgets.length - 1) {
      return;
    }

    const state = Private.getState(notebook);

    notebook.mode = 'command';
    // Check if toBottom is true, if yes selection is made to the bottom.
    if (toBottom) {
      notebook.extendContiguousSelectionTo(notebook.widgets.length - 1);
    } else {
      notebook.extendContiguousSelectionTo(notebook.activeCellIndex + 1);
    }
    void Private.handleState(notebook, state, true);
  }

  /**
   * Select all of the cells of the notebook.
   *
   * @param notebook - the target notebook widget.
   */
  export function selectAll(notebook: Notebook): void {
    if (!notebook.model || !notebook.activeCell) {
      return;
    }
    notebook.widgets.forEach(child => {
      notebook.select(child);
    });
  }

  /**
   * Deselect all of the cells of the notebook.
   *
   * @param notebook - the target notebook widget.
   */
  export function deselectAll(notebook: Notebook): void {
    if (!notebook.model || !notebook.activeCell) {
      return;
    }
    notebook.deselectAll();
  }

  /**
   * Copy the selected cell(s) data to a clipboard.
   *
   * @param notebook - The target notebook widget.
   */
  export function copy(notebook: Notebook): void {
    Private.copyOrCut(notebook, false);
  }

  /**
   * Cut the selected cell data to a clipboard.
   *
   * @param notebook - The target notebook widget.
   *
   * #### Notes
   * This action can be undone.
   * A new code cell is added if all cells are cut.
   */
  export function cut(notebook: Notebook): void {
    Private.copyOrCut(notebook, true);
  }

  /**
   * Paste cells from the application clipboard.
   *
   * @param notebook - The target notebook widget.
   *
   * @param mode - the mode of adding cells:
   *   'below' (default) adds cells below the active cell,
   *   'belowSelected' adds cells below all selected cells,
   *   'above' adds cells above the active cell, and
   *   'replace' removes the currently selected cells and adds cells in their place.
   *
   * #### Notes
   * The last pasted cell becomes the active cell.
   * This is a no-op if there is no cell data on the clipboard.
   * This action can be undone.
   */
  export function paste(
    notebook: Notebook,
    mode: 'below' | 'belowSelected' | 'above' | 'replace' = 'below'
  ): void {
    const clipboard = Clipboard.getInstance();

    if (!clipboard.hasData(JUPYTER_CELL_MIME)) {
      return;
    }

    const values = clipboard.getData(JUPYTER_CELL_MIME) as nbformat.IBaseCell[];

    addCells(notebook, mode, values, true);
    void focusActiveCell(notebook);
  }

  /**
   * Duplicate selected cells in the notebook without using the application clipboard.
   *
   * @param notebook - The target notebook widget.
   *
   * @param mode - the mode of adding cells:
   *   'below' (default) adds cells below the active cell,
   *   'belowSelected' adds cells below all selected cells,
   *   'above' adds cells above the active cell, and
   *   'replace' removes the currently selected cells and adds cells in their place.
   *
   * #### Notes
   * The last pasted cell becomes the active cell.
   * This is a no-op if there is no cell data on the clipboard.
   * This action can be undone.
   */
  export function duplicate(
    notebook: Notebook,
    mode: 'below' | 'belowSelected' | 'above' | 'replace' = 'below'
  ): void {
    const values = Private.selectedCells(notebook);

    if (!values || values.length === 0) {
      return;
    }

    addCells(notebook, mode, values, false); // Cells not from the clipboard
  }

  /**
   * Adds cells to the notebook.
   *
   * @param notebook - The target notebook widget.
   *
   * @param mode - the mode of adding cells:
   *   'below' (default) adds cells below the active cell,
   *   'belowSelected' adds cells below all selected cells,
   *   'above' adds cells above the active cell, and
   *   'replace' removes the currently selected cells and adds cells in their place.
   *
   * @param values — The cells to add to the notebook.
   *
   * @param cellsFromClipboard — True if the cells were sourced from the clipboard.
   *
   * #### Notes
   * The last added cell becomes the active cell.
   * This is a no-op if values is an empty array.
   * This action can be undone.
   */

  function addCells(
    notebook: Notebook,
    mode: 'below' | 'belowSelected' | 'above' | 'replace' = 'below',
    values: nbformat.IBaseCell[],
    cellsFromClipboard: boolean = false
  ): void {
    if (!notebook.model || !notebook.activeCell) {
      return;
    }

    const state = Private.getState(notebook);
    const model = notebook.model;

    notebook.mode = 'command';

    let index = 0;
    const prevActiveCellIndex = notebook.activeCellIndex;

    model.sharedModel.transact(() => {
      // Set the starting index of the paste operation depending upon the mode.
      switch (mode) {
        case 'below':
          index = notebook.activeCellIndex + 1;
          break;
        case 'belowSelected':
          notebook.widgets.forEach((child, childIndex) => {
            if (notebook.isSelectedOrActive(child)) {
              index = childIndex + 1;
            }
          });

          break;
        case 'above':
          index = notebook.activeCellIndex;
          break;
        case 'replace': {
          // Find the cells to delete.
          const toDelete: number[] = [];

          notebook.widgets.forEach((child, index) => {
            const deletable =
              (child.model.sharedModel.getMetadata(
                'deletable'
              ) as unknown as boolean) !== false;

            if (notebook.isSelectedOrActive(child) && deletable) {
              toDelete.push(index);
            }
          });

          // If cells are not deletable, we may not have anything to delete.
          if (toDelete.length > 0) {
            // Delete the cells as one undo event.
            toDelete.reverse().forEach(i => {
              model.sharedModel.deleteCell(i);
            });
          }
          index = toDelete[0];
          break;
        }
        default:
          break;
      }

      model.sharedModel.insertCells(
        index,
        values.map(cell => {
          cell.id =
            cell.cell_type === 'code' &&
            notebook.lastClipboardInteraction === 'cut' &&
            typeof cell.id === 'string'
              ? cell.id
              : undefined;
          return cell;
        })
      );
    });

    notebook.activeCellIndex = prevActiveCellIndex + values.length;
    notebook.deselectAll();
    if (cellsFromClipboard) {
      notebook.lastClipboardInteraction = 'paste';
    }
    void Private.handleState(notebook, state, true);
  }

  /**
   * Undo a cell action.
   *
   * @param notebook - The target notebook widget.
   *
   * #### Notes
   * This is a no-op if there are no cell actions to undo.
   */
  export function undo(notebook: Notebook): void {
    if (!notebook.model) {
      return;
    }

    const state = Private.getState(notebook);

    notebook.mode = 'command';
    notebook.model.sharedModel.undo();
    notebook.deselectAll();
    void Private.handleState(notebook, state);
  }

  /**
   * Redo a cell action.
   *
   * @param notebook - The target notebook widget.
   *
   * #### Notes
   * This is a no-op if there are no cell actions to redo.
   */
  export function redo(notebook: Notebook): void {
    if (!notebook.model || !notebook.activeCell) {
      return;
    }

    const state = Private.getState(notebook);

    notebook.mode = 'command';
    notebook.model.sharedModel.redo();
    notebook.deselectAll();
    void Private.handleState(notebook, state);
  }

  /**
   * Toggle the line number of all cells.
   *
   * @param notebook - The target notebook widget.
   *
   * #### Notes
   * The original state is based on the state of the active cell.
   * The `mode` of the widget will be preserved.
   */
  export function toggleAllLineNumbers(notebook: Notebook): void {
    if (!notebook.model || !notebook.activeCell) {
      return;
    }

    const state = Private.getState(notebook);
    const config = notebook.editorConfig;
    const lineNumbers = !(
      config.code.lineNumbers &&
      config.markdown.lineNumbers &&
      config.raw.lineNumbers
    );
    const newConfig = {
      code: { ...config.code, lineNumbers },
      markdown: { ...config.markdown, lineNumbers },
      raw: { ...config.raw, lineNumbers }
    };

    notebook.editorConfig = newConfig;
    void Private.handleState(notebook, state);
  }

  /**
   * Clear the code outputs of the selected cells.
   *
   * @param notebook - The target notebook widget.
   *
   * #### Notes
   * The widget `mode` will be preserved.
   */
  export function clearOutputs(notebook: Notebook): void {
    if (!notebook.model || !notebook.activeCell) {
      return;
    }

    const state = Private.getState(notebook);
    let index = -1;
    for (const cell of notebook.model.cells) {
      const child = notebook.widgets[++index];

      if (notebook.isSelectedOrActive(child) && cell.type === 'code') {
        cell.sharedModel.transact(() => {
          (cell as ICodeCellModel).clearExecution();
          (child as CodeCell).outputHidden = false;
        }, false);
        Private.outputCleared.emit({ notebook, cell: child });
      }
    }
    void Private.handleState(notebook, state, true);
  }

  /**
   * Clear all the code outputs on the widget.
   *
   * @param notebook - The target notebook widget.
   *
   * #### Notes
   * The widget `mode` will be preserved.
   */
  export function clearAllOutputs(notebook: Notebook): void {
    if (!notebook.model || !notebook.activeCell) {
      return;
    }

    const state = Private.getState(notebook);
    let index = -1;
    for (const cell of notebook.model.cells) {
      const child = notebook.widgets[++index];

      if (cell.type === 'code') {
        cell.sharedModel.transact(() => {
          (cell as ICodeCellModel).clearExecution();
          (child as CodeCell).outputHidden = false;
        }, false);
        Private.outputCleared.emit({ notebook, cell: child });
      }
    }
    void Private.handleState(notebook, state, true);
  }

  /**
   * Hide the code on selected code cells.
   *
   * @param notebook - The target notebook widget.
   */
  export function hideCode(notebook: Notebook): void {
    if (!notebook.model || !notebook.activeCell) {
      return;
    }

    const state = Private.getState(notebook);

    notebook.widgets.forEach(cell => {
      if (notebook.isSelectedOrActive(cell) && cell.model.type === 'code') {
        cell.inputHidden = true;
      }
    });
    void Private.handleState(notebook, state);
  }

  /**
   * Show the code on selected code cells.
   *
   * @param notebook - The target notebook widget.
   */
  export function showCode(notebook: Notebook): void {
    if (!notebook.model || !notebook.activeCell) {
      return;
    }

    const state = Private.getState(notebook);

    notebook.widgets.forEach(cell => {
      if (notebook.isSelectedOrActive(cell) && cell.model.type === 'code') {
        cell.inputHidden = false;
      }
    });
    void Private.handleState(notebook, state);
  }

  /**
   * Hide the code on all code cells.
   *
   * @param notebook - The target notebook widget.
   */
  export function hideAllCode(notebook: Notebook): void {
    if (!notebook.model || !notebook.activeCell) {
      return;
    }

    const state = Private.getState(notebook);

    notebook.widgets.forEach(cell => {
      if (cell.model.type === 'code') {
        cell.inputHidden = true;
      }
    });
    void Private.handleState(notebook, state);
  }

  /**
   * Show the code on all code cells.
   *
   * @param widget - The target notebook widget.
   */
  export function showAllCode(notebook: Notebook): void {
    if (!notebook.model || !notebook.activeCell) {
      return;
    }

    const state = Private.getState(notebook);

    notebook.widgets.forEach(cell => {
      if (cell.model.type === 'code') {
        cell.inputHidden = false;
      }
    });
    void Private.handleState(notebook, state);
  }

  /**
   * Hide the output on selected code cells.
   *
   * @param notebook - The target notebook widget.
   */
  export function hideOutput(notebook: Notebook): void {
    if (!notebook.model || !notebook.activeCell) {
      return;
    }

    const state = Private.getState(notebook);

    notebook.widgets.forEach(cell => {
      if (notebook.isSelectedOrActive(cell) && cell.model.type === 'code') {
        (cell as CodeCell).outputHidden = true;
      }
    });
    void Private.handleState(notebook, state, true);
  }

  /**
   * Show the output on selected code cells.
   *
   * @param notebook - The target notebook widget.
   */
  export function showOutput(notebook: Notebook): void {
    if (!notebook.model || !notebook.activeCell) {
      return;
    }

    const state = Private.getState(notebook);

    notebook.widgets.forEach(cell => {
      if (notebook.isSelectedOrActive(cell) && cell.model.type === 'code') {
        (cell as CodeCell).outputHidden = false;
      }
    });
    void Private.handleState(notebook, state);
  }

  /**
   * Hide the output on all code cells.
   *
   * @param notebook - The target notebook widget.
   */
  export function hideAllOutputs(notebook: Notebook): void {
    if (!notebook.model || !notebook.activeCell) {
      return;
    }

    const state = Private.getState(notebook);

    notebook.widgets.forEach(cell => {
      if (cell.model.type === 'code') {
        (cell as CodeCell).outputHidden = true;
      }
    });
    void Private.handleState(notebook, state, true);
  }

  /**
   * Render side-by-side.
   *
   * @param notebook - The target notebook widget.
   */
  export function renderSideBySide(notebook: Notebook): void {
    notebook.renderingLayout = 'side-by-side';
  }

  /**
   * Render not side-by-side.
   *
   * @param notebook - The target notebook widget.
   */
  export function renderDefault(notebook: Notebook): void {
    notebook.renderingLayout = 'default';
  }

  /**
   * Show the output on all code cells.
   *
   * @param notebook - The target notebook widget.
   */
  export function showAllOutputs(notebook: Notebook): void {
    if (!notebook.model || !notebook.activeCell) {
      return;
    }

    const state = Private.getState(notebook);

    notebook.widgets.forEach(cell => {
      if (cell.model.type === 'code') {
        (cell as CodeCell).outputHidden = false;
      }
    });
    void Private.handleState(notebook, state);
  }

  /**
   * Enable output scrolling for all selected cells.
   *
   * @param notebook - The target notebook widget.
   */
  export function enableOutputScrolling(notebook: Notebook): void {
    if (!notebook.model || !notebook.activeCell) {
      return;
    }

    const state = Private.getState(notebook);

    notebook.widgets.forEach(cell => {
      if (notebook.isSelectedOrActive(cell) && cell.model.type === 'code') {
        (cell as CodeCell).outputsScrolled = true;
      }
    });
    void Private.handleState(notebook, state, true);
  }

  /**
   * Disable output scrolling for all selected cells.
   *
   * @param notebook - The target notebook widget.
   */
  export function disableOutputScrolling(notebook: Notebook): void {
    if (!notebook.model || !notebook.activeCell) {
      return;
    }

    const state = Private.getState(notebook);

    notebook.widgets.forEach(cell => {
      if (notebook.isSelectedOrActive(cell) && cell.model.type === 'code') {
        (cell as CodeCell).outputsScrolled = false;
      }
    });
    void Private.handleState(notebook, state);
  }

  /**
   * Go to the last cell that is run or current if it is running.
   *
   * Note: This requires execution timing to be toggled on or this will have
   * no effect.
   *
   * @param notebook - The target notebook widget.
   */
  export function selectLastRunCell(notebook: Notebook): void {
    let latestTime: Date | null = null;
    let latestCellIdx: number | null = null;
    notebook.widgets.forEach((cell, cellIndx) => {
      if (cell.model.type === 'code') {
        const execution = cell.model.getMetadata('execution');
        if (
          execution &&
          JSONExt.isObject(execution) &&
          execution['iopub.status.busy'] !== undefined
        ) {
          // The busy status is used as soon as a request is received:
          // https://jupyter-client.readthedocs.io/en/stable/messaging.html
          const timestamp = execution['iopub.status.busy']!.toString();
          if (timestamp) {
            const startTime = new Date(timestamp);
            if (!latestTime || startTime >= latestTime) {
              latestTime = startTime;
              latestCellIdx = cellIndx;
            }
          }
        }
      }
    });
    if (latestCellIdx !== null) {
      notebook.activeCellIndex = latestCellIdx;
    }
  }

  /**
   * Set the markdown header level.
   *
   * @param notebook - The target notebook widget.
   *
   * @param level - The header level.
   *
   * #### Notes
   * All selected cells will be switched to markdown.
   * The level will be clamped between 1 and 6.
   * If there is an existing header, it will be replaced.
   * There will always be one blank space after the header.
   * The cells will be unrendered.
   */
  export function setMarkdownHeader(notebook: Notebook, level: number): void {
    if (!notebook.model || !notebook.activeCell) {
      return;
    }

    const state = Private.getState(notebook);
    const cells = notebook.model.cells;

    level = Math.min(Math.max(level, 1), 6);
    notebook.widgets.forEach((child, index) => {
      if (notebook.isSelectedOrActive(child)) {
        Private.setMarkdownHeader(cells.get(index), level);
      }
    });
    Private.changeCellType(notebook, 'markdown');
    void Private.handleState(notebook, state);
  }

  /**
   * Collapse all cells in given notebook.
   *
   * @param notebook - The target notebook widget.
   */
  export function collapseAllHeadings(notebook: Notebook): any {
    const state = Private.getState(notebook);
    for (const cell of notebook.widgets) {
      if (NotebookActions.getHeadingInfo(cell).isHeading) {
        NotebookActions.setHeadingCollapse(cell, true, notebook);
        NotebookActions.setCellCollapse(cell, true);
      }
    }
    notebook.activeCellIndex = 0;
    void Private.handleState(notebook, state, true);
  }

  /**
   * Un-collapse all cells in given notebook.
   *
   * @param notebook - The target notebook widget.
   */
  export function expandAllHeadings(notebook: Notebook): any {
    for (const cell of notebook.widgets) {
      if (NotebookActions.getHeadingInfo(cell).isHeading) {
        NotebookActions.setHeadingCollapse(cell, false, notebook);
        // similar to collapseAll.
        NotebookActions.setCellCollapse(cell, false);
      }
    }
  }

  function findNearestParentHeader(
    cell: Cell,
    notebook: Notebook
  ): Cell | undefined {
    const index = findIndex(
      notebook.widgets,
      (possibleCell: Cell, index: number) => {
        return cell.model.id === possibleCell.model.id;
      }
    );
    if (index === -1) {
      return;
    }
    // Finds the nearest header above the given cell. If the cell is a header itself, it does not return itself;
    // this can be checked directly by calling functions.
    if (index >= notebook.widgets.length) {
      return;
    }
    let childHeaderInfo = getHeadingInfo(notebook.widgets[index]);
    for (let cellN = index - 1; cellN >= 0; cellN--) {
      if (cellN < notebook.widgets.length) {
        let hInfo = getHeadingInfo(notebook.widgets[cellN]);
        if (
          hInfo.isHeading &&
          hInfo.headingLevel < childHeaderInfo.headingLevel
        ) {
          return notebook.widgets[cellN];
        }
      }
    }
    // else no parent header found.
    return;
  }

  /**
   * Finds the "parent" heading of the given cell and expands.
   * Used for the case that a cell becomes active that is within a collapsed heading.
   * @param cell - "Child" cell that has become the active cell
   * @param notebook - The target notebook widget.
   */
  export function expandParent(cell: Cell, notebook: Notebook): void {
    let nearestParentCell = findNearestParentHeader(cell, notebook);
    if (!nearestParentCell) {
      return;
    }
    if (
      !getHeadingInfo(nearestParentCell).collapsed &&
      !nearestParentCell.isHidden
    ) {
      return;
    }
    if (nearestParentCell.isHidden) {
      expandParent(nearestParentCell, notebook);
    }
    if (getHeadingInfo(nearestParentCell).collapsed) {
      setHeadingCollapse(nearestParentCell, false, notebook);
    }
  }

  /**
   * Finds the next heading that isn't a child of the given markdown heading.
   * @param cell - "Child" cell that has become the active cell
   * @param notebook - The target notebook widget.
   */
  export function findNextParentHeading(
    cell: Cell,
    notebook: Notebook
  ): number {
    let index = findIndex(
      notebook.widgets,
      (possibleCell: Cell, index: number) => {
        return cell.model.id === possibleCell.model.id;
      }
    );
    if (index === -1) {
      return -1;
    }
    let childHeaderInfo = getHeadingInfo(cell);
    for (index = index + 1; index < notebook.widgets.length; index++) {
      let hInfo = getHeadingInfo(notebook.widgets[index]);
      if (
        hInfo.isHeading &&
        hInfo.headingLevel <= childHeaderInfo.headingLevel
      ) {
        return index;
      }
    }
    // else no parent header found. return the index of the last cell
    return notebook.widgets.length;
  }

  /**
   * Set the given cell and ** all "child" cells **
   * to the given collapse / expand if cell is
   * a markdown header.
   *
   * @param cell - The cell
   * @param collapsing - Whether to collapse or expand the cell
   * @param notebook - The target notebook widget.
   */
  export function setHeadingCollapse(
    cell: Cell,
    collapsing: boolean,
    notebook: StaticNotebook
  ): number {
    const which = findIndex(
      notebook.widgets,
      (possibleCell: Cell, index: number) => {
        return cell.model.id === possibleCell.model.id;
      }
    );
    if (which === -1) {
      return -1;
    }
    if (!notebook.widgets.length) {
      return which + 1;
    }
    let selectedHeadingInfo = NotebookActions.getHeadingInfo(cell);
    if (
      cell.isHidden ||
      !(cell instanceof MarkdownCell) ||
      !selectedHeadingInfo.isHeading
    ) {
      // otherwise collapsing and uncollapsing already hidden stuff can
      // cause some funny looking bugs.
      return which + 1;
    }
    let localCollapsed = false;
    let localCollapsedLevel = 0;
    // iterate through all cells after the active cell.
    let cellNum;
    for (cellNum = which + 1; cellNum < notebook.widgets.length; cellNum++) {
      let subCell = notebook.widgets[cellNum];
      let subCellHeadingInfo = NotebookActions.getHeadingInfo(subCell);
      if (
        subCellHeadingInfo.isHeading &&
        subCellHeadingInfo.headingLevel <= selectedHeadingInfo.headingLevel
      ) {
        // then reached an equivalent or higher heading level than the
        // original the end of the collapse.
        cellNum -= 1;
        break;
      }
      if (
        localCollapsed &&
        subCellHeadingInfo.isHeading &&
        subCellHeadingInfo.headingLevel <= localCollapsedLevel
      ) {
        // then reached the end of the local collapsed, so unset NotebookActions.
        localCollapsed = false;
      }

      if (collapsing || localCollapsed) {
        // then no extra handling is needed for further locally collapsed
        // headings.
        subCell.setHidden(true);
        continue;
      }

      if (subCellHeadingInfo.collapsed && subCellHeadingInfo.isHeading) {
        localCollapsed = true;
        localCollapsedLevel = subCellHeadingInfo.headingLevel;
        // but don't collapse the locally collapsed heading, so continue to
        // expand the heading. This will get noticed in the next round.
      }
      subCell.setHidden(false);
    }
    if (cellNum === notebook.widgets.length) {
      cell.numberChildNodes = cellNum - which - 1;
    } else {
      cell.numberChildNodes = cellNum - which;
    }
    NotebookActions.setCellCollapse(cell, collapsing);
    return cellNum + 1;
  }

  /**
   * Toggles the collapse state of the active cell of the given notebook
   * and ** all of its "child" cells ** if the cell is a heading.
   *
   * @param notebook - The target notebook widget.
   */
  export function toggleCurrentHeadingCollapse(notebook: Notebook): any {
    if (!notebook.activeCell || notebook.activeCellIndex === undefined) {
      return;
    }
    let headingInfo = NotebookActions.getHeadingInfo(notebook.activeCell);
    if (headingInfo.isHeading) {
      // Then toggle!
      NotebookActions.setHeadingCollapse(
        notebook.activeCell,
        !headingInfo.collapsed,
        notebook
      );
    }
    notebook.scrollToItem(notebook.activeCellIndex).catch(reason => {
      // no-op
    });
  }

  /**
   * If cell is a markdown heading, sets the headingCollapsed field,
   * and otherwise hides the cell.
   *
   * @param cell - The cell to collapse / expand
   * @param collapsing - Whether to collapse or expand the given cell
   */
  export function setCellCollapse(cell: Cell, collapsing: boolean): any {
    if (cell instanceof MarkdownCell) {
      cell.headingCollapsed = collapsing;
    } else {
      cell.setHidden(collapsing);
    }
  }

  /**
   * If given cell is a markdown heading, returns the heading level.
   * If given cell is not markdown, returns 7 (there are only 6 levels of markdown headings)
   *
   * @param cell - The target cell widget.
   */
  export function getHeadingInfo(cell: Cell): {
    isHeading: boolean;
    headingLevel: number;
    collapsed?: boolean;
  } {
    if (!(cell instanceof MarkdownCell)) {
      return { isHeading: false, headingLevel: 7 };
    }
    let level = cell.headingInfo.level;
    let collapsed = cell.headingCollapsed;
    return { isHeading: level > 0, headingLevel: level, collapsed: collapsed };
  }

  /**
   * Trust the notebook after prompting the user.
   *
   * @param notebook - The target notebook widget.
   *
   * @returns a promise that resolves when the transaction is finished.
   *
   * #### Notes
   * No dialog will be presented if the notebook is already trusted.
   */
  export function trust(
    notebook: Notebook,
    translator?: ITranslator
  ): Promise<void> {
    translator = translator || nullTranslator;
    const trans = translator.load('jupyterlab');

    if (!notebook.model) {
      return Promise.resolve();
    }
    // Do nothing if already trusted.

    const trusted = every(notebook.model.cells, cell => cell.trusted);
    // FIXME
    const trustMessage = (
      <p>
        {trans.__(
          'A trusted Jupyter notebook may execute hidden malicious code when you open it.'
        )}
        <br />
        {trans.__(
          'Selecting "Trust" will re-render this notebook in a trusted state.'
        )}
        <br />
        {trans.__('For more information, see')}{' '}
        <a
          href="https://jupyter-server.readthedocs.io/en/stable/operators/security.html"
          target="_blank"
          rel="noopener noreferrer"
        >
          {trans.__('the Jupyter security documentation')}
        </a>
        .
      </p>
    );

    if (trusted) {
      return showDialog({
        body: trans.__('Notebook is already trusted'),
        buttons: [Dialog.okButton()]
      }).then(() => undefined);
    }

    return showDialog({
      body: trustMessage,
      title: trans.__('Trust this notebook?'),
      buttons: [
        Dialog.cancelButton(),
        Dialog.warnButton({
          label: trans.__('Trust'),
          ariaLabel: trans.__('Confirm Trusting this notebook')
        })
      ] // FIXME?
    }).then(result => {
      if (result.button.accept) {
        if (notebook.model) {
          for (const cell of notebook.model.cells) {
            cell.trusted = true;
          }
        }
      }
    });
  }

  /**
   * If the notebook has an active cell, focus it.
   *
   * @param notebook The target notebook widget
   * @param options Optional options to change the behavior of this function
   * @param options.waitUntilReady If true, do not call focus until activeCell.ready is resolved
   * @param options.preventScroll If true, do not scroll the active cell into view
   *
   * @returns a promise that resolves when focus has been called on the active
   * cell's node.
   *
   * #### Notes
   * By default, waits until after the active cell has been attached unless
   * called with { waitUntilReady: false }
   */
  export async function focusActiveCell(
    notebook: Notebook,
    options: {
      waitUntilReady?: boolean;
      preventScroll?: boolean;
    } = { waitUntilReady: true, preventScroll: false }
  ): Promise<void> {
    const { activeCell } = notebook;
    const { waitUntilReady, preventScroll } = options;
    if (!activeCell) {
      return;
    }
    if (waitUntilReady) {
      await activeCell.ready;
    }
    if (notebook.isDisposed || activeCell.isDisposed) {
      return;
    }
    activeCell.node.focus({
      preventScroll
    });
  }

  /*
   * Access last notebook history.
   *
   * @param notebook - The target notebook widget.
   */
  export async function accessPreviousHistory(
    notebook: Notebook
  ): Promise<void> {
    if (!notebook.notebookConfig.accessKernelHistory) {
      return;
    }
    const activeCell = notebook.activeCell;
    if (activeCell) {
      if (notebook.kernelHistory) {
        const previousHistory = await notebook.kernelHistory.back(activeCell);
        notebook.kernelHistory.updateEditor(activeCell, previousHistory);
      }
    }
  }

  /**
   * Access next notebook history.
   *
   * @param notebook - The target notebook widget.
   */
  export async function accessNextHistory(notebook: Notebook): Promise<void> {
    if (!notebook.notebookConfig.accessKernelHistory) {
      return;
    }
    const activeCell = notebook.activeCell;
    if (activeCell) {
      if (notebook.kernelHistory) {
        const nextHistory = await notebook.kernelHistory.forward(activeCell);
        notebook.kernelHistory.updateEditor(activeCell, nextHistory);
      }
    }
  }
}

/**
 * A namespace for private data.
 */
namespace Private {
  /**
   * A signal that emits whenever a cell completes execution.
   */
  export const executed = new Signal<
    any,
    {
      notebook: Notebook;
      cell: Cell;
      success: boolean;
      error?: KernelError | null;
    }
  >({});

  /**
   * A signal that emits whenever a cell execution is scheduled.
   */
  export const executionScheduled = new Signal<
    any,
    { notebook: Notebook; cell: Cell }
  >({});

  /**
   * A signal that emits when one notebook's cells are all executed.
   */
  export const selectionExecuted = new Signal<
    any,
    { notebook: Notebook; lastCell: Cell }
  >({});

  /**
   * A signal that emits when one notebook's cells are all executed.
   */
  export const outputCleared = new Signal<
    any,
    { notebook: Notebook; cell: Cell }
  >({});

  /**
   * The interface for a widget state.
   */
  export interface IState {
    /**
     * Whether the widget had focus.
     */
    wasFocused: boolean;

    /**
     * The active cell id before the action.
     *
     * We cannot rely on the Cell widget or model as it may be
     * discarded by action such as move.
     */
    activeCellId: string | null;
  }

  /**
   * Get the state of a widget before running an action.
   */
  export function getState(notebook: Notebook): IState {
    return {
      wasFocused: notebook.node.contains(document.activeElement),
      activeCellId: notebook.activeCell?.model.id ?? null
    };
  }

  /**
   * Handle the state of a widget after running an action.
   */
  export async function handleState(
    notebook: Notebook,
    state: IState,
    scrollIfNeeded = false
  ): Promise<void> {
    const { activeCell, activeCellIndex } = notebook;
    if (scrollIfNeeded && activeCell) {
      await notebook
        .scrollToItem(activeCellIndex, 'smart', 0.05)
        .catch(reason => {
          // no-op
        });
    }
    if (state.wasFocused || notebook.mode === 'edit') {
      notebook.activate();
    }
<<<<<<< HEAD
=======

    if (scrollIfNeeded && activeCell) {
      notebook.scrollToItem(activeCellIndex, 'auto', 0).catch(reason => {
        // no-op
      });
    }
>>>>>>> 441714c1
  }

  /**
   * Handle the state of a widget after running a run action.
   */
  export async function handleRunState(
    notebook: Notebook,
    state: IState,
    scroll = false
<<<<<<< HEAD
  ): Promise<void> {
    if (scroll && state.activeCellId) {
      const index = notebook.widgets.findIndex(
        w => w.model.id === state.activeCellId
      );
      if (notebook.widgets[index]?.inputArea) {
        await notebook.scrollToItem(index).catch(reason => {
          // no-op
        });
      }
=======
  ): void {
    if (state.wasFocused || notebook.mode === 'edit') {
      notebook.activate();
    }
    const { activeCell, activeCellIndex } = notebook;
    if (scroll && activeCell) {
      notebook.scrollToItem(activeCellIndex, 'smart', 0).catch(reason => {
        // no-op
      });
>>>>>>> 441714c1
    }
    if (state.wasFocused || notebook.mode === 'edit') {
      notebook.activate();
    }
  }

  /**
   * Run the selected cells.
   *
   * @param notebook Notebook
   * @param sessionContext Notebook session context
   * @param sessionDialogs Session dialogs
   * @param translator Application translator
   */
  export function runSelected(
    notebook: Notebook,
    sessionContext?: ISessionContext,
    sessionDialogs?: ISessionContextDialogs,
    translator?: ITranslator
  ): Promise<boolean> {
    notebook.mode = 'command';

    let lastIndex = notebook.activeCellIndex;
    const selected = notebook.widgets.filter((child, index) => {
      const active = notebook.isSelectedOrActive(child);

      if (active) {
        lastIndex = index;
      }

      return active;
    });

    notebook.activeCellIndex = lastIndex;
    notebook.deselectAll();

    return Promise.all(
      selected.map(child =>
        runCell(notebook, child, sessionContext, sessionDialogs, translator)
      )
    )
      .then(results => {
        if (notebook.isDisposed) {
          return false;
        }
        selectionExecuted.emit({
          notebook,
          lastCell: notebook.widgets[lastIndex]
        });
        // Post an update request.
        notebook.update();

        return results.every(result => result);
      })
      .catch(reason => {
        if (reason.message.startsWith('KernelReplyNotOK')) {
          selected.map(cell => {
            // Remove '*' prompt from cells that didn't execute
            if (
              cell.model.type === 'code' &&
              (cell as CodeCell).model.executionCount == null
            ) {
              cell.setPrompt('');
            }
          });
        } else {
          throw reason;
        }

        selectionExecuted.emit({
          notebook,
          lastCell: notebook.widgets[lastIndex]
        });

        notebook.update();

        return false;
      });
  }

  /**
   * Run a cell.
   */
  async function runCell(
    notebook: Notebook,
    cell: Cell,
    sessionContext?: ISessionContext,
    sessionDialogs?: ISessionContextDialogs,
    translator?: ITranslator
  ): Promise<boolean> {
    translator = translator || nullTranslator;
    const trans = translator.load('jupyterlab');
    switch (cell.model.type) {
      case 'markdown':
        (cell as MarkdownCell).rendered = true;
        cell.inputHidden = false;
        executed.emit({ notebook, cell, success: true });
        break;
      case 'code':
        if (sessionContext) {
          if (sessionContext.isTerminating) {
            await showDialog({
              title: trans.__('Kernel Terminating'),
              body: trans.__(
                'The kernel for %1 appears to be terminating. You can not run any cell for now.',
                sessionContext.session?.path
              ),
              buttons: [Dialog.okButton()]
            });
            break;
          }
          if (sessionContext.pendingInput) {
            await showDialog({
              title: trans.__('Cell not executed due to pending input'),
              body: trans.__(
                'The cell has not been executed to avoid kernel deadlock as there is another pending input! Submit your pending input and try again.'
              ),
              buttons: [Dialog.okButton()]
            });
            return false;
          }
          if (sessionContext.hasNoKernel) {
            const shouldSelect = await sessionContext.startKernel();
            if (shouldSelect && sessionDialogs) {
              await sessionDialogs.selectKernel(sessionContext);
            }
          }

          if (sessionContext.hasNoKernel) {
            cell.model.sharedModel.transact(() => {
              (cell.model as ICodeCellModel).clearExecution();
            });
            return true;
          }

          const deletedCells = notebook.model?.deletedCells ?? [];
          executionScheduled.emit({ notebook, cell });

          let ran = false;
          try {
            const reply = await CodeCell.execute(
              cell as CodeCell,
              sessionContext,
              {
                deletedCells,
                recordTiming: notebook.notebookConfig.recordTiming
              }
            );
            deletedCells.splice(0, deletedCells.length);

            ran = (() => {
              if (cell.isDisposed) {
                return false;
              }

              if (!reply) {
                return true;
              }
              if (reply.content.status === 'ok') {
                const content = reply.content;

                if (content.payload && content.payload.length) {
                  handlePayload(content, notebook, cell);
                }

                return true;
              } else {
                throw new KernelError(reply.content);
              }
            })();
          } catch (reason) {
            if (cell.isDisposed || reason.message.startsWith('Canceled')) {
              ran = false;
            } else {
              executed.emit({
                notebook,
                cell,
                success: false,
                error: reason
              });
              throw reason;
            }
          }

          if (ran) {
            executed.emit({ notebook, cell, success: true });
          }

          return ran;
        }
        cell.model.sharedModel.transact(() => {
          (cell.model as ICodeCellModel).clearExecution();
        }, false);
        break;
      default:
        break;
    }

    return Promise.resolve(true);
  }

  /**
   * Handle payloads from an execute reply.
   *
   * #### Notes
   * Payloads are deprecated and there are no official interfaces for them in
   * the kernel type definitions.
   * See [Payloads (DEPRECATED)](https://jupyter-client.readthedocs.io/en/latest/messaging.html#payloads-deprecated).
   */
  function handlePayload(
    content: KernelMessage.IExecuteReply,
    notebook: Notebook,
    cell: Cell
  ) {
    const setNextInput = content.payload?.filter(i => {
      return (i as any).source === 'set_next_input';
    })[0];

    if (!setNextInput) {
      return;
    }

    const text = setNextInput.text as string;
    const replace = setNextInput.replace;

    if (replace) {
      cell.model.sharedModel.setSource(text);
      return;
    }

    // Create a new code cell and add as the next cell.
    const notebookModel = notebook.model!.sharedModel;
    const cells = notebook.model!.cells;
    const index = findIndex(cells, model => model === cell.model);

    // While this cell has no outputs and could be trusted following the letter
    // of Jupyter trust model, its content comes from kernel and hence is not
    // necessarily controlled by the user; if we set it as trusted, a user
    // executing cells in succession could end up with unwanted trusted output.
    if (index === -1) {
      notebookModel.insertCell(notebookModel.cells.length, {
        cell_type: 'code',
        source: text,
        metadata: {
          trusted: false
        }
      });
    } else {
      notebookModel.insertCell(index + 1, {
        cell_type: 'code',
        source: text,
        metadata: {
          trusted: false
        }
      });
    }
  }

  /**
   * Get the selected cell(s) without affecting the clipboard.
   *
   * @param notebook - The target notebook widget.
   *
   * @returns A list of 0 or more selected cells
   */
  export function selectedCells(notebook: Notebook): nbformat.ICell[] {
    return notebook.widgets
      .filter(cell => notebook.isSelectedOrActive(cell))
      .map(cell => cell.model.toJSON())
      .map(cellJSON => {
        if ((cellJSON.metadata as JSONObject).deletable !== undefined) {
          delete (cellJSON.metadata as JSONObject).deletable;
        }
        return cellJSON;
      });
  }

  /**
   * Copy or cut the selected cell data to the application clipboard.
   *
   * @param notebook - The target notebook widget.
   *
   * @param cut - True if the cells should be cut, false if they should be copied.
   */
  export function copyOrCut(notebook: Notebook, cut: boolean): void {
    if (!notebook.model || !notebook.activeCell) {
      return;
    }

    const state = getState(notebook);
    const clipboard = Clipboard.getInstance();

    notebook.mode = 'command';
    clipboard.clear();

    const data = Private.selectedCells(notebook);

    clipboard.setData(JUPYTER_CELL_MIME, data);
    if (cut) {
      deleteCells(notebook);
    } else {
      notebook.deselectAll();
    }
    if (cut) {
      notebook.lastClipboardInteraction = 'cut';
    } else {
      notebook.lastClipboardInteraction = 'copy';
    }
    void handleState(notebook, state);
  }

  /**
   * Change the selected cell type(s).
   *
   * @param notebook - The target notebook widget.
   *
   * @param value - The target cell type.
   *
   * #### Notes
   * It should preserve the widget mode.
   * This action can be undone.
   * The existing selection will be cleared.
   * Any cells converted to markdown will be unrendered.
   */
  export function changeCellType(
    notebook: Notebook,
    value: nbformat.CellType
  ): void {
    const notebookSharedModel = notebook.model!.sharedModel;
    notebook.widgets.forEach((child, index) => {
      if (!notebook.isSelectedOrActive(child)) {
        return;
      }
      if (child.model.type !== value) {
        const raw = child.model.toJSON();
        notebookSharedModel.transact(() => {
          notebookSharedModel.deleteCell(index);
          if (value === 'code') {
            // After change of type outputs are deleted so cell can be trusted.
            raw.metadata.trusted = true;
          } else {
            // Otherwise clear the metadata as trusted is only "valid" on code
            // cells (since other cell types cannot have outputs).
            raw.metadata.trusted = undefined;
          }
          const newCell = notebookSharedModel.insertCell(index, {
            cell_type: value,
            source: raw.source,
            metadata: raw.metadata
          });
          if (raw.attachments && ['markdown', 'raw'].includes(value)) {
            (newCell as ISharedAttachmentsCell).attachments =
              raw.attachments as nbformat.IAttachments;
          }
        });
      }
      if (value === 'markdown') {
        // Fetch the new widget and unrender it.
        child = notebook.widgets[index];
        (child as MarkdownCell).rendered = false;
      }
    });
    notebook.deselectAll();
  }

  /**
   * Delete the selected cells.
   *
   * @param notebook - The target notebook widget.
   *
   * #### Notes
   * The cell after the last selected cell will be activated.
   * If the last cell is deleted, then the previous one will be activated.
   * It will add a code cell if all cells are deleted.
   * This action can be undone.
   */
  export function deleteCells(notebook: Notebook): void {
    const model = notebook.model!;
    const sharedModel = model.sharedModel;
    const toDelete: number[] = [];

    notebook.mode = 'command';

    // Find the cells to delete.
    notebook.widgets.forEach((child, index) => {
      const deletable = child.model.getMetadata('deletable') !== false;

      if (notebook.isSelectedOrActive(child) && deletable) {
        toDelete.push(index);
        notebook.model?.deletedCells.push(child.model.id);
      }
    });

    // If cells are not deletable, we may not have anything to delete.
    if (toDelete.length > 0) {
      // Delete the cells as one undo event.
      sharedModel.transact(() => {
        // Delete cells in reverse order to maintain the correct indices.
        toDelete.reverse().forEach(index => {
          sharedModel.deleteCell(index);
        });

        // Add a new cell if the notebook is empty. This is done
        // within the compound operation to make the deletion of
        // a notebook's last cell undoable.
        if (sharedModel.cells.length == toDelete.length) {
          sharedModel.insertCell(0, {
            cell_type: notebook.notebookConfig.defaultCell,
            metadata:
              notebook.notebookConfig.defaultCell === 'code'
                ? {
                    // This is an empty cell created in empty notebook, thus is trusted
                    trusted: true
                  }
                : {}
          });
        }
      });
      // Select the *first* interior cell not deleted or the cell
      // *after* the last selected cell.
      // Note: The activeCellIndex is clamped to the available cells,
      // so if the last cell is deleted the previous cell will be activated.
      // The *first* index is the index of the last cell in the initial
      // toDelete list due to the `reverse` operation above.
      notebook.activeCellIndex = toDelete[0] - toDelete.length + 1;
    }

    // Deselect any remaining, undeletable cells. Do this even if we don't
    // delete anything so that users are aware *something* happened.
    notebook.deselectAll();
  }

  /**
   * Set the markdown header level of a cell.
   */
  export function setMarkdownHeader(cell: ICellModel, level: number): void {
    // Remove existing header or leading white space.
    let source = cell.sharedModel.getSource();
    const regex = /^(#+\s*)|^(\s*)/;
    const newHeader = Array(level + 1).join('#') + ' ';
    const matches = regex.exec(source);

    if (matches) {
      source = source.slice(matches[0].length);
    }
    cell.sharedModel.setSource(newHeader + source);
  }

  /** Functionality related to collapsible headings */
  export namespace Headings {
    /** Find the heading that is parent to cell.
     *
     * @param childCell - The cell that is child to the sought heading
     * @param notebook - The target notebook widget
     * @param includeChildCell [default=false] - if set to true and childCell is a heading itself, the childCell will be returned
     * @param returnIndex [default=false] - if set to true, the cell index is returned rather than the cell object.
     *
     * @returns the (index | Cell object) of the parent heading or (-1 | null) if there is no parent heading.
     */
    export function findParentHeading(
      childCell: Cell,
      notebook: Notebook,
      includeChildCell = false,
      returnIndex = false
    ): number | Cell | null {
      let cellIdx =
        notebook.widgets.indexOf(childCell) - (includeChildCell ? 1 : 0);
      while (cellIdx >= 0) {
        let headingInfo = NotebookActions.getHeadingInfo(
          notebook.widgets[cellIdx]
        );
        if (headingInfo.isHeading) {
          return returnIndex ? cellIdx : notebook.widgets[cellIdx];
        }
        cellIdx--;
      }
      return returnIndex ? -1 : null;
    }

    /** Find heading above with leq level than baseCell heading level.
     *
     * @param baseCell - cell relative to which so search
     * @param notebook - target notebook widget
     * @param returnIndex [default=false] - if set to true, the cell index is returned rather than the cell object.
     *
     * @returns the (index | Cell object) of the found heading or (-1 | null) if no heading found.
     */
    export function findLowerEqualLevelParentHeadingAbove(
      baseCell: Cell,
      notebook: Notebook,
      returnIndex = false
    ): number | Cell | null {
      let baseHeadingLevel = Private.Headings.determineHeadingLevel(
        baseCell,
        notebook
      );
      if (baseHeadingLevel == -1) {
        baseHeadingLevel = 1; // if no heading level can be determined, assume we're on level 1
      }

      // find the heading above with heading level <= baseHeadingLevel and return its index
      let cellIdx = notebook.widgets.indexOf(baseCell) - 1;
      while (cellIdx >= 0) {
        let cell = notebook.widgets[cellIdx];
        let headingInfo = NotebookActions.getHeadingInfo(cell);
        if (
          headingInfo.isHeading &&
          headingInfo.headingLevel <= baseHeadingLevel
        ) {
          return returnIndex ? cellIdx : cell;
        }
        cellIdx--;
      }
      return returnIndex ? -1 : null; // no heading found
    }

    /** Find next heading with equal or lower level.
     *
     * @param baseCell - cell relative to which so search
     * @param notebook - target notebook widget
     * @param returnIndex [default=false] - if set to true, the cell index is returned rather than the cell object.
     *
     * @returns the (index | Cell object) of the found heading or (-1 | null) if no heading found.
     */
    export function findLowerEqualLevelHeadingBelow(
      baseCell: Cell,
      notebook: Notebook,
      returnIndex = false
    ): number | Cell | null {
      let baseHeadingLevel = Private.Headings.determineHeadingLevel(
        baseCell,
        notebook
      );
      if (baseHeadingLevel == -1) {
        baseHeadingLevel = 1; // if no heading level can be determined, assume we're on level 1
      }
      let cellIdx = notebook.widgets.indexOf(baseCell) + 1;
      while (cellIdx < notebook.widgets.length) {
        let cell = notebook.widgets[cellIdx];
        let headingInfo = NotebookActions.getHeadingInfo(cell);
        if (
          headingInfo.isHeading &&
          headingInfo.headingLevel <= baseHeadingLevel
        ) {
          return returnIndex ? cellIdx : cell;
        }
        cellIdx++;
      }
      return returnIndex ? -1 : null;
    }

    /** Find next heading.
     *
     * @param baseCell - cell relative to which so search
     * @param notebook - target notebook widget
     * @param returnIndex [default=false] - if set to true, the cell index is returned rather than the cell object.
     *
     * @returns the (index | Cell object) of the found heading or (-1 | null) if no heading found.
     */
    export function findHeadingBelow(
      baseCell: Cell,
      notebook: Notebook,
      returnIndex = false
    ): number | Cell | null {
      let cellIdx = notebook.widgets.indexOf(baseCell) + 1;
      while (cellIdx < notebook.widgets.length) {
        let cell = notebook.widgets[cellIdx];
        let headingInfo = NotebookActions.getHeadingInfo(cell);
        if (headingInfo.isHeading) {
          return returnIndex ? cellIdx : cell;
        }
        cellIdx++;
      }
      return returnIndex ? -1 : null;
    }

    /** Determine the heading level of a cell.
     *
     * @param baseCell - The cell of which the heading level shall be determined
     * @param notebook - The target notebook widget
     *
     * @returns the heading level or -1 if there is no parent heading
     *
     * #### Notes
     * If the baseCell is a heading itself, the heading level of baseCell is returned.
     * If the baseCell is not a heading itself, the level of the parent heading is returned.
     * If there is no parent heading, -1 is returned.
     */
    export function determineHeadingLevel(
      baseCell: Cell,
      notebook: Notebook
    ): number {
      let headingInfoBaseCell = NotebookActions.getHeadingInfo(baseCell);
      // fill baseHeadingLevel or return null if there is no heading at or above baseCell
      if (headingInfoBaseCell.isHeading) {
        return headingInfoBaseCell.headingLevel;
      } else {
        let parentHeading = findParentHeading(
          baseCell,
          notebook,
          true
        ) as Cell | null;
        if (parentHeading == null) {
          return -1;
        }
        return NotebookActions.getHeadingInfo(parentHeading).headingLevel;
      }
    }

    /** Insert a new heading cell at given position.
     *
     * @param cellIndex - where to insert
     * @param headingLevel - level of the new heading
     * @param notebook - target notebook
     *
     * #### Notes
     * Enters edit mode after insert.
     */
    export async function insertHeadingAboveCellIndex(
      cellIndex: number,
      headingLevel: number,
      notebook: Notebook
    ): Promise<void> {
      headingLevel = Math.min(Math.max(headingLevel, 1), 6);
      const state = Private.getState(notebook);
      const model = notebook.model!;
      const sharedModel = model!.sharedModel;
      sharedModel.insertCell(cellIndex, {
        cell_type: 'markdown',
        source: '#'.repeat(headingLevel) + ' '
      });
      notebook.activeCellIndex = cellIndex;
      if (notebook.activeCell?.inViewport === false) {
        await signalToPromise(notebook.activeCell.inViewportChanged, 200).catch(
          () => {
            // no-op
          }
        );
      }
      notebook.deselectAll();

      void Private.handleState(notebook, state, true);
      notebook.mode = 'edit';
      notebook.widgets[cellIndex].setHidden(false);
    }
  }
}<|MERGE_RESOLUTION|>--- conflicted
+++ resolved
@@ -613,11 +613,7 @@
       notebook.activeCellIndex++;
     }
 
-<<<<<<< HEAD
-    void Private.handleState(notebook, state, true);
-=======
-    Private.handleRunState(notebook, state, true);
->>>>>>> 441714c1
+    void Private.handleRunState(notebook, state, true);
     return promise;
   }
 
@@ -674,11 +670,7 @@
       );
     }
     notebook.mode = 'edit';
-<<<<<<< HEAD
-    void Private.handleState(notebook, state, true);
-=======
-    Private.handleRunState(notebook, state, true);
->>>>>>> 441714c1
+    void Private.handleRunState(notebook, state, true);
     return promise;
   }
 
@@ -2278,24 +2270,13 @@
   ): Promise<void> {
     const { activeCell, activeCellIndex } = notebook;
     if (scrollIfNeeded && activeCell) {
-      await notebook
-        .scrollToItem(activeCellIndex, 'smart', 0.05)
-        .catch(reason => {
-          // no-op
-        });
+      await notebook.scrollToItem(activeCellIndex, 'auto', 0).catch(reason => {
+        // no-op
+      });
     }
     if (state.wasFocused || notebook.mode === 'edit') {
       notebook.activate();
     }
-<<<<<<< HEAD
-=======
-
-    if (scrollIfNeeded && activeCell) {
-      notebook.scrollToItem(activeCellIndex, 'auto', 0).catch(reason => {
-        // no-op
-      });
-    }
->>>>>>> 441714c1
   }
 
   /**
@@ -2305,28 +2286,12 @@
     notebook: Notebook,
     state: IState,
     scroll = false
-<<<<<<< HEAD
   ): Promise<void> {
-    if (scroll && state.activeCellId) {
-      const index = notebook.widgets.findIndex(
-        w => w.model.id === state.activeCellId
-      );
-      if (notebook.widgets[index]?.inputArea) {
-        await notebook.scrollToItem(index).catch(reason => {
-          // no-op
-        });
-      }
-=======
-  ): void {
-    if (state.wasFocused || notebook.mode === 'edit') {
-      notebook.activate();
-    }
     const { activeCell, activeCellIndex } = notebook;
     if (scroll && activeCell) {
-      notebook.scrollToItem(activeCellIndex, 'smart', 0).catch(reason => {
+      await notebook.scrollToItem(activeCellIndex, 'smart', 0).catch(reason => {
         // no-op
       });
->>>>>>> 441714c1
     }
     if (state.wasFocused || notebook.mode === 'edit') {
       notebook.activate();
