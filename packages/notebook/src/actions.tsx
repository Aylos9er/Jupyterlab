// Copyright (c) Jupyter Development Team.
// Distributed under the terms of the Modified BSD License.

import {
  Clipboard,
  Dialog,
  ISessionContext,
  ISessionContextDialogs,
  showDialog
} from '@jupyterlab/apputils';
import {
  Cell,
  CodeCell,
  ICellModel,
  ICodeCellModel,
  isMarkdownCellModel,
  isRawCellModel,
  MarkdownCell
} from '@jupyterlab/cells';
import { signalToPromise } from '@jupyterlab/coreutils';
import * as nbformat from '@jupyterlab/nbformat';
import { KernelMessage } from '@jupyterlab/services';
import { ISharedAttachmentsCell } from '@jupyter/ydoc';
import { ITranslator, nullTranslator } from '@jupyterlab/translation';
import { every, findIndex } from '@lumino/algorithm';
import { JSONExt, JSONObject } from '@lumino/coreutils';
import { ISignal, Signal } from '@lumino/signaling';
import * as React from 'react';
import { Notebook, StaticNotebook } from './widget';
import { NotebookWindowedLayout } from './windowing';

/**
 * The mimetype used for Jupyter cell data.
 */
const JUPYTER_CELL_MIME = 'application/vnd.jupyter.cells';

export class KernelError extends Error {
  /**
   * Exception name
   */
  readonly errorName: string;
  /**
   * Exception value
   */
  readonly errorValue: string;
  /**
   * Traceback
   */
  readonly traceback: string[];

  /**
   * Construct the kernel error.
   */
  constructor(content: KernelMessage.IExecuteReplyMsg['content']) {
    const errorContent = content as KernelMessage.IReplyErrorContent;
    const errorName = errorContent.ename;
    const errorValue = errorContent.evalue;
    super(`KernelReplyNotOK: ${errorName} ${errorValue}`);

    this.errorName = errorName;
    this.errorValue = errorValue;
    this.traceback = errorContent.traceback;
    Object.setPrototypeOf(this, KernelError.prototype);
  }
}

/**
 * A collection of actions that run against notebooks.
 *
 * #### Notes
 * All of the actions are a no-op if there is no model on the notebook.
 * The actions set the widget `mode` to `'command'` unless otherwise specified.
 * The actions will preserve the selection on the notebook widget unless
 * otherwise specified.
 */
export class NotebookActions {
  /**
   * A signal that emits whenever a cell completes execution.
   */
  static get executed(): ISignal<
    any,
    {
      notebook: Notebook;
      cell: Cell;
      success: boolean;
      error?: KernelError | null;
    }
  > {
    return Private.executed;
  }

  /**
   * A signal that emits whenever a cell execution is scheduled.
   */
  static get executionScheduled(): ISignal<
    any,
    { notebook: Notebook; cell: Cell }
  > {
    return Private.executionScheduled;
  }

  /**
   * A signal that emits when one notebook's cells are all executed.
   */
  static get selectionExecuted(): ISignal<
    any,
    { notebook: Notebook; lastCell: Cell }
  > {
    return Private.selectionExecuted;
  }

  /**
   * A signal that emits when a cell's output is cleared.
   */
  static get outputCleared(): ISignal<any, { notebook: Notebook; cell: Cell }> {
    return Private.outputCleared;
  }

  /**
   * A private constructor for the `NotebookActions` class.
   *
   * #### Notes
   * This class can never be instantiated. Its static member `executed` will be
   * merged with the `NotebookActions` namespace. The reason it exists as a
   * standalone class is because at run time, the `Private.executed` variable
   * does not yet exist, so it needs to be referenced via a getter.
   */
  private constructor() {
    // Intentionally empty.
  }
}

/**
 * A namespace for `NotebookActions` static methods.
 */
export namespace NotebookActions {
  /**
   * Split the active cell into two or more cells.
   *
   * @param notebook The target notebook widget.
   *
   * #### Notes
   * It will preserve the existing mode.
   * The last cell will be activated if no selection is found.
   * If text was selected, the cell containing the selection will
   * be activated.
   * The existing selection will be cleared.
   * The activated cell will have focus and the cursor will
   * remain in the initial position.
   * The leading whitespace in the second cell will be removed.
   * If there is no content, two empty cells will be created.
   * Both cells will have the same type as the original cell.
   * This action can be undone.
   */
  export function splitCell(notebook: Notebook): void {
    if (!notebook.model || !notebook.activeCell) {
      return;
    }

    const state = Private.getState(notebook);
    // We force the notebook back in edit mode as splitting a cell
    // requires using the cursor position within a cell (aka it was recently in edit mode)
    // However the focus may be stolen if the action is triggered
    // from the menu entry; switching the notebook in command mode.
    notebook.mode = 'edit';

    notebook.deselectAll();

    const nbModel = notebook.model;
    const index = notebook.activeCellIndex;
    const child = notebook.widgets[index];
    const editor = child.editor;
    if (!editor) {
      // TODO
      return;
    }
    const selections = editor.getSelections();
    const orig = child.model.sharedModel.getSource();

    const offsets = [0];

    let start: number = -1;
    let end: number = -1;
    for (let i = 0; i < selections.length; i++) {
      // append start and end to handle selections
      // cursors will have same start and end
      start = editor.getOffsetAt(selections[i].start);
      end = editor.getOffsetAt(selections[i].end);
      if (start < end) {
        offsets.push(start);
        offsets.push(end);
      } else if (end < start) {
        offsets.push(end);
        offsets.push(start);
      } else {
        offsets.push(start);
      }
    }

    offsets.push(orig.length);

    const clones = offsets.slice(0, -1).map((offset, offsetIdx) => {
      const { cell_type, metadata } = child.model.sharedModel.toJSON();

      return {
        cell_type,
        metadata,
        source: orig
          .slice(offset, offsets[offsetIdx + 1])
          .replace(/^\n+/, '')
          .replace(/\n+$/, '')
      };
    });

    nbModel.sharedModel.transact(() => {
      nbModel.sharedModel.deleteCell(index);
      nbModel.sharedModel.insertCells(index, clones);
    });

    // If there is a selection the selected cell will be activated
    const activeCellDelta = start !== end ? 2 : 1;
    notebook.activeCellIndex = index + clones.length - activeCellDelta;
    notebook
      .scrollToItem(notebook.activeCellIndex)
      .then(() => {
        notebook.activeCell?.editor!.focus();
      })
      .catch(reason => {
        // no-op
      });

    void Private.handleState(notebook, state);
  }

  /**
   * Merge the selected cells.
   *
   * @param notebook - The target notebook widget.
   *
   * @param mergeAbove - If only one cell is selected, indicates whether to merge it
   *    with the cell above (true) or below (false, default).
   *
   * #### Notes
   * The widget mode will be preserved.
   * If only one cell is selected and `mergeAbove` is true, the above cell will be selected.
   * If only one cell is selected and `mergeAbove` is false, the below cell will be selected.
   * If the active cell is a code cell, its outputs will be cleared.
   * This action can be undone.
   * The final cell will have the same type as the active cell.
   * If the active cell is a markdown cell, it will be unrendered.
   */
  export function mergeCells(
    notebook: Notebook,
    mergeAbove: boolean = false
  ): void {
    if (!notebook.model || !notebook.activeCell) {
      return;
    }

    const state = Private.getState(notebook);
    const toMerge: string[] = [];
    const toDelete: number[] = [];
    const model = notebook.model;
    const cells = model.cells;
    const primary = notebook.activeCell;
    const active = notebook.activeCellIndex;
    const attachments: nbformat.IAttachments = {};

    // Get the cells to merge.
    notebook.widgets.forEach((child, index) => {
      if (notebook.isSelectedOrActive(child)) {
        toMerge.push(child.model.sharedModel.getSource());
        if (index !== active) {
          toDelete.push(index);
        }
        // Collect attachments if the cell is a markdown cell or a raw cell
        const model = child.model;
        if (isRawCellModel(model) || isMarkdownCellModel(model)) {
          for (const key of model.attachments.keys) {
            attachments[key] = model.attachments.get(key)!.toJSON();
          }
        }
      }
    });

    // Check for only a single cell selected.
    if (toMerge.length === 1) {
      // Merge with the cell above when mergeAbove is true
      if (mergeAbove === true) {
        // Bail if it is the first cell.
        if (active === 0) {
          return;
        }
        // Otherwise merge with the previous cell.
        const cellModel = cells.get(active - 1);

        toMerge.unshift(cellModel.sharedModel.getSource());
        toDelete.push(active - 1);
      } else if (mergeAbove === false) {
        // Bail if it is the last cell.
        if (active === cells.length - 1) {
          return;
        }
        // Otherwise merge with the next cell.
        const cellModel = cells.get(active + 1);

        toMerge.push(cellModel.sharedModel.getSource());
        toDelete.push(active + 1);
      }
    }

    notebook.deselectAll();

    const primaryModel = primary.model.sharedModel;
    const { cell_type, metadata } = primaryModel.toJSON();
    if (primaryModel.cell_type === 'code') {
      // We can trust this cell because the outputs will be removed.
      metadata.trusted = true;
    }
    const newModel = {
      cell_type,
      metadata,
      source: toMerge.join('\n\n'),
      attachments:
        primaryModel.cell_type === 'markdown' ||
        primaryModel.cell_type === 'raw'
          ? attachments
          : undefined
    };

    // Make the changes while preserving history.
    model.sharedModel.transact(() => {
      model.sharedModel.deleteCell(active);
      model.sharedModel.insertCell(active, newModel);
      toDelete
        .sort((a, b) => b - a)
        .forEach(index => {
          model.sharedModel.deleteCell(index);
        });
    });
    // If the original cell is a markdown cell, make sure
    // the new cell is unrendered.
    if (primary instanceof MarkdownCell) {
      (notebook.activeCell as MarkdownCell).rendered = false;
    }

    void Private.handleState(notebook, state);
  }

  /**
   * Delete the selected cells.
   *
   * @param notebook - The target notebook widget.
   *
   * #### Notes
   * The cell after the last selected cell will be activated.
   * It will add a code cell if all cells are deleted.
   * This action can be undone.
   */
  export function deleteCells(notebook: Notebook): void {
    if (!notebook.model || !notebook.activeCell) {
      return;
    }

    const state = Private.getState(notebook);

    Private.deleteCells(notebook);
    void Private.handleState(notebook, state, true);
  }

  /**
   * Insert a new code cell above the active cell or in index 0 if the notebook is empty.
   *
   * @param notebook - The target notebook widget.
   *
   * #### Notes
   * The widget mode will be preserved.
   * This action can be undone.
   * The existing selection will be cleared.
   * The new cell will the active cell.
   */
  export function insertAbove(notebook: Notebook): void {
    if (!notebook.model) {
      return;
    }

    const state = Private.getState(notebook);
    const model = notebook.model;

    const newIndex = notebook.activeCell ? notebook.activeCellIndex : 0;
    model.sharedModel.insertCell(newIndex, {
      cell_type: notebook.notebookConfig.defaultCell,
      metadata:
        notebook.notebookConfig.defaultCell === 'code'
          ? {
              // This is an empty cell created by user, thus is trusted
              trusted: true
            }
          : {}
    });
    // Make the newly inserted cell active.
    notebook.activeCellIndex = newIndex;

    notebook.deselectAll();
    void Private.handleState(notebook, state, true);
  }

  /**
   * Insert a new code cell below the active cell or in index 0 if the notebook is empty.
   *
   * @param notebook - The target notebook widget.
   *
   * #### Notes
   * The widget mode will be preserved.
   * This action can be undone.
   * The existing selection will be cleared.
   * The new cell will be the active cell.
   */
  export function insertBelow(notebook: Notebook): void {
    if (!notebook.model) {
      return;
    }

    const state = Private.getState(notebook);
    const model = notebook.model;

    const newIndex = notebook.activeCell ? notebook.activeCellIndex + 1 : 0;
    model.sharedModel.insertCell(newIndex, {
      cell_type: notebook.notebookConfig.defaultCell,
      metadata:
        notebook.notebookConfig.defaultCell === 'code'
          ? {
              // This is an empty cell created by user, thus is trusted
              trusted: true
            }
          : {}
    });
    // Make the newly inserted cell active.
    notebook.activeCellIndex = newIndex;

    notebook.deselectAll();
    void Private.handleState(notebook, state, true);
  }

  function move(notebook: Notebook, shift: number): void {
    if (!notebook.model || !notebook.activeCell) {
      return;
    }

    const state = Private.getState(notebook);

    const firstIndex = notebook.widgets.findIndex(w =>
      notebook.isSelectedOrActive(w)
    );
    let lastIndex = notebook.widgets
      .slice(firstIndex + 1)
      .findIndex(w => !notebook.isSelectedOrActive(w));

    if (lastIndex >= 0) {
      lastIndex += firstIndex + 1;
    } else {
      lastIndex = notebook.model.cells.length;
    }

    if (shift > 0) {
      notebook.moveCell(firstIndex, lastIndex, lastIndex - firstIndex);
    } else {
      notebook.moveCell(firstIndex, firstIndex + shift, lastIndex - firstIndex);
    }

    void Private.handleState(notebook, state, true);
  }

  /**
   * Move the selected cell(s) down.
   *
   * @param notebook = The target notebook widget.
   */
  export function moveDown(notebook: Notebook): void {
    move(notebook, 1);
  }

  /**
   * Move the selected cell(s) up.
   *
   * @param notebook - The target notebook widget.
   */
  export function moveUp(notebook: Notebook): void {
    move(notebook, -1);
  }

  /**
   * Change the selected cell type(s).
   *
   * @param notebook - The target notebook widget.
   *
   * @param value - The target cell type.
   *
   * #### Notes
   * It should preserve the widget mode.
   * This action can be undone.
   * The existing selection will be cleared.
   * Any cells converted to markdown will be unrendered.
   */
  export function changeCellType(
    notebook: Notebook,
    value: nbformat.CellType
  ): void {
    if (!notebook.model || !notebook.activeCell) {
      return;
    }

    const state = Private.getState(notebook);

    Private.changeCellType(notebook, value);
    void Private.handleState(notebook, state);
  }

  /**
   * Run the selected cell(s).
   *
   * @param notebook - The target notebook widget.
   * @param sessionContext - The client session object.
   * @param sessionDialogs - The session dialogs.
   * @param translator - The application translator.
   *
   * #### Notes
   * The last selected cell will be activated, but not scrolled into view.
   * The existing selection will be cleared.
   * An execution error will prevent the remaining code cells from executing.
   * All markdown cells will be rendered.
   */
  export function run(
    notebook: Notebook,
    sessionContext?: ISessionContext,
    sessionDialogs?: ISessionContextDialogs,
    translator?: ITranslator
  ): Promise<boolean> {
    if (!notebook.model || !notebook.activeCell) {
      return Promise.resolve(false);
    }

    const state = Private.getState(notebook);
    const promise = Private.runSelected(
      notebook,
      sessionContext,
      sessionDialogs,
      translator
    );

    void Private.handleRunState(notebook, state, false);
    return promise;
  }

  /**
   * Run specified cells.
   *
   * @param notebook - The target notebook widget.
   * @param cells - The cells to run.
   * @param sessionContext - The client session object.
   * @param sessionDialogs - The session dialogs.
   * @param translator - The application translator.
   *
   * #### Notes
   * The existing selection will be preserved.
   * The mode will be changed to command.
   * An execution error will prevent the remaining code cells from executing.
   * All markdown cells will be rendered.
   */
  export function runCells(
    notebook: Notebook,
    cells: readonly Cell[],
    sessionContext?: ISessionContext,
    sessionDialogs?: ISessionContextDialogs,
    translator?: ITranslator
  ): Promise<boolean> {
    if (!notebook.model) {
      return Promise.resolve(false);
    }

    const state = Private.getState(notebook);
    const promise = Private.runCells(
      notebook,
      cells,
      sessionContext,
      sessionDialogs,
      translator
    );
    Private.handleRunState(notebook, state, false);
    return promise;
  }

  /**
   * Run the selected cell(s) and advance to the next cell.
   *
   * @param notebook - The target notebook widget.
   * @param sessionContext - The client session object.
   * @param sessionDialogs - The session dialogs.
   * @param translator - The application translator.
   *
   * #### Notes
   * The existing selection will be cleared.
   * The cell after the last selected cell will be activated and scrolled into view.
   * An execution error will prevent the remaining code cells from executing.
   * All markdown cells will be rendered.
   * If the last selected cell is the last cell, a new code cell
   * will be created in `'edit'` mode.  The new cell creation can be undone.
   */
  export async function runAndAdvance(
    notebook: Notebook,
    sessionContext?: ISessionContext,
    sessionDialogs?: ISessionContextDialogs,
    translator?: ITranslator
  ): Promise<boolean> {
    if (!notebook.model || !notebook.activeCell) {
      return Promise.resolve(false);
    }

    const state = Private.getState(notebook);
    const promise = Private.runSelected(
      notebook,
      sessionContext,
      sessionDialogs,
      translator
    );
    const model = notebook.model;

    if (notebook.activeCellIndex === notebook.widgets.length - 1) {
      // Do not use push here, as we want an widget insertion
      // to make sure no placeholder widget is rendered.
      model.sharedModel.insertCell(notebook.widgets.length, {
        cell_type: notebook.notebookConfig.defaultCell,
        metadata:
          notebook.notebookConfig.defaultCell === 'code'
            ? {
                // This is an empty cell created by user, thus is trusted
                trusted: true
              }
            : {}
      });
      notebook.activeCellIndex++;
      if (notebook.activeCell?.inViewport === false) {
        await signalToPromise(notebook.activeCell.inViewportChanged, 200).catch(
          () => {
            // no-op
          }
        );
      }
      notebook.mode = 'edit';
    } else {
      notebook.activeCellIndex++;
    }

    void Private.handleRunState(notebook, state, true);
    return promise;
  }

  /**
   * Run the selected cell(s) and insert a new code cell.
   *
   * @param notebook - The target notebook widget.
   * @param sessionContext - The client session object.
   * @param sessionDialogs - The session dialogs.
   * @param translator - The application translator.
   *
   * #### Notes
   * An execution error will prevent the remaining code cells from executing.
   * All markdown cells will be rendered.
   * The widget mode will be set to `'edit'` after running.
   * The existing selection will be cleared.
   * The cell insert can be undone.
   * The new cell will be scrolled into view.
   */
  export async function runAndInsert(
    notebook: Notebook,
    sessionContext?: ISessionContext,
    sessionDialogs?: ISessionContextDialogs,
    translator?: ITranslator
  ): Promise<boolean> {
    if (!notebook.model || !notebook.activeCell) {
      return Promise.resolve(false);
    }

    const state = Private.getState(notebook);
    const promise = Private.runSelected(
      notebook,
      sessionContext,
      sessionDialogs,
      translator
    );
    const model = notebook.model;
    model.sharedModel.insertCell(notebook.activeCellIndex + 1, {
      cell_type: notebook.notebookConfig.defaultCell,
      metadata:
        notebook.notebookConfig.defaultCell === 'code'
          ? {
              // This is an empty cell created by user, thus is trusted
              trusted: true
            }
          : {}
    });
    notebook.activeCellIndex++;
    if (notebook.activeCell?.inViewport === false) {
      await signalToPromise(notebook.activeCell.inViewportChanged, 200).catch(
        () => {
          // no-op
        }
      );
    }
    notebook.mode = 'edit';
    void Private.handleRunState(notebook, state, true);
    return promise;
  }

  /**
   * Run all of the cells in the notebook.
   *
   * @param notebook - The target notebook widget.
   * @param sessionContext - The client session object.
   * @param sessionDialogs - The session dialogs.
   * @param translator - The application translator.
   *
   * #### Notes
   * The existing selection will be cleared.
   * An execution error will prevent the remaining code cells from executing.
   * All markdown cells will be rendered.
   * The last cell in the notebook will be activated and scrolled into view.
   */
  export function runAll(
    notebook: Notebook,
    sessionContext?: ISessionContext,
    sessionDialogs?: ISessionContextDialogs,
    translator?: ITranslator
  ): Promise<boolean> {
    if (!notebook.model || !notebook.activeCell) {
      return Promise.resolve(false);
    }

    const state = Private.getState(notebook);
    const lastIndex = notebook.widgets.length;

    const promise = Private.runCells(
      notebook,
      notebook.widgets,
      sessionContext,
      sessionDialogs,
      translator
    );

<<<<<<< HEAD
    void Private.handleRunState(notebook, state, true);
=======
    notebook.activeCellIndex = lastIndex;
    notebook.deselectAll();

    Private.handleRunState(notebook, state, true);
>>>>>>> ea6dd41b
    return promise;
  }

  export function renderAllMarkdown(notebook: Notebook): Promise<boolean> {
    if (!notebook.model || !notebook.activeCell) {
      return Promise.resolve(false);
    }
    const previousIndex = notebook.activeCellIndex;
    const state = Private.getState(notebook);
    notebook.widgets.forEach((child, index) => {
      if (child.model.type === 'markdown') {
        notebook.select(child);
        // This is to make sure that the activeCell
        // does not get executed
        notebook.activeCellIndex = index;
      }
    });
    if (notebook.activeCell.model.type !== 'markdown') {
      return Promise.resolve(true);
    }
    const promise = Private.runSelected(notebook);
    notebook.activeCellIndex = previousIndex;
    void Private.handleRunState(notebook, state, true);
    return promise;
  }

  /**
   * Run all of the cells before the currently active cell (exclusive).
   *
   * @param notebook - The target notebook widget.
   * @param sessionContext - The client session object.
   * @param sessionDialogs - The session dialogs.
   * @param translator - The application translator.
   *
   * #### Notes
   * The existing selection will be cleared.
   * An execution error will prevent the remaining code cells from executing.
   * All markdown cells will be rendered.
   * The currently active cell will remain selected.
   */
  export function runAllAbove(
    notebook: Notebook,
    sessionContext?: ISessionContext,
    sessionDialogs?: ISessionContextDialogs,
    translator?: ITranslator
  ): Promise<boolean> {
    const { activeCell, activeCellIndex, model } = notebook;

    if (!model || !activeCell || activeCellIndex < 1) {
      return Promise.resolve(false);
    }

    const state = Private.getState(notebook);

    const promise = Private.runCells(
      notebook,
      notebook.widgets.slice(0, notebook.activeCellIndex),
      sessionContext,
      sessionDialogs,
      translator
    );

<<<<<<< HEAD
    notebook.activeCellIndex++;
    void Private.handleRunState(notebook, state, true);
=======
    notebook.deselectAll();

    Private.handleRunState(notebook, state, true);
>>>>>>> ea6dd41b
    return promise;
  }

  /**
   * Run all of the cells after the currently active cell (inclusive).
   *
   * @param notebook - The target notebook widget.
   * @param sessionContext - The client session object.
   * @param sessionDialogs - The session dialogs.
   * @param translator - The application translator.
   *
   * #### Notes
   * The existing selection will be cleared.
   * An execution error will prevent the remaining code cells from executing.
   * All markdown cells will be rendered.
   * The last cell in the notebook will be activated and scrolled into view.
   */
  export function runAllBelow(
    notebook: Notebook,
    sessionContext?: ISessionContext,
    sessionDialogs?: ISessionContextDialogs,
    translator?: ITranslator
  ): Promise<boolean> {
    if (!notebook.model || !notebook.activeCell) {
      return Promise.resolve(false);
    }

    const state = Private.getState(notebook);
    const lastIndex = notebook.widgets.length;

    const promise = Private.runCells(
      notebook,
      notebook.widgets.slice(notebook.activeCellIndex),
      sessionContext,
      sessionDialogs,
      translator
    );

<<<<<<< HEAD
    void Private.handleRunState(notebook, state, true);
=======
    notebook.activeCellIndex = lastIndex;
    notebook.deselectAll();

    Private.handleRunState(notebook, state, true);
>>>>>>> ea6dd41b
    return promise;
  }

  /**
   * Replaces the selection in the active cell of the notebook.
   *
   * @param notebook - The target notebook widget.
   * @param text - The text to replace the selection.
   */
  export function replaceSelection(notebook: Notebook, text: string): void {
    if (!notebook.model || !notebook.activeCell?.editor) {
      return;
    }
    notebook.activeCell.editor.replaceSelection?.(text);
  }

  /**
   * Select the above the active cell.
   *
   * @param notebook - The target notebook widget.
   *
   * #### Notes
   * The widget mode will be preserved.
   * This is a no-op if the first cell is the active cell.
   * This will skip any collapsed cells.
   * The existing selection will be cleared.
   */
  export function selectAbove(notebook: Notebook): void {
    if (!notebook.model || !notebook.activeCell) {
      return;
    }
    const footer = (notebook.layout as NotebookWindowedLayout).footer;
    if (footer && document.activeElement === footer.node) {
      footer.node.blur();
      notebook.mode = 'command';
      return;
    }

    // Scroll first to the active widget in case it is not attached,
    // in windowed notebook.
    notebook
      .scrollToItem(notebook.activeCellIndex)
      .then(() => {
        if (notebook.activeCellIndex === 0) {
          return;
        }

        let possibleNextCellIndex = notebook.activeCellIndex - 1;

        // find first non hidden cell above current cell
        while (possibleNextCellIndex >= 0) {
          const possibleNextCell = notebook.widgets[possibleNextCellIndex];
          if (!possibleNextCell.inputHidden && !possibleNextCell.isHidden) {
            break;
          }
          possibleNextCellIndex -= 1;
        }

        const state = Private.getState(notebook);
        notebook.activeCellIndex = possibleNextCellIndex;
        notebook.deselectAll();
        void Private.handleState(notebook, state, true);
      })
      .catch(reason => {
        // no-op
      });
  }

  /**
   * Select the cell below the active cell.
   *
   * @param notebook - The target notebook widget.
   *
   * #### Notes
   * The widget mode will be preserved.
   * This is a no-op if the last cell is the active cell.
   * This will skip any collapsed cells.
   * The existing selection will be cleared.
   */
  export function selectBelow(notebook: Notebook): void {
    if (!notebook.model || !notebook.activeCell) {
      return;
    }
    let maxCellIndex = notebook.widgets.length - 1;

    // Find last non-hidden cell
    while (
      notebook.widgets[maxCellIndex].isHidden ||
      notebook.widgets[maxCellIndex].inputHidden
    ) {
      maxCellIndex -= 1;
    }

    // Scroll first to the active widget in case it is not attached,
    // in windowed notebook.
    notebook
      .scrollToItem(notebook.activeCellIndex)
      .then(() => {
        if (notebook.activeCellIndex === maxCellIndex) {
          const footer = (notebook.layout as NotebookWindowedLayout).footer;
          footer?.node.focus();
          return;
        }

        let possibleNextCellIndex = notebook.activeCellIndex + 1;

        // find first non hidden cell below current cell
        while (possibleNextCellIndex < maxCellIndex) {
          let possibleNextCell = notebook.widgets[possibleNextCellIndex];
          if (!possibleNextCell.inputHidden && !possibleNextCell.isHidden) {
            break;
          }
          possibleNextCellIndex += 1;
        }

        const state = Private.getState(notebook);
        notebook.activeCellIndex = possibleNextCellIndex;
        notebook.deselectAll();
        void Private.handleState(notebook, state, true);
      })
      .catch(reason => {
        // no-op
      });
  }

  /** Insert new heading of same level above active cell.
   *
   * @param notebook - The target notebook widget
   */
  export async function insertSameLevelHeadingAbove(
    notebook: Notebook
  ): Promise<void> {
    if (!notebook.model || !notebook.activeCell) {
      return;
    }
    let headingLevel = Private.Headings.determineHeadingLevel(
      notebook.activeCell,
      notebook
    );
    if (headingLevel == -1) {
      await Private.Headings.insertHeadingAboveCellIndex(0, 1, notebook);
    } else {
      await Private.Headings.insertHeadingAboveCellIndex(
        notebook.activeCellIndex!,
        headingLevel,
        notebook
      );
    }
  }

  /** Insert new heading of same level at end of current section.
   *
   * @param notebook - The target notebook widget
   */
  export async function insertSameLevelHeadingBelow(
    notebook: Notebook
  ): Promise<void> {
    if (!notebook.model || !notebook.activeCell) {
      return;
    }
    let headingLevel = Private.Headings.determineHeadingLevel(
      notebook.activeCell,
      notebook
    );
    headingLevel = headingLevel > -1 ? headingLevel : 1;
    let cellIdxOfHeadingBelow =
      Private.Headings.findLowerEqualLevelHeadingBelow(
        notebook.activeCell,
        notebook,
        true
      ) as number;
    await Private.Headings.insertHeadingAboveCellIndex(
      cellIdxOfHeadingBelow == -1
        ? notebook.model.cells.length
        : cellIdxOfHeadingBelow,
      headingLevel,
      notebook
    );
  }

  /**
   * Select the heading above the active cell or, if already at heading, collapse it.
   *
   * @param notebook - The target notebook widget.
   *
   * #### Notes
   * The widget mode will be preserved.
   * This is a no-op if the active cell is the topmost heading in collapsed state
   * The existing selection will be cleared.
   */
  export function selectHeadingAboveOrCollapseHeading(
    notebook: Notebook
  ): void {
    if (!notebook.model || !notebook.activeCell) {
      return;
    }
    const state = Private.getState(notebook);
    let hInfoActiveCell = getHeadingInfo(notebook.activeCell);
    // either collapse or find the right heading to jump to
    if (hInfoActiveCell.isHeading && !hInfoActiveCell.collapsed) {
      setHeadingCollapse(notebook.activeCell, true, notebook);
    } else {
      let targetHeadingCellIdx =
        Private.Headings.findLowerEqualLevelParentHeadingAbove(
          notebook.activeCell,
          notebook,
          true
        ) as number;
      if (targetHeadingCellIdx > -1) {
        notebook.activeCellIndex = targetHeadingCellIdx;
      }
    }
    // clear selection and handle state
    notebook.deselectAll();
    void Private.handleState(notebook, state, true);
  }

  /**
   * Select the heading below the active cell or, if already at heading, expand it.
   *
   * @param notebook - The target notebook widget.
   *
   * #### Notes
   * The widget mode will be preserved.
   * This is a no-op if the active cell is the last heading in expanded state
   * The existing selection will be cleared.
   */
  export function selectHeadingBelowOrExpandHeading(notebook: Notebook): void {
    if (!notebook.model || !notebook.activeCell) {
      return;
    }
    const state = Private.getState(notebook);
    let hInfo = getHeadingInfo(notebook.activeCell);
    if (hInfo.isHeading && hInfo.collapsed) {
      setHeadingCollapse(notebook.activeCell, false, notebook);
    } else {
      let targetHeadingCellIdx = Private.Headings.findHeadingBelow(
        notebook.activeCell,
        notebook,
        true // return index of heading cell
      ) as number;
      if (targetHeadingCellIdx > -1) {
        notebook.activeCellIndex = targetHeadingCellIdx;
      }
    }
    notebook.deselectAll();
    void Private.handleState(notebook, state, true);
  }

  /**
   * Extend the selection to the cell above.
   *
   * @param notebook - The target notebook widget.
   * @param toTop - If true, denotes selection to extend to the top.
   *
   * #### Notes
   * This is a no-op if the first cell is the active cell.
   * The new cell will be activated.
   */
  export function extendSelectionAbove(
    notebook: Notebook,
    toTop: boolean = false
  ): void {
    if (!notebook.model || !notebook.activeCell) {
      return;
    }
    // Do not wrap around.
    if (notebook.activeCellIndex === 0) {
      return;
    }

    const state = Private.getState(notebook);

    notebook.mode = 'command';
    // Check if toTop is true, if yes, selection is made to the top.
    if (toTop) {
      notebook.extendContiguousSelectionTo(0);
    } else {
      notebook.extendContiguousSelectionTo(notebook.activeCellIndex - 1);
    }
    void Private.handleState(notebook, state, true);
  }

  /**
   * Extend the selection to the cell below.
   *
   * @param notebook - The target notebook widget.
   * @param toBottom - If true, denotes selection to extend to the bottom.
   *
   * #### Notes
   * This is a no-op if the last cell is the active cell.
   * The new cell will be activated.
   */
  export function extendSelectionBelow(
    notebook: Notebook,
    toBottom: boolean = false
  ): void {
    if (!notebook.model || !notebook.activeCell) {
      return;
    }
    // Do not wrap around.
    if (notebook.activeCellIndex === notebook.widgets.length - 1) {
      return;
    }

    const state = Private.getState(notebook);

    notebook.mode = 'command';
    // Check if toBottom is true, if yes selection is made to the bottom.
    if (toBottom) {
      notebook.extendContiguousSelectionTo(notebook.widgets.length - 1);
    } else {
      notebook.extendContiguousSelectionTo(notebook.activeCellIndex + 1);
    }
    void Private.handleState(notebook, state, true);
  }

  /**
   * Select all of the cells of the notebook.
   *
   * @param notebook - the target notebook widget.
   */
  export function selectAll(notebook: Notebook): void {
    if (!notebook.model || !notebook.activeCell) {
      return;
    }
    notebook.widgets.forEach(child => {
      notebook.select(child);
    });
  }

  /**
   * Deselect all of the cells of the notebook.
   *
   * @param notebook - the target notebook widget.
   */
  export function deselectAll(notebook: Notebook): void {
    if (!notebook.model || !notebook.activeCell) {
      return;
    }
    notebook.deselectAll();
  }

  /**
   * Copy the selected cell(s) data to a clipboard.
   *
   * @param notebook - The target notebook widget.
   */
  export function copy(notebook: Notebook): void {
    Private.copyOrCut(notebook, false);
  }

  /**
   * Cut the selected cell data to a clipboard.
   *
   * @param notebook - The target notebook widget.
   *
   * #### Notes
   * This action can be undone.
   * A new code cell is added if all cells are cut.
   */
  export function cut(notebook: Notebook): void {
    Private.copyOrCut(notebook, true);
  }

  /**
   * Paste cells from the application clipboard.
   *
   * @param notebook - The target notebook widget.
   *
   * @param mode - the mode of adding cells:
   *   'below' (default) adds cells below the active cell,
   *   'belowSelected' adds cells below all selected cells,
   *   'above' adds cells above the active cell, and
   *   'replace' removes the currently selected cells and adds cells in their place.
   *
   * #### Notes
   * The last pasted cell becomes the active cell.
   * This is a no-op if there is no cell data on the clipboard.
   * This action can be undone.
   */
  export function paste(
    notebook: Notebook,
    mode: 'below' | 'belowSelected' | 'above' | 'replace' = 'below'
  ): void {
    const clipboard = Clipboard.getInstance();

    if (!clipboard.hasData(JUPYTER_CELL_MIME)) {
      return;
    }

    const values = clipboard.getData(JUPYTER_CELL_MIME) as nbformat.IBaseCell[];

    addCells(notebook, mode, values, true);
    void focusActiveCell(notebook);
  }

  /**
   * Duplicate selected cells in the notebook without using the application clipboard.
   *
   * @param notebook - The target notebook widget.
   *
   * @param mode - the mode of adding cells:
   *   'below' (default) adds cells below the active cell,
   *   'belowSelected' adds cells below all selected cells,
   *   'above' adds cells above the active cell, and
   *   'replace' removes the currently selected cells and adds cells in their place.
   *
   * #### Notes
   * The last pasted cell becomes the active cell.
   * This is a no-op if there is no cell data on the clipboard.
   * This action can be undone.
   */
  export function duplicate(
    notebook: Notebook,
    mode: 'below' | 'belowSelected' | 'above' | 'replace' = 'below'
  ): void {
    const values = Private.selectedCells(notebook);

    if (!values || values.length === 0) {
      return;
    }

    addCells(notebook, mode, values, false); // Cells not from the clipboard
  }

  /**
   * Adds cells to the notebook.
   *
   * @param notebook - The target notebook widget.
   *
   * @param mode - the mode of adding cells:
   *   'below' (default) adds cells below the active cell,
   *   'belowSelected' adds cells below all selected cells,
   *   'above' adds cells above the active cell, and
   *   'replace' removes the currently selected cells and adds cells in their place.
   *
   * @param values — The cells to add to the notebook.
   *
   * @param cellsFromClipboard — True if the cells were sourced from the clipboard.
   *
   * #### Notes
   * The last added cell becomes the active cell.
   * This is a no-op if values is an empty array.
   * This action can be undone.
   */

  function addCells(
    notebook: Notebook,
    mode: 'below' | 'belowSelected' | 'above' | 'replace' = 'below',
    values: nbformat.IBaseCell[],
    cellsFromClipboard: boolean = false
  ): void {
    if (!notebook.model || !notebook.activeCell) {
      return;
    }

    const state = Private.getState(notebook);
    const model = notebook.model;

    notebook.mode = 'command';

    let index = 0;
    const prevActiveCellIndex = notebook.activeCellIndex;

    model.sharedModel.transact(() => {
      // Set the starting index of the paste operation depending upon the mode.
      switch (mode) {
        case 'below':
          index = notebook.activeCellIndex + 1;
          break;
        case 'belowSelected':
          notebook.widgets.forEach((child, childIndex) => {
            if (notebook.isSelectedOrActive(child)) {
              index = childIndex + 1;
            }
          });

          break;
        case 'above':
          index = notebook.activeCellIndex;
          break;
        case 'replace': {
          // Find the cells to delete.
          const toDelete: number[] = [];

          notebook.widgets.forEach((child, index) => {
            const deletable =
              (child.model.sharedModel.getMetadata(
                'deletable'
              ) as unknown as boolean) !== false;

            if (notebook.isSelectedOrActive(child) && deletable) {
              toDelete.push(index);
            }
          });

          // If cells are not deletable, we may not have anything to delete.
          if (toDelete.length > 0) {
            // Delete the cells as one undo event.
            toDelete.reverse().forEach(i => {
              model.sharedModel.deleteCell(i);
            });
          }
          index = toDelete[0];
          break;
        }
        default:
          break;
      }

      model.sharedModel.insertCells(
        index,
        values.map(cell => {
          cell.id =
            cell.cell_type === 'code' &&
            notebook.lastClipboardInteraction === 'cut' &&
            typeof cell.id === 'string'
              ? cell.id
              : undefined;
          return cell;
        })
      );
    });

    notebook.activeCellIndex = prevActiveCellIndex + values.length;
    notebook.deselectAll();
    if (cellsFromClipboard) {
      notebook.lastClipboardInteraction = 'paste';
    }
    void Private.handleState(notebook, state, true);
  }

  /**
   * Undo a cell action.
   *
   * @param notebook - The target notebook widget.
   *
   * #### Notes
   * This is a no-op if there are no cell actions to undo.
   */
  export function undo(notebook: Notebook): void {
    if (!notebook.model) {
      return;
    }

    const state = Private.getState(notebook);

    notebook.mode = 'command';
    notebook.model.sharedModel.undo();
    notebook.deselectAll();
    void Private.handleState(notebook, state);
  }

  /**
   * Redo a cell action.
   *
   * @param notebook - The target notebook widget.
   *
   * #### Notes
   * This is a no-op if there are no cell actions to redo.
   */
  export function redo(notebook: Notebook): void {
    if (!notebook.model || !notebook.activeCell) {
      return;
    }

    const state = Private.getState(notebook);

    notebook.mode = 'command';
    notebook.model.sharedModel.redo();
    notebook.deselectAll();
    void Private.handleState(notebook, state);
  }

  /**
   * Toggle the line number of all cells.
   *
   * @param notebook - The target notebook widget.
   *
   * #### Notes
   * The original state is based on the state of the active cell.
   * The `mode` of the widget will be preserved.
   */
  export function toggleAllLineNumbers(notebook: Notebook): void {
    if (!notebook.model || !notebook.activeCell) {
      return;
    }

    const state = Private.getState(notebook);
    const config = notebook.editorConfig;
    const lineNumbers = !(
      config.code.lineNumbers &&
      config.markdown.lineNumbers &&
      config.raw.lineNumbers
    );
    const newConfig = {
      code: { ...config.code, lineNumbers },
      markdown: { ...config.markdown, lineNumbers },
      raw: { ...config.raw, lineNumbers }
    };

    notebook.editorConfig = newConfig;
    void Private.handleState(notebook, state);
  }

  /**
   * Clear the code outputs of the selected cells.
   *
   * @param notebook - The target notebook widget.
   *
   * #### Notes
   * The widget `mode` will be preserved.
   */
  export function clearOutputs(notebook: Notebook): void {
    if (!notebook.model || !notebook.activeCell) {
      return;
    }

    const state = Private.getState(notebook);
    let index = -1;
    for (const cell of notebook.model.cells) {
      const child = notebook.widgets[++index];

      if (notebook.isSelectedOrActive(child) && cell.type === 'code') {
        cell.sharedModel.transact(() => {
          (cell as ICodeCellModel).clearExecution();
          (child as CodeCell).outputHidden = false;
        }, false);
        Private.outputCleared.emit({ notebook, cell: child });
      }
    }
    void Private.handleState(notebook, state, true);
  }

  /**
   * Clear all the code outputs on the widget.
   *
   * @param notebook - The target notebook widget.
   *
   * #### Notes
   * The widget `mode` will be preserved.
   */
  export function clearAllOutputs(notebook: Notebook): void {
    if (!notebook.model || !notebook.activeCell) {
      return;
    }

    const state = Private.getState(notebook);
    let index = -1;
    for (const cell of notebook.model.cells) {
      const child = notebook.widgets[++index];

      if (cell.type === 'code') {
        cell.sharedModel.transact(() => {
          (cell as ICodeCellModel).clearExecution();
          (child as CodeCell).outputHidden = false;
        }, false);
        Private.outputCleared.emit({ notebook, cell: child });
      }
    }
    void Private.handleState(notebook, state, true);
  }

  /**
   * Hide the code on selected code cells.
   *
   * @param notebook - The target notebook widget.
   */
  export function hideCode(notebook: Notebook): void {
    if (!notebook.model || !notebook.activeCell) {
      return;
    }

    const state = Private.getState(notebook);

    notebook.widgets.forEach(cell => {
      if (notebook.isSelectedOrActive(cell) && cell.model.type === 'code') {
        cell.inputHidden = true;
      }
    });
    void Private.handleState(notebook, state);
  }

  /**
   * Show the code on selected code cells.
   *
   * @param notebook - The target notebook widget.
   */
  export function showCode(notebook: Notebook): void {
    if (!notebook.model || !notebook.activeCell) {
      return;
    }

    const state = Private.getState(notebook);

    notebook.widgets.forEach(cell => {
      if (notebook.isSelectedOrActive(cell) && cell.model.type === 'code') {
        cell.inputHidden = false;
      }
    });
    void Private.handleState(notebook, state);
  }

  /**
   * Hide the code on all code cells.
   *
   * @param notebook - The target notebook widget.
   */
  export function hideAllCode(notebook: Notebook): void {
    if (!notebook.model || !notebook.activeCell) {
      return;
    }

    const state = Private.getState(notebook);

    notebook.widgets.forEach(cell => {
      if (cell.model.type === 'code') {
        cell.inputHidden = true;
      }
    });
    void Private.handleState(notebook, state);
  }

  /**
   * Show the code on all code cells.
   *
   * @param widget - The target notebook widget.
   */
  export function showAllCode(notebook: Notebook): void {
    if (!notebook.model || !notebook.activeCell) {
      return;
    }

    const state = Private.getState(notebook);

    notebook.widgets.forEach(cell => {
      if (cell.model.type === 'code') {
        cell.inputHidden = false;
      }
    });
    void Private.handleState(notebook, state);
  }

  /**
   * Hide the output on selected code cells.
   *
   * @param notebook - The target notebook widget.
   */
  export function hideOutput(notebook: Notebook): void {
    if (!notebook.model || !notebook.activeCell) {
      return;
    }

    const state = Private.getState(notebook);

    notebook.widgets.forEach(cell => {
      if (notebook.isSelectedOrActive(cell) && cell.model.type === 'code') {
        (cell as CodeCell).outputHidden = true;
      }
    });
    void Private.handleState(notebook, state, true);
  }

  /**
   * Show the output on selected code cells.
   *
   * @param notebook - The target notebook widget.
   */
  export function showOutput(notebook: Notebook): void {
    if (!notebook.model || !notebook.activeCell) {
      return;
    }

    const state = Private.getState(notebook);

    notebook.widgets.forEach(cell => {
      if (notebook.isSelectedOrActive(cell) && cell.model.type === 'code') {
        (cell as CodeCell).outputHidden = false;
      }
    });
    void Private.handleState(notebook, state);
  }

  /**
   * Hide the output on all code cells.
   *
   * @param notebook - The target notebook widget.
   */
  export function hideAllOutputs(notebook: Notebook): void {
    if (!notebook.model || !notebook.activeCell) {
      return;
    }

    const state = Private.getState(notebook);

    notebook.widgets.forEach(cell => {
      if (cell.model.type === 'code') {
        (cell as CodeCell).outputHidden = true;
      }
    });
    void Private.handleState(notebook, state, true);
  }

  /**
   * Render side-by-side.
   *
   * @param notebook - The target notebook widget.
   */
  export function renderSideBySide(notebook: Notebook): void {
    notebook.renderingLayout = 'side-by-side';
  }

  /**
   * Render not side-by-side.
   *
   * @param notebook - The target notebook widget.
   */
  export function renderDefault(notebook: Notebook): void {
    notebook.renderingLayout = 'default';
  }

  /**
   * Show the output on all code cells.
   *
   * @param notebook - The target notebook widget.
   */
  export function showAllOutputs(notebook: Notebook): void {
    if (!notebook.model || !notebook.activeCell) {
      return;
    }

    const state = Private.getState(notebook);

    notebook.widgets.forEach(cell => {
      if (cell.model.type === 'code') {
        (cell as CodeCell).outputHidden = false;
      }
    });
    void Private.handleState(notebook, state);
  }

  /**
   * Enable output scrolling for all selected cells.
   *
   * @param notebook - The target notebook widget.
   */
  export function enableOutputScrolling(notebook: Notebook): void {
    if (!notebook.model || !notebook.activeCell) {
      return;
    }

    const state = Private.getState(notebook);

    notebook.widgets.forEach(cell => {
      if (notebook.isSelectedOrActive(cell) && cell.model.type === 'code') {
        (cell as CodeCell).outputsScrolled = true;
      }
    });
    void Private.handleState(notebook, state, true);
  }

  /**
   * Disable output scrolling for all selected cells.
   *
   * @param notebook - The target notebook widget.
   */
  export function disableOutputScrolling(notebook: Notebook): void {
    if (!notebook.model || !notebook.activeCell) {
      return;
    }

    const state = Private.getState(notebook);

    notebook.widgets.forEach(cell => {
      if (notebook.isSelectedOrActive(cell) && cell.model.type === 'code') {
        (cell as CodeCell).outputsScrolled = false;
      }
    });
    void Private.handleState(notebook, state);
  }

  /**
   * Go to the last cell that is run or current if it is running.
   *
   * Note: This requires execution timing to be toggled on or this will have
   * no effect.
   *
   * @param notebook - The target notebook widget.
   */
  export function selectLastRunCell(notebook: Notebook): void {
    let latestTime: Date | null = null;
    let latestCellIdx: number | null = null;
    notebook.widgets.forEach((cell, cellIndx) => {
      if (cell.model.type === 'code') {
        const execution = cell.model.getMetadata('execution');
        if (
          execution &&
          JSONExt.isObject(execution) &&
          execution['iopub.status.busy'] !== undefined
        ) {
          // The busy status is used as soon as a request is received:
          // https://jupyter-client.readthedocs.io/en/stable/messaging.html
          const timestamp = execution['iopub.status.busy']!.toString();
          if (timestamp) {
            const startTime = new Date(timestamp);
            if (!latestTime || startTime >= latestTime) {
              latestTime = startTime;
              latestCellIdx = cellIndx;
            }
          }
        }
      }
    });
    if (latestCellIdx !== null) {
      notebook.activeCellIndex = latestCellIdx;
    }
  }

  /**
   * Set the markdown header level.
   *
   * @param notebook - The target notebook widget.
   *
   * @param level - The header level.
   *
   * #### Notes
   * All selected cells will be switched to markdown.
   * The level will be clamped between 1 and 6.
   * If there is an existing header, it will be replaced.
   * There will always be one blank space after the header.
   * The cells will be unrendered.
   */
  export function setMarkdownHeader(notebook: Notebook, level: number): void {
    if (!notebook.model || !notebook.activeCell) {
      return;
    }

    const state = Private.getState(notebook);
    const cells = notebook.model.cells;

    level = Math.min(Math.max(level, 1), 6);
    notebook.widgets.forEach((child, index) => {
      if (notebook.isSelectedOrActive(child)) {
        Private.setMarkdownHeader(cells.get(index), level);
      }
    });
    Private.changeCellType(notebook, 'markdown');
    void Private.handleState(notebook, state);
  }

  /**
   * Collapse all cells in given notebook.
   *
   * @param notebook - The target notebook widget.
   */
  export function collapseAllHeadings(notebook: Notebook): any {
    const state = Private.getState(notebook);
    for (const cell of notebook.widgets) {
      if (NotebookActions.getHeadingInfo(cell).isHeading) {
        NotebookActions.setHeadingCollapse(cell, true, notebook);
        NotebookActions.setCellCollapse(cell, true);
      }
    }
    notebook.activeCellIndex = 0;
    void Private.handleState(notebook, state, true);
  }

  /**
   * Un-collapse all cells in given notebook.
   *
   * @param notebook - The target notebook widget.
   */
  export function expandAllHeadings(notebook: Notebook): any {
    for (const cell of notebook.widgets) {
      if (NotebookActions.getHeadingInfo(cell).isHeading) {
        NotebookActions.setHeadingCollapse(cell, false, notebook);
        // similar to collapseAll.
        NotebookActions.setCellCollapse(cell, false);
      }
    }
  }

  function findNearestParentHeader(
    cell: Cell,
    notebook: Notebook
  ): Cell | undefined {
    const index = findIndex(
      notebook.widgets,
      (possibleCell: Cell, index: number) => {
        return cell.model.id === possibleCell.model.id;
      }
    );
    if (index === -1) {
      return;
    }
    // Finds the nearest header above the given cell. If the cell is a header itself, it does not return itself;
    // this can be checked directly by calling functions.
    if (index >= notebook.widgets.length) {
      return;
    }
    let childHeaderInfo = getHeadingInfo(notebook.widgets[index]);
    for (let cellN = index - 1; cellN >= 0; cellN--) {
      if (cellN < notebook.widgets.length) {
        let hInfo = getHeadingInfo(notebook.widgets[cellN]);
        if (
          hInfo.isHeading &&
          hInfo.headingLevel < childHeaderInfo.headingLevel
        ) {
          return notebook.widgets[cellN];
        }
      }
    }
    // else no parent header found.
    return;
  }

  /**
   * Finds the "parent" heading of the given cell and expands.
   * Used for the case that a cell becomes active that is within a collapsed heading.
   * @param cell - "Child" cell that has become the active cell
   * @param notebook - The target notebook widget.
   */
  export function expandParent(cell: Cell, notebook: Notebook): void {
    let nearestParentCell = findNearestParentHeader(cell, notebook);
    if (!nearestParentCell) {
      return;
    }
    if (
      !getHeadingInfo(nearestParentCell).collapsed &&
      !nearestParentCell.isHidden
    ) {
      return;
    }
    if (nearestParentCell.isHidden) {
      expandParent(nearestParentCell, notebook);
    }
    if (getHeadingInfo(nearestParentCell).collapsed) {
      setHeadingCollapse(nearestParentCell, false, notebook);
    }
  }

  /**
   * Finds the next heading that isn't a child of the given markdown heading.
   * @param cell - "Child" cell that has become the active cell
   * @param notebook - The target notebook widget.
   */
  export function findNextParentHeading(
    cell: Cell,
    notebook: Notebook
  ): number {
    let index = findIndex(
      notebook.widgets,
      (possibleCell: Cell, index: number) => {
        return cell.model.id === possibleCell.model.id;
      }
    );
    if (index === -1) {
      return -1;
    }
    let childHeaderInfo = getHeadingInfo(cell);
    for (index = index + 1; index < notebook.widgets.length; index++) {
      let hInfo = getHeadingInfo(notebook.widgets[index]);
      if (
        hInfo.isHeading &&
        hInfo.headingLevel <= childHeaderInfo.headingLevel
      ) {
        return index;
      }
    }
    // else no parent header found. return the index of the last cell
    return notebook.widgets.length;
  }

  /**
   * Set the given cell and ** all "child" cells **
   * to the given collapse / expand if cell is
   * a markdown header.
   *
   * @param cell - The cell
   * @param collapsing - Whether to collapse or expand the cell
   * @param notebook - The target notebook widget.
   */
  export function setHeadingCollapse(
    cell: Cell,
    collapsing: boolean,
    notebook: StaticNotebook
  ): number {
    const which = findIndex(
      notebook.widgets,
      (possibleCell: Cell, index: number) => {
        return cell.model.id === possibleCell.model.id;
      }
    );
    if (which === -1) {
      return -1;
    }
    if (!notebook.widgets.length) {
      return which + 1;
    }
    let selectedHeadingInfo = NotebookActions.getHeadingInfo(cell);
    if (
      cell.isHidden ||
      !(cell instanceof MarkdownCell) ||
      !selectedHeadingInfo.isHeading
    ) {
      // otherwise collapsing and uncollapsing already hidden stuff can
      // cause some funny looking bugs.
      return which + 1;
    }
    let localCollapsed = false;
    let localCollapsedLevel = 0;
    // iterate through all cells after the active cell.
    let cellNum;
    for (cellNum = which + 1; cellNum < notebook.widgets.length; cellNum++) {
      let subCell = notebook.widgets[cellNum];
      let subCellHeadingInfo = NotebookActions.getHeadingInfo(subCell);
      if (
        subCellHeadingInfo.isHeading &&
        subCellHeadingInfo.headingLevel <= selectedHeadingInfo.headingLevel
      ) {
        // then reached an equivalent or higher heading level than the
        // original the end of the collapse.
        cellNum -= 1;
        break;
      }
      if (
        localCollapsed &&
        subCellHeadingInfo.isHeading &&
        subCellHeadingInfo.headingLevel <= localCollapsedLevel
      ) {
        // then reached the end of the local collapsed, so unset NotebookActions.
        localCollapsed = false;
      }

      if (collapsing || localCollapsed) {
        // then no extra handling is needed for further locally collapsed
        // headings.
        subCell.setHidden(true);
        continue;
      }

      if (subCellHeadingInfo.collapsed && subCellHeadingInfo.isHeading) {
        localCollapsed = true;
        localCollapsedLevel = subCellHeadingInfo.headingLevel;
        // but don't collapse the locally collapsed heading, so continue to
        // expand the heading. This will get noticed in the next round.
      }
      subCell.setHidden(false);
    }
    if (cellNum === notebook.widgets.length) {
      cell.numberChildNodes = cellNum - which - 1;
    } else {
      cell.numberChildNodes = cellNum - which;
    }
    NotebookActions.setCellCollapse(cell, collapsing);
    return cellNum + 1;
  }

  /**
   * Toggles the collapse state of the active cell of the given notebook
   * and ** all of its "child" cells ** if the cell is a heading.
   *
   * @param notebook - The target notebook widget.
   */
  export function toggleCurrentHeadingCollapse(notebook: Notebook): any {
    if (!notebook.activeCell || notebook.activeCellIndex === undefined) {
      return;
    }
    let headingInfo = NotebookActions.getHeadingInfo(notebook.activeCell);
    if (headingInfo.isHeading) {
      // Then toggle!
      NotebookActions.setHeadingCollapse(
        notebook.activeCell,
        !headingInfo.collapsed,
        notebook
      );
    }
    notebook.scrollToItem(notebook.activeCellIndex).catch(reason => {
      // no-op
    });
  }

  /**
   * If cell is a markdown heading, sets the headingCollapsed field,
   * and otherwise hides the cell.
   *
   * @param cell - The cell to collapse / expand
   * @param collapsing - Whether to collapse or expand the given cell
   */
  export function setCellCollapse(cell: Cell, collapsing: boolean): any {
    if (cell instanceof MarkdownCell) {
      cell.headingCollapsed = collapsing;
    } else {
      cell.setHidden(collapsing);
    }
  }

  /**
   * If given cell is a markdown heading, returns the heading level.
   * If given cell is not markdown, returns 7 (there are only 6 levels of markdown headings)
   *
   * @param cell - The target cell widget.
   */
  export function getHeadingInfo(cell: Cell): {
    isHeading: boolean;
    headingLevel: number;
    collapsed?: boolean;
  } {
    if (!(cell instanceof MarkdownCell)) {
      return { isHeading: false, headingLevel: 7 };
    }
    let level = cell.headingInfo.level;
    let collapsed = cell.headingCollapsed;
    return { isHeading: level > 0, headingLevel: level, collapsed: collapsed };
  }

  /**
   * Trust the notebook after prompting the user.
   *
   * @param notebook - The target notebook widget.
   *
   * @returns a promise that resolves when the transaction is finished.
   *
   * #### Notes
   * No dialog will be presented if the notebook is already trusted.
   */
  export function trust(
    notebook: Notebook,
    translator?: ITranslator
  ): Promise<void> {
    translator = translator || nullTranslator;
    const trans = translator.load('jupyterlab');

    if (!notebook.model) {
      return Promise.resolve();
    }
    // Do nothing if already trusted.

    const trusted = every(notebook.model.cells, cell => cell.trusted);
    // FIXME
    const trustMessage = (
      <p>
        {trans.__(
          'A trusted Jupyter notebook may execute hidden malicious code when you open it.'
        )}
        <br />
        {trans.__(
          'Selecting "Trust" will re-render this notebook in a trusted state.'
        )}
        <br />
        {trans.__('For more information, see')}{' '}
        <a
          href="https://jupyter-server.readthedocs.io/en/stable/operators/security.html"
          target="_blank"
          rel="noopener noreferrer"
        >
          {trans.__('the Jupyter security documentation')}
        </a>
        .
      </p>
    );

    if (trusted) {
      return showDialog({
        body: trans.__('Notebook is already trusted'),
        buttons: [Dialog.okButton()]
      }).then(() => undefined);
    }

    return showDialog({
      body: trustMessage,
      title: trans.__('Trust this notebook?'),
      buttons: [
        Dialog.cancelButton(),
        Dialog.warnButton({
          label: trans.__('Trust'),
          ariaLabel: trans.__('Confirm Trusting this notebook')
        })
      ] // FIXME?
    }).then(result => {
      if (result.button.accept) {
        if (notebook.model) {
          for (const cell of notebook.model.cells) {
            cell.trusted = true;
          }
        }
      }
    });
  }

  /**
   * If the notebook has an active cell, focus it.
   *
   * @param notebook The target notebook widget
   * @param options Optional options to change the behavior of this function
   * @param options.waitUntilReady If true, do not call focus until activeCell.ready is resolved
   * @param options.preventScroll If true, do not scroll the active cell into view
   *
   * @returns a promise that resolves when focus has been called on the active
   * cell's node.
   *
   * #### Notes
   * By default, waits until after the active cell has been attached unless
   * called with { waitUntilReady: false }
   */
  export async function focusActiveCell(
    notebook: Notebook,
    options: {
      waitUntilReady?: boolean;
      preventScroll?: boolean;
    } = { waitUntilReady: true, preventScroll: false }
  ): Promise<void> {
    const { activeCell } = notebook;
    const { waitUntilReady, preventScroll } = options;
    if (!activeCell) {
      return;
    }
    if (waitUntilReady) {
      await activeCell.ready;
    }
    if (notebook.isDisposed || activeCell.isDisposed) {
      return;
    }
    activeCell.node.focus({
      preventScroll
    });
  }

  /*
   * Access last notebook history.
   *
   * @param notebook - The target notebook widget.
   */
  export async function accessPreviousHistory(
    notebook: Notebook
  ): Promise<void> {
    if (!notebook.notebookConfig.accessKernelHistory) {
      return;
    }
    const activeCell = notebook.activeCell;
    if (activeCell) {
      if (notebook.kernelHistory) {
        const previousHistory = await notebook.kernelHistory.back(activeCell);
        notebook.kernelHistory.updateEditor(activeCell, previousHistory);
      }
    }
  }

  /**
   * Access next notebook history.
   *
   * @param notebook - The target notebook widget.
   */
  export async function accessNextHistory(notebook: Notebook): Promise<void> {
    if (!notebook.notebookConfig.accessKernelHistory) {
      return;
    }
    const activeCell = notebook.activeCell;
    if (activeCell) {
      if (notebook.kernelHistory) {
        const nextHistory = await notebook.kernelHistory.forward(activeCell);
        notebook.kernelHistory.updateEditor(activeCell, nextHistory);
      }
    }
  }
}

/**
 * A namespace for private data.
 */
namespace Private {
  /**
   * A signal that emits whenever a cell completes execution.
   */
  export const executed = new Signal<
    any,
    {
      notebook: Notebook;
      cell: Cell;
      success: boolean;
      error?: KernelError | null;
    }
  >({});

  /**
   * A signal that emits whenever a cell execution is scheduled.
   */
  export const executionScheduled = new Signal<
    any,
    { notebook: Notebook; cell: Cell }
  >({});

  /**
   * A signal that emits when one notebook's cells are all executed.
   */
  export const selectionExecuted = new Signal<
    any,
    { notebook: Notebook; lastCell: Cell }
  >({});

  /**
   * A signal that emits when one notebook's cells are all executed.
   */
  export const outputCleared = new Signal<
    any,
    { notebook: Notebook; cell: Cell }
  >({});

  /**
   * The interface for a widget state.
   */
  export interface IState {
    /**
     * Whether the widget had focus.
     */
    wasFocused: boolean;

    /**
     * The active cell id before the action.
     *
     * We cannot rely on the Cell widget or model as it may be
     * discarded by action such as move.
     */
    activeCellId: string | null;
  }

  /**
   * Get the state of a widget before running an action.
   */
  export function getState(notebook: Notebook): IState {
    return {
      wasFocused: notebook.node.contains(document.activeElement),
      activeCellId: notebook.activeCell?.model.id ?? null
    };
  }

  /**
   * Handle the state of a widget after running an action.
   */
  export async function handleState(
    notebook: Notebook,
    state: IState,
    scrollIfNeeded = false
  ): Promise<void> {
    const { activeCell, activeCellIndex } = notebook;
    if (scrollIfNeeded && activeCell) {
      await notebook.scrollToItem(activeCellIndex, 'auto', 0).catch(reason => {
        // no-op
      });
    }
    if (state.wasFocused || notebook.mode === 'edit') {
      notebook.activate();
    }
  }

  /**
   * Handle the state of a widget after running a run action.
   */
  export async function handleRunState(
    notebook: Notebook,
    state: IState,
    scroll = false
  ): Promise<void> {
    const { activeCell, activeCellIndex } = notebook;
    if (scroll && activeCell) {
      await notebook.scrollToItem(activeCellIndex, 'smart', 0).catch(reason => {
        // no-op
      });
    }
    if (state.wasFocused || notebook.mode === 'edit') {
      notebook.activate();
    }
  }

  /**
   * Run the selected cells.
   *
   * @param notebook Notebook
   * @param cells Cells to run
   * @param sessionContext Notebook session context
   * @param sessionDialogs Session dialogs
   * @param translator Application translator
   */
  export function runCells(
    notebook: Notebook,
    cells: readonly Cell[],
    sessionContext?: ISessionContext,
    sessionDialogs?: ISessionContextDialogs,
    translator?: ITranslator
  ): Promise<boolean> {
    const lastCell = cells[-1];
    notebook.mode = 'command';

    return Promise.all(
      cells.map(cell =>
        runCell(notebook, cell, sessionContext, sessionDialogs, translator)
      )
    )
      .then(results => {
        if (notebook.isDisposed) {
          return false;
        }
        selectionExecuted.emit({
          notebook,
          lastCell
        });
        // Post an update request.
        notebook.update();

        return results.every(result => result);
      })
      .catch(reason => {
        if (reason.message.startsWith('KernelReplyNotOK')) {
          cells.map(cell => {
            // Remove '*' prompt from cells that didn't execute
            if (
              cell.model.type === 'code' &&
              (cell as CodeCell).model.executionCount == null
            ) {
              cell.setPrompt('');
            }
          });
        } else {
          throw reason;
        }

        selectionExecuted.emit({
          notebook,
          lastCell
        });

        notebook.update();

        return false;
      });
  }

  /**
   * Run the selected cells.
   *
   * @param notebook Notebook
   * @param sessionContext Notebook session context
   * @param sessionDialogs Session dialogs
   * @param translator Application translator
   */
  export function runSelected(
    notebook: Notebook,
    sessionContext?: ISessionContext,
    sessionDialogs?: ISessionContextDialogs,
    translator?: ITranslator
  ): Promise<boolean> {
    notebook.mode = 'command';

    let lastIndex = notebook.activeCellIndex;
    const selected = notebook.widgets.filter((child, index) => {
      const active = notebook.isSelectedOrActive(child);

      if (active) {
        lastIndex = index;
      }

      return active;
    });

    notebook.activeCellIndex = lastIndex;
    notebook.deselectAll();

    return runCells(
      notebook,
      selected,
      sessionContext,
      sessionDialogs,
      translator
    );
  }

  /**
   * Run a cell.
   */
  async function runCell(
    notebook: Notebook,
    cell: Cell,
    sessionContext?: ISessionContext,
    sessionDialogs?: ISessionContextDialogs,
    translator?: ITranslator
  ): Promise<boolean> {
    translator = translator || nullTranslator;
    const trans = translator.load('jupyterlab');
    switch (cell.model.type) {
      case 'markdown':
        (cell as MarkdownCell).rendered = true;
        cell.inputHidden = false;
        executed.emit({ notebook, cell, success: true });
        break;
      case 'code':
        if (sessionContext) {
          if (sessionContext.isTerminating) {
            await showDialog({
              title: trans.__('Kernel Terminating'),
              body: trans.__(
                'The kernel for %1 appears to be terminating. You can not run any cell for now.',
                sessionContext.session?.path
              ),
              buttons: [Dialog.okButton()]
            });
            break;
          }
          if (sessionContext.pendingInput) {
            await showDialog({
              title: trans.__('Cell not executed due to pending input'),
              body: trans.__(
                'The cell has not been executed to avoid kernel deadlock as there is another pending input! Submit your pending input and try again.'
              ),
              buttons: [Dialog.okButton()]
            });
            return false;
          }
          if (sessionContext.hasNoKernel) {
            const shouldSelect = await sessionContext.startKernel();
            if (shouldSelect && sessionDialogs) {
              await sessionDialogs.selectKernel(sessionContext);
            }
          }

          if (sessionContext.hasNoKernel) {
            cell.model.sharedModel.transact(() => {
              (cell.model as ICodeCellModel).clearExecution();
            });
            return true;
          }

          const deletedCells = notebook.model?.deletedCells ?? [];
          executionScheduled.emit({ notebook, cell });

          let ran = false;
          try {
            const reply = await CodeCell.execute(
              cell as CodeCell,
              sessionContext,
              {
                deletedCells,
                recordTiming: notebook.notebookConfig.recordTiming
              }
            );
            deletedCells.splice(0, deletedCells.length);

            ran = (() => {
              if (cell.isDisposed) {
                return false;
              }

              if (!reply) {
                return true;
              }
              if (reply.content.status === 'ok') {
                const content = reply.content;

                if (content.payload && content.payload.length) {
                  handlePayload(content, notebook, cell);
                }

                return true;
              } else {
                throw new KernelError(reply.content);
              }
            })();
          } catch (reason) {
            if (cell.isDisposed || reason.message.startsWith('Canceled')) {
              ran = false;
            } else {
              executed.emit({
                notebook,
                cell,
                success: false,
                error: reason
              });
              throw reason;
            }
          }

          if (ran) {
            executed.emit({ notebook, cell, success: true });
          }

          return ran;
        }
        cell.model.sharedModel.transact(() => {
          (cell.model as ICodeCellModel).clearExecution();
        }, false);
        break;
      default:
        break;
    }

    return Promise.resolve(true);
  }

  /**
   * Handle payloads from an execute reply.
   *
   * #### Notes
   * Payloads are deprecated and there are no official interfaces for them in
   * the kernel type definitions.
   * See [Payloads (DEPRECATED)](https://jupyter-client.readthedocs.io/en/latest/messaging.html#payloads-deprecated).
   */
  function handlePayload(
    content: KernelMessage.IExecuteReply,
    notebook: Notebook,
    cell: Cell
  ) {
    const setNextInput = content.payload?.filter(i => {
      return (i as any).source === 'set_next_input';
    })[0];

    if (!setNextInput) {
      return;
    }

    const text = setNextInput.text as string;
    const replace = setNextInput.replace;

    if (replace) {
      cell.model.sharedModel.setSource(text);
      return;
    }

    // Create a new code cell and add as the next cell.
    const notebookModel = notebook.model!.sharedModel;
    const cells = notebook.model!.cells;
    const index = findIndex(cells, model => model === cell.model);

    // While this cell has no outputs and could be trusted following the letter
    // of Jupyter trust model, its content comes from kernel and hence is not
    // necessarily controlled by the user; if we set it as trusted, a user
    // executing cells in succession could end up with unwanted trusted output.
    if (index === -1) {
      notebookModel.insertCell(notebookModel.cells.length, {
        cell_type: 'code',
        source: text,
        metadata: {
          trusted: false
        }
      });
    } else {
      notebookModel.insertCell(index + 1, {
        cell_type: 'code',
        source: text,
        metadata: {
          trusted: false
        }
      });
    }
  }

  /**
   * Get the selected cell(s) without affecting the clipboard.
   *
   * @param notebook - The target notebook widget.
   *
   * @returns A list of 0 or more selected cells
   */
  export function selectedCells(notebook: Notebook): nbformat.ICell[] {
    return notebook.widgets
      .filter(cell => notebook.isSelectedOrActive(cell))
      .map(cell => cell.model.toJSON())
      .map(cellJSON => {
        if ((cellJSON.metadata as JSONObject).deletable !== undefined) {
          delete (cellJSON.metadata as JSONObject).deletable;
        }
        return cellJSON;
      });
  }

  /**
   * Copy or cut the selected cell data to the application clipboard.
   *
   * @param notebook - The target notebook widget.
   *
   * @param cut - True if the cells should be cut, false if they should be copied.
   */
  export function copyOrCut(notebook: Notebook, cut: boolean): void {
    if (!notebook.model || !notebook.activeCell) {
      return;
    }

    const state = getState(notebook);
    const clipboard = Clipboard.getInstance();

    notebook.mode = 'command';
    clipboard.clear();

    const data = Private.selectedCells(notebook);

    clipboard.setData(JUPYTER_CELL_MIME, data);
    if (cut) {
      deleteCells(notebook);
    } else {
      notebook.deselectAll();
    }
    if (cut) {
      notebook.lastClipboardInteraction = 'cut';
    } else {
      notebook.lastClipboardInteraction = 'copy';
    }
    void handleState(notebook, state);
  }

  /**
   * Change the selected cell type(s).
   *
   * @param notebook - The target notebook widget.
   *
   * @param value - The target cell type.
   *
   * #### Notes
   * It should preserve the widget mode.
   * This action can be undone.
   * The existing selection will be cleared.
   * Any cells converted to markdown will be unrendered.
   */
  export function changeCellType(
    notebook: Notebook,
    value: nbformat.CellType
  ): void {
    const notebookSharedModel = notebook.model!.sharedModel;
    notebook.widgets.forEach((child, index) => {
      if (!notebook.isSelectedOrActive(child)) {
        return;
      }
      if (child.model.type !== value) {
        const raw = child.model.toJSON();
        notebookSharedModel.transact(() => {
          notebookSharedModel.deleteCell(index);
          if (value === 'code') {
            // After change of type outputs are deleted so cell can be trusted.
            raw.metadata.trusted = true;
          } else {
            // Otherwise clear the metadata as trusted is only "valid" on code
            // cells (since other cell types cannot have outputs).
            raw.metadata.trusted = undefined;
          }
          const newCell = notebookSharedModel.insertCell(index, {
            cell_type: value,
            source: raw.source,
            metadata: raw.metadata
          });
          if (raw.attachments && ['markdown', 'raw'].includes(value)) {
            (newCell as ISharedAttachmentsCell).attachments =
              raw.attachments as nbformat.IAttachments;
          }
        });
      }
      if (value === 'markdown') {
        // Fetch the new widget and unrender it.
        child = notebook.widgets[index];
        (child as MarkdownCell).rendered = false;
      }
    });
    notebook.deselectAll();
  }

  /**
   * Delete the selected cells.
   *
   * @param notebook - The target notebook widget.
   *
   * #### Notes
   * The cell after the last selected cell will be activated.
   * If the last cell is deleted, then the previous one will be activated.
   * It will add a code cell if all cells are deleted.
   * This action can be undone.
   */
  export function deleteCells(notebook: Notebook): void {
    const model = notebook.model!;
    const sharedModel = model.sharedModel;
    const toDelete: number[] = [];

    notebook.mode = 'command';

    // Find the cells to delete.
    notebook.widgets.forEach((child, index) => {
      const deletable = child.model.getMetadata('deletable') !== false;

      if (notebook.isSelectedOrActive(child) && deletable) {
        toDelete.push(index);
        notebook.model?.deletedCells.push(child.model.id);
      }
    });

    // If cells are not deletable, we may not have anything to delete.
    if (toDelete.length > 0) {
      // Delete the cells as one undo event.
      sharedModel.transact(() => {
        // Delete cells in reverse order to maintain the correct indices.
        toDelete.reverse().forEach(index => {
          sharedModel.deleteCell(index);
        });

        // Add a new cell if the notebook is empty. This is done
        // within the compound operation to make the deletion of
        // a notebook's last cell undoable.
        if (sharedModel.cells.length == toDelete.length) {
          sharedModel.insertCell(0, {
            cell_type: notebook.notebookConfig.defaultCell,
            metadata:
              notebook.notebookConfig.defaultCell === 'code'
                ? {
                    // This is an empty cell created in empty notebook, thus is trusted
                    trusted: true
                  }
                : {}
          });
        }
      });
      // Select the *first* interior cell not deleted or the cell
      // *after* the last selected cell.
      // Note: The activeCellIndex is clamped to the available cells,
      // so if the last cell is deleted the previous cell will be activated.
      // The *first* index is the index of the last cell in the initial
      // toDelete list due to the `reverse` operation above.
      notebook.activeCellIndex = toDelete[0] - toDelete.length + 1;
    }

    // Deselect any remaining, undeletable cells. Do this even if we don't
    // delete anything so that users are aware *something* happened.
    notebook.deselectAll();
  }

  /**
   * Set the markdown header level of a cell.
   */
  export function setMarkdownHeader(cell: ICellModel, level: number): void {
    // Remove existing header or leading white space.
    let source = cell.sharedModel.getSource();
    const regex = /^(#+\s*)|^(\s*)/;
    const newHeader = Array(level + 1).join('#') + ' ';
    const matches = regex.exec(source);

    if (matches) {
      source = source.slice(matches[0].length);
    }
    cell.sharedModel.setSource(newHeader + source);
  }

  /** Functionality related to collapsible headings */
  export namespace Headings {
    /** Find the heading that is parent to cell.
     *
     * @param childCell - The cell that is child to the sought heading
     * @param notebook - The target notebook widget
     * @param includeChildCell [default=false] - if set to true and childCell is a heading itself, the childCell will be returned
     * @param returnIndex [default=false] - if set to true, the cell index is returned rather than the cell object.
     *
     * @returns the (index | Cell object) of the parent heading or (-1 | null) if there is no parent heading.
     */
    export function findParentHeading(
      childCell: Cell,
      notebook: Notebook,
      includeChildCell = false,
      returnIndex = false
    ): number | Cell | null {
      let cellIdx =
        notebook.widgets.indexOf(childCell) - (includeChildCell ? 1 : 0);
      while (cellIdx >= 0) {
        let headingInfo = NotebookActions.getHeadingInfo(
          notebook.widgets[cellIdx]
        );
        if (headingInfo.isHeading) {
          return returnIndex ? cellIdx : notebook.widgets[cellIdx];
        }
        cellIdx--;
      }
      return returnIndex ? -1 : null;
    }

    /** Find heading above with leq level than baseCell heading level.
     *
     * @param baseCell - cell relative to which so search
     * @param notebook - target notebook widget
     * @param returnIndex [default=false] - if set to true, the cell index is returned rather than the cell object.
     *
     * @returns the (index | Cell object) of the found heading or (-1 | null) if no heading found.
     */
    export function findLowerEqualLevelParentHeadingAbove(
      baseCell: Cell,
      notebook: Notebook,
      returnIndex = false
    ): number | Cell | null {
      let baseHeadingLevel = Private.Headings.determineHeadingLevel(
        baseCell,
        notebook
      );
      if (baseHeadingLevel == -1) {
        baseHeadingLevel = 1; // if no heading level can be determined, assume we're on level 1
      }

      // find the heading above with heading level <= baseHeadingLevel and return its index
      let cellIdx = notebook.widgets.indexOf(baseCell) - 1;
      while (cellIdx >= 0) {
        let cell = notebook.widgets[cellIdx];
        let headingInfo = NotebookActions.getHeadingInfo(cell);
        if (
          headingInfo.isHeading &&
          headingInfo.headingLevel <= baseHeadingLevel
        ) {
          return returnIndex ? cellIdx : cell;
        }
        cellIdx--;
      }
      return returnIndex ? -1 : null; // no heading found
    }

    /** Find next heading with equal or lower level.
     *
     * @param baseCell - cell relative to which so search
     * @param notebook - target notebook widget
     * @param returnIndex [default=false] - if set to true, the cell index is returned rather than the cell object.
     *
     * @returns the (index | Cell object) of the found heading or (-1 | null) if no heading found.
     */
    export function findLowerEqualLevelHeadingBelow(
      baseCell: Cell,
      notebook: Notebook,
      returnIndex = false
    ): number | Cell | null {
      let baseHeadingLevel = Private.Headings.determineHeadingLevel(
        baseCell,
        notebook
      );
      if (baseHeadingLevel == -1) {
        baseHeadingLevel = 1; // if no heading level can be determined, assume we're on level 1
      }
      let cellIdx = notebook.widgets.indexOf(baseCell) + 1;
      while (cellIdx < notebook.widgets.length) {
        let cell = notebook.widgets[cellIdx];
        let headingInfo = NotebookActions.getHeadingInfo(cell);
        if (
          headingInfo.isHeading &&
          headingInfo.headingLevel <= baseHeadingLevel
        ) {
          return returnIndex ? cellIdx : cell;
        }
        cellIdx++;
      }
      return returnIndex ? -1 : null;
    }

    /** Find next heading.
     *
     * @param baseCell - cell relative to which so search
     * @param notebook - target notebook widget
     * @param returnIndex [default=false] - if set to true, the cell index is returned rather than the cell object.
     *
     * @returns the (index | Cell object) of the found heading or (-1 | null) if no heading found.
     */
    export function findHeadingBelow(
      baseCell: Cell,
      notebook: Notebook,
      returnIndex = false
    ): number | Cell | null {
      let cellIdx = notebook.widgets.indexOf(baseCell) + 1;
      while (cellIdx < notebook.widgets.length) {
        let cell = notebook.widgets[cellIdx];
        let headingInfo = NotebookActions.getHeadingInfo(cell);
        if (headingInfo.isHeading) {
          return returnIndex ? cellIdx : cell;
        }
        cellIdx++;
      }
      return returnIndex ? -1 : null;
    }

    /** Determine the heading level of a cell.
     *
     * @param baseCell - The cell of which the heading level shall be determined
     * @param notebook - The target notebook widget
     *
     * @returns the heading level or -1 if there is no parent heading
     *
     * #### Notes
     * If the baseCell is a heading itself, the heading level of baseCell is returned.
     * If the baseCell is not a heading itself, the level of the parent heading is returned.
     * If there is no parent heading, -1 is returned.
     */
    export function determineHeadingLevel(
      baseCell: Cell,
      notebook: Notebook
    ): number {
      let headingInfoBaseCell = NotebookActions.getHeadingInfo(baseCell);
      // fill baseHeadingLevel or return null if there is no heading at or above baseCell
      if (headingInfoBaseCell.isHeading) {
        return headingInfoBaseCell.headingLevel;
      } else {
        let parentHeading = findParentHeading(
          baseCell,
          notebook,
          true
        ) as Cell | null;
        if (parentHeading == null) {
          return -1;
        }
        return NotebookActions.getHeadingInfo(parentHeading).headingLevel;
      }
    }

    /** Insert a new heading cell at given position.
     *
     * @param cellIndex - where to insert
     * @param headingLevel - level of the new heading
     * @param notebook - target notebook
     *
     * #### Notes
     * Enters edit mode after insert.
     */
    export async function insertHeadingAboveCellIndex(
      cellIndex: number,
      headingLevel: number,
      notebook: Notebook
    ): Promise<void> {
      headingLevel = Math.min(Math.max(headingLevel, 1), 6);
      const state = Private.getState(notebook);
      const model = notebook.model!;
      const sharedModel = model!.sharedModel;
      sharedModel.insertCell(cellIndex, {
        cell_type: 'markdown',
        source: '#'.repeat(headingLevel) + ' '
      });
      notebook.activeCellIndex = cellIndex;
      if (notebook.activeCell?.inViewport === false) {
        await signalToPromise(notebook.activeCell.inViewportChanged, 200).catch(
          () => {
            // no-op
          }
        );
      }
      notebook.deselectAll();

      void Private.handleState(notebook, state, true);
      notebook.mode = 'edit';
      notebook.widgets[cellIndex].setHidden(false);
    }
  }
}<|MERGE_RESOLUTION|>--- conflicted
+++ resolved
@@ -747,14 +747,10 @@
       translator
     );
 
-<<<<<<< HEAD
-    void Private.handleRunState(notebook, state, true);
-=======
     notebook.activeCellIndex = lastIndex;
     notebook.deselectAll();
 
-    Private.handleRunState(notebook, state, true);
->>>>>>> ea6dd41b
+    void Private.handleRunState(notebook, state, true);
     return promise;
   }
 
@@ -817,14 +813,9 @@
       translator
     );
 
-<<<<<<< HEAD
-    notebook.activeCellIndex++;
+    notebook.deselectAll();
+
     void Private.handleRunState(notebook, state, true);
-=======
-    notebook.deselectAll();
-
-    Private.handleRunState(notebook, state, true);
->>>>>>> ea6dd41b
     return promise;
   }
 
@@ -863,14 +854,10 @@
       translator
     );
 
-<<<<<<< HEAD
-    void Private.handleRunState(notebook, state, true);
-=======
     notebook.activeCellIndex = lastIndex;
     notebook.deselectAll();
 
-    Private.handleRunState(notebook, state, true);
->>>>>>> ea6dd41b
+    void Private.handleRunState(notebook, state, true);
     return promise;
   }
 
