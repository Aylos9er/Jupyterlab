// Copyright (c) Jupyter Development Team.
// Distributed under the terms of the Modified BSD License.

import {
  Clipboard,
  Dialog,
  ISessionContext,
  ISessionContextDialogs,
  showDialog
} from '@jupyterlab/apputils';
import {
  Cell,
  CodeCell,
  ICellModel,
  ICodeCellModel,
  isMarkdownCellModel,
  isRawCellModel,
  MarkdownCell
} from '@jupyterlab/cells';
import { signalToPromise } from '@jupyterlab/coreutils';
import * as nbformat from '@jupyterlab/nbformat';
import { KernelMessage } from '@jupyterlab/services';
import { ISharedAttachmentsCell } from '@jupyter/ydoc';
import { ITranslator, nullTranslator } from '@jupyterlab/translation';
import { every, findIndex } from '@lumino/algorithm';
import { JSONExt, JSONObject } from '@lumino/coreutils';
import { ISignal, Signal } from '@lumino/signaling';
import * as React from 'react';
import { Notebook, StaticNotebook } from './widget';
import { NotebookWindowedLayout } from './windowing';

/**
 * The mimetype used for Jupyter cell data.
 */
const JUPYTER_CELL_MIME = 'application/vnd.jupyter.cells';

export class KernelError extends Error {
  /**
   * Exception name
   */
  readonly errorName: string;
  /**
   * Exception value
   */
  readonly errorValue: string;
  /**
   * Traceback
   */
  readonly traceback: string[];

  /**
   * Construct the kernel error.
   */
  constructor(content: KernelMessage.IExecuteReplyMsg['content']) {
    const errorContent = content as KernelMessage.IReplyErrorContent;
    const errorName = errorContent.ename;
    const errorValue = errorContent.evalue;
    super(`KernelReplyNotOK: ${errorName} ${errorValue}`);

    this.errorName = errorName;
    this.errorValue = errorValue;
    this.traceback = errorContent.traceback;
    Object.setPrototypeOf(this, KernelError.prototype);
  }
}

/**
 * A collection of actions that run against notebooks.
 *
 * #### Notes
 * All of the actions are a no-op if there is no model on the notebook.
 * The actions set the widget `mode` to `'command'` unless otherwise specified.
 * The actions will preserve the selection on the notebook widget unless
 * otherwise specified.
 */
export class NotebookActions {
  /**
   * A signal that emits whenever a cell completes execution.
   */
  static get executed(): ISignal<
    any,
    {
      notebook: Notebook;
      cell: Cell;
      success: boolean;
      error?: KernelError | null;
    }
  > {
    return Private.executed;
  }

  /**
   * A signal that emits whenever a cell execution is scheduled.
   */
  static get executionScheduled(): ISignal<
    any,
    { notebook: Notebook; cell: Cell }
  > {
    return Private.executionScheduled;
  }

  /**
   * A signal that emits when one notebook's cells are all executed.
   */
  static get selectionExecuted(): ISignal<
    any,
    { notebook: Notebook; lastCell: Cell }
  > {
    return Private.selectionExecuted;
  }

  /**
   * A private constructor for the `NotebookActions` class.
   *
   * #### Notes
   * This class can never be instantiated. Its static member `executed` will be
   * merged with the `NotebookActions` namespace. The reason it exists as a
   * standalone class is because at run time, the `Private.executed` variable
   * does not yet exist, so it needs to be referenced via a getter.
   */
  private constructor() {
    // Intentionally empty.
  }
}

/**
 * A namespace for `NotebookActions` static methods.
 */
export namespace NotebookActions {
  /**
   * Split the active cell into two or more cells.
   *
   * @param notebook The target notebook widget.
   *
   * #### Notes
   * It will preserve the existing mode.
   * The last cell will be activated if no selection is found.
   * If text was selected, the cell containing the selection will
   * be activated.
   * The existing selection will be cleared.
   * The activated cell will have focus and the cursor will
   * remain in the initial position.
   * The leading whitespace in the second cell will be removed.
   * If there is no content, two empty cells will be created.
   * Both cells will have the same type as the original cell.
   * This action can be undone.
   */
  export function splitCell(notebook: Notebook): void {
    if (!notebook.model || !notebook.activeCell) {
      return;
    }

    const state = Private.getState(notebook);

    notebook.deselectAll();

    const nbModel = notebook.model;
    const index = notebook.activeCellIndex;
    const child = notebook.widgets[index];
    const editor = child.editor;
    if (!editor) {
      // TODO
      return;
    }
    const selections = editor.getSelections();
    const orig = child.model.sharedModel.getSource();

    const offsets = [0];

    let start: number = -1;
    let end: number = -1;
    for (let i = 0; i < selections.length; i++) {
      // append start and end to handle selections
      // cursors will have same start and end
      start = editor.getOffsetAt(selections[i].start);
      end = editor.getOffsetAt(selections[i].end);
      if (start < end) {
        offsets.push(start);
        offsets.push(end);
      } else if (end < start) {
        offsets.push(end);
        offsets.push(start);
      } else {
        offsets.push(start);
      }
    }

    offsets.push(orig.length);

    const clones = offsets.slice(0, -1).map((offset, offsetIdx) => {
      const { cell_type, metadata } = child.model.sharedModel.toJSON();

      return {
        cell_type,
        metadata,
        source: orig
          .slice(offset, offsets[offsetIdx + 1])
          .replace(/^\n+/, '')
          .replace(/\n+$/, '')
      };
    });

    nbModel.sharedModel.transact(() => {
      nbModel.sharedModel.deleteCell(index);
      nbModel.sharedModel.insertCells(index, clones);
    });

    // If there is a selection the selected cell will be activated
    const activeCellDelta = start !== end ? 2 : 1;
    notebook.activeCellIndex = index + clones.length - activeCellDelta;
    notebook
      .scrollToItem(notebook.activeCellIndex)
      .then(() => {
        notebook.activeCell?.editor!.focus();
      })
      .catch(reason => {
        // no-op
      });

    void Private.handleState(notebook, state);
  }

  /**
   * Merge the selected cells.
   *
   * @param notebook - The target notebook widget.
   *
   * @param mergeAbove - If only one cell is selected, indicates whether to merge it
   *    with the cell above (true) or below (false, default).
   *
   * #### Notes
   * The widget mode will be preserved.
   * If only one cell is selected and `mergeAbove` is true, the above cell will be selected.
   * If only one cell is selected and `mergeAbove` is false, the below cell will be selected.
   * If the active cell is a code cell, its outputs will be cleared.
   * This action can be undone.
   * The final cell will have the same type as the active cell.
   * If the active cell is a markdown cell, it will be unrendered.
   */
  export function mergeCells(
    notebook: Notebook,
    mergeAbove: boolean = false
  ): void {
    if (!notebook.model || !notebook.activeCell) {
      return;
    }

    const state = Private.getState(notebook);
    const toMerge: string[] = [];
    const toDelete: number[] = [];
    const model = notebook.model;
    const cells = model.cells;
    const primary = notebook.activeCell;
    const active = notebook.activeCellIndex;
    const attachments: nbformat.IAttachments = {};

    // Get the cells to merge.
    notebook.widgets.forEach((child, index) => {
      if (notebook.isSelectedOrActive(child)) {
        toMerge.push(child.model.sharedModel.getSource());
        if (index !== active) {
          toDelete.push(index);
        }
        // Collect attachments if the cell is a markdown cell or a raw cell
        const model = child.model;
        if (isRawCellModel(model) || isMarkdownCellModel(model)) {
          for (const key of model.attachments.keys) {
            attachments[key] = model.attachments.get(key)!.toJSON();
          }
        }
      }
    });

    // Check for only a single cell selected.
    if (toMerge.length === 1) {
      // Merge with the cell above when mergeAbove is true
      if (mergeAbove === true) {
        // Bail if it is the first cell.
        if (active === 0) {
          return;
        }
        // Otherwise merge with the previous cell.
        const cellModel = cells.get(active - 1);

        toMerge.unshift(cellModel.sharedModel.getSource());
        toDelete.push(active - 1);
      } else if (mergeAbove === false) {
        // Bail if it is the last cell.
        if (active === cells.length - 1) {
          return;
        }
        // Otherwise merge with the next cell.
        const cellModel = cells.get(active + 1);

        toMerge.push(cellModel.sharedModel.getSource());
        toDelete.push(active + 1);
      }
    }

    notebook.deselectAll();

    const primaryModel = primary.model.sharedModel;
    const { cell_type, metadata } = primaryModel.toJSON();
    if (primaryModel.cell_type === 'code') {
      // We can trust this cell because the outputs will be removed.
      metadata.trusted = true;
    }
    const newModel = {
      cell_type,
      metadata,
      source: toMerge.join('\n\n'),
      attachments:
        primaryModel.cell_type === 'markdown' ||
        primaryModel.cell_type === 'raw'
          ? attachments
          : undefined
    };

    // Make the changes while preserving history.
    model.sharedModel.transact(() => {
      model.sharedModel.deleteCell(active);
      model.sharedModel.insertCell(active, newModel);
      toDelete
        .sort((a, b) => b - a)
        .forEach(index => {
          model.sharedModel.deleteCell(index);
        });
    });
    // If the original cell is a markdown cell, make sure
    // the new cell is unrendered.
    if (primary instanceof MarkdownCell) {
      (notebook.activeCell as MarkdownCell).rendered = false;
    }

    void Private.handleState(notebook, state);
  }

  /**
   * Delete the selected cells.
   *
   * @param notebook - The target notebook widget.
   *
   * #### Notes
   * The cell after the last selected cell will be activated.
   * It will add a code cell if all cells are deleted.
   * This action can be undone.
   */
  export function deleteCells(notebook: Notebook): void {
    if (!notebook.model || !notebook.activeCell) {
      return;
    }

    const state = Private.getState(notebook);

    Private.deleteCells(notebook);
    void Private.handleState(notebook, state, true);
  }

  /**
   * Insert a new code cell above the active cell or in index 0 if the notebook is empty.
   *
   * @param notebook - The target notebook widget.
   *
   * #### Notes
   * The widget mode will be preserved.
   * This action can be undone.
   * The existing selection will be cleared.
   * The new cell will the active cell.
   */
  export function insertAbove(notebook: Notebook): void {
    if (!notebook.model) {
      return;
    }

    const state = Private.getState(notebook);
    const model = notebook.model;

    const newIndex = notebook.activeCell ? notebook.activeCellIndex : 0;
    model.sharedModel.insertCell(newIndex, {
      cell_type: notebook.notebookConfig.defaultCell,
      metadata:
        notebook.notebookConfig.defaultCell === 'code'
          ? {
              // This is an empty cell created by user, thus is trusted
              trusted: true
            }
          : {}
    });
    // Make the newly inserted cell active.
    notebook.activeCellIndex = newIndex;

    notebook.deselectAll();
    void Private.handleState(notebook, state, true);
  }

  /**
   * Insert a new code cell below the active cell or in index 0 if the notebook is empty.
   *
   * @param notebook - The target notebook widget.
   *
   * #### Notes
   * The widget mode will be preserved.
   * This action can be undone.
   * The existing selection will be cleared.
   * The new cell will be the active cell.
   */
  export function insertBelow(notebook: Notebook): void {
    if (!notebook.model) {
      return;
    }

    const state = Private.getState(notebook);
    const model = notebook.model;

    const newIndex = notebook.activeCell ? notebook.activeCellIndex + 1 : 0;
    model.sharedModel.insertCell(newIndex, {
      cell_type: notebook.notebookConfig.defaultCell,
      metadata:
        notebook.notebookConfig.defaultCell === 'code'
          ? {
              // This is an empty cell created by user, thus is trusted
              trusted: true
            }
          : {}
    });
    // Make the newly inserted cell active.
    notebook.activeCellIndex = newIndex;

    notebook.deselectAll();
    void Private.handleState(notebook, state, true);
  }

  function move(notebook: Notebook, shift: number): void {
    if (!notebook.model || !notebook.activeCell) {
      return;
    }

    const state = Private.getState(notebook);

    const firstIndex = notebook.widgets.findIndex(w =>
      notebook.isSelectedOrActive(w)
    );
    let lastIndex = notebook.widgets
      .slice(firstIndex + 1)
      .findIndex(w => !notebook.isSelectedOrActive(w));

    if (lastIndex >= 0) {
      lastIndex += firstIndex + 1;
    } else {
      lastIndex = notebook.model.cells.length;
    }

    if (shift > 0) {
      notebook.moveCell(firstIndex, lastIndex, lastIndex - firstIndex);
    } else {
      notebook.moveCell(firstIndex, firstIndex + shift, lastIndex - firstIndex);
    }

    void Private.handleState(notebook, state, true);
  }

  /**
   * Move the selected cell(s) down.
   *
   * @param notebook = The target notebook widget.
   */
  export function moveDown(notebook: Notebook): void {
    move(notebook, 1);
  }

  /**
   * Move the selected cell(s) up.
   *
   * @param notebook - The target notebook widget.
   */
  export function moveUp(notebook: Notebook): void {
    move(notebook, -1);
  }

  /**
   * Change the selected cell type(s).
   *
   * @param notebook - The target notebook widget.
   *
   * @param value - The target cell type.
   *
   * #### Notes
   * It should preserve the widget mode.
   * This action can be undone.
   * The existing selection will be cleared.
   * Any cells converted to markdown will be unrendered.
   */
  export function changeCellType(
    notebook: Notebook,
    value: nbformat.CellType
  ): void {
    if (!notebook.model || !notebook.activeCell) {
      return;
    }

    const state = Private.getState(notebook);

    Private.changeCellType(notebook, value);
    void Private.handleState(notebook, state);
  }

  /**
   * Run the selected cell(s).
   *
   * @param notebook - The target notebook widget.
   * @param sessionContext - The client session object.
   * @param sessionDialogs - The session dialogs.
   * @param translator - The application translator.
   *
   * #### Notes
   * The last selected cell will be activated, but not scrolled into view.
   * The existing selection will be cleared.
   * An execution error will prevent the remaining code cells from executing.
   * All markdown cells will be rendered.
   */
  export function run(
    notebook: Notebook,
    sessionContext?: ISessionContext,
    sessionDialogs?: ISessionContextDialogs,
    translator?: ITranslator
  ): Promise<boolean> {
    if (!notebook.model || !notebook.activeCell) {
      return Promise.resolve(false);
    }

    const state = Private.getState(notebook);
    const promise = Private.runSelected(
      notebook,
      sessionContext,
      sessionDialogs,
      translator
    );

    void Private.handleRunState(notebook, state, false);
    return promise;
  }

  /**
   * Run the selected cell(s) and advance to the next cell.
   *
   * @param notebook - The target notebook widget.
   * @param sessionContext - The client session object.
   * @param sessionDialogs - The session dialogs.
   * @param translator - The application translator.
   *
   * #### Notes
   * The existing selection will be cleared.
   * The cell after the last selected cell will be activated and scrolled into view.
   * An execution error will prevent the remaining code cells from executing.
   * All markdown cells will be rendered.
   * If the last selected cell is the last cell, a new code cell
   * will be created in `'edit'` mode.  The new cell creation can be undone.
   */
  export async function runAndAdvance(
    notebook: Notebook,
    sessionContext?: ISessionContext,
    sessionDialogs?: ISessionContextDialogs,
    translator?: ITranslator
  ): Promise<boolean> {
    if (!notebook.model || !notebook.activeCell) {
      return Promise.resolve(false);
    }

    const state = Private.getState(notebook);
    const promise = Private.runSelected(
      notebook,
      sessionContext,
      sessionDialogs,
      translator
    );
    const model = notebook.model;

    if (notebook.activeCellIndex === notebook.widgets.length - 1) {
      // Do not use push here, as we want an widget insertion
      // to make sure no placeholder widget is rendered.
      model.sharedModel.insertCell(notebook.widgets.length, {
        cell_type: notebook.notebookConfig.defaultCell,
        metadata:
          notebook.notebookConfig.defaultCell === 'code'
            ? {
                // This is an empty cell created by user, thus is trusted
                trusted: true
              }
            : {}
      });
      notebook.activeCellIndex++;
      if (notebook.activeCell?.inViewport === false) {
        await signalToPromise(notebook.activeCell.inViewportChanged, 200).catch(
          () => {
            // no-op
          }
        );
      }
      notebook.mode = 'edit';
    } else {
      notebook.activeCellIndex++;
    }
<<<<<<< HEAD
    void Private.handleRunState(notebook, state, true);
=======

    Private.handleState(notebook, state, true);
>>>>>>> 50e12875
    return promise;
  }

  /**
   * Run the selected cell(s) and insert a new code cell.
   *
   * @param notebook - The target notebook widget.
   * @param sessionContext - The client session object.
   * @param sessionDialogs - The session dialogs.
   * @param translator - The application translator.
   *
   * #### Notes
   * An execution error will prevent the remaining code cells from executing.
   * All markdown cells will be rendered.
   * The widget mode will be set to `'edit'` after running.
   * The existing selection will be cleared.
   * The cell insert can be undone.
   * The new cell will be scrolled into view.
   */
  export async function runAndInsert(
    notebook: Notebook,
    sessionContext?: ISessionContext,
    sessionDialogs?: ISessionContextDialogs,
    translator?: ITranslator
  ): Promise<boolean> {
    if (!notebook.model || !notebook.activeCell) {
      return Promise.resolve(false);
    }

    const state = Private.getState(notebook);
    const promise = Private.runSelected(
      notebook,
      sessionContext,
      sessionDialogs,
      translator
    );
    const model = notebook.model;
    model.sharedModel.insertCell(notebook.activeCellIndex + 1, {
      cell_type: notebook.notebookConfig.defaultCell,
      metadata:
        notebook.notebookConfig.defaultCell === 'code'
          ? {
              // This is an empty cell created by user, thus is trusted
              trusted: true
            }
          : {}
    });
    notebook.activeCellIndex++;
    if (notebook.activeCell?.inViewport === false) {
      await signalToPromise(notebook.activeCell.inViewportChanged, 200).catch(
        () => {
          // no-op
        }
      );
    }
    notebook.mode = 'edit';
<<<<<<< HEAD
    void Private.handleRunState(notebook, state, true);
=======
    Private.handleState(notebook, state, true);
>>>>>>> 50e12875
    return promise;
  }

  /**
   * Run all of the cells in the notebook.
   *
   * @param notebook - The target notebook widget.
   * @param sessionContext - The client session object.
   * @param sessionDialogs - The session dialogs.
   * @param translator - The application translator.
   *
   * #### Notes
   * The existing selection will be cleared.
   * An execution error will prevent the remaining code cells from executing.
   * All markdown cells will be rendered.
   * The last cell in the notebook will be activated and scrolled into view.
   */
  export function runAll(
    notebook: Notebook,
    sessionContext?: ISessionContext,
    sessionDialogs?: ISessionContextDialogs,
    translator?: ITranslator
  ): Promise<boolean> {
    if (!notebook.model || !notebook.activeCell) {
      return Promise.resolve(false);
    }

    const state = Private.getState(notebook);

    notebook.widgets.forEach(child => {
      notebook.select(child);
    });

    const promise = Private.runSelected(
      notebook,
      sessionContext,
      sessionDialogs,
      translator
    );

    void Private.handleRunState(notebook, state, true);
    return promise;
  }

  export function renderAllMarkdown(notebook: Notebook): Promise<boolean> {
    if (!notebook.model || !notebook.activeCell) {
      return Promise.resolve(false);
    }
    const previousIndex = notebook.activeCellIndex;
    const state = Private.getState(notebook);
    notebook.widgets.forEach((child, index) => {
      if (child.model.type === 'markdown') {
        notebook.select(child);
        // This is to make sure that the activeCell
        // does not get executed
        notebook.activeCellIndex = index;
      }
    });
    if (notebook.activeCell.model.type !== 'markdown') {
      return Promise.resolve(true);
    }
    const promise = Private.runSelected(notebook);
    notebook.activeCellIndex = previousIndex;
    void Private.handleRunState(notebook, state, true);
    return promise;
  }

  /**
   * Run all of the cells before the currently active cell (exclusive).
   *
   * @param notebook - The target notebook widget.
   * @param sessionContext - The client session object.
   * @param sessionDialogs - The session dialogs.
   * @param translator - The application translator.
   *
   * #### Notes
   * The existing selection will be cleared.
   * An execution error will prevent the remaining code cells from executing.
   * All markdown cells will be rendered.
   * The currently active cell will remain selected.
   */
  export function runAllAbove(
    notebook: Notebook,
    sessionContext?: ISessionContext,
    sessionDialogs?: ISessionContextDialogs,
    translator?: ITranslator
  ): Promise<boolean> {
    const { activeCell, activeCellIndex, model } = notebook;

    if (!model || !activeCell || activeCellIndex < 1) {
      return Promise.resolve(false);
    }

    const state = Private.getState(notebook);

    notebook.activeCellIndex--;
    notebook.deselectAll();
    for (let i = 0; i < notebook.activeCellIndex; ++i) {
      notebook.select(notebook.widgets[i]);
    }

    const promise = Private.runSelected(
      notebook,
      sessionContext,
      sessionDialogs,
      translator
    );

    notebook.activeCellIndex++;
    void Private.handleRunState(notebook, state, true);
    return promise;
  }

  /**
   * Run all of the cells after the currently active cell (inclusive).
   *
   * @param notebook - The target notebook widget.
   * @param sessionContext - The client session object.
   * @param sessionDialogs - The session dialogs.
   * @param translator - The application translator.
   *
   * #### Notes
   * The existing selection will be cleared.
   * An execution error will prevent the remaining code cells from executing.
   * All markdown cells will be rendered.
   * The last cell in the notebook will be activated and scrolled into view.
   */
  export function runAllBelow(
    notebook: Notebook,
    sessionContext?: ISessionContext,
    sessionDialogs?: ISessionContextDialogs,
    translator?: ITranslator
  ): Promise<boolean> {
    if (!notebook.model || !notebook.activeCell) {
      return Promise.resolve(false);
    }

    const state = Private.getState(notebook);

    notebook.deselectAll();
    for (let i = notebook.activeCellIndex; i < notebook.widgets.length; ++i) {
      notebook.select(notebook.widgets[i]);
    }

    const promise = Private.runSelected(
      notebook,
      sessionContext,
      sessionDialogs,
      translator
    );

    void Private.handleRunState(notebook, state, true);
    return promise;
  }

  /**
   * Replaces the selection in the active cell of the notebook.
   *
   * @param notebook - The target notebook widget.
   * @param text - The text to replace the selection.
   */
  export function replaceSelection(notebook: Notebook, text: string): void {
    if (!notebook.model || !notebook.activeCell?.editor) {
      return;
    }
    notebook.activeCell.editor.replaceSelection?.(text);
  }

  /**
   * Select the above the active cell.
   *
   * @param notebook - The target notebook widget.
   *
   * #### Notes
   * The widget mode will be preserved.
   * This is a no-op if the first cell is the active cell.
   * This will skip any collapsed cells.
   * The existing selection will be cleared.
   */
  export function selectAbove(notebook: Notebook): void {
    if (!notebook.model || !notebook.activeCell) {
      return;
    }
    if (notebook.activeCellIndex === 0) {
      return;
    }

    let possibleNextCellIndex = notebook.activeCellIndex - 1;

    // find first non hidden cell above current cell
    while (possibleNextCellIndex >= 0) {
      const possibleNextCell = notebook.widgets[possibleNextCellIndex];
      if (!possibleNextCell.inputHidden && !possibleNextCell.isHidden) {
        break;
      }
      possibleNextCellIndex -= 1;
    }

    const state = Private.getState(notebook);

    notebook.activeCellIndex = possibleNextCellIndex;
    notebook.deselectAll();
    void Private.handleState(notebook, state, true);
  }

  /**
   * Select the cell below the active cell.
   *
   * @param notebook - The target notebook widget.
   *
   * #### Notes
   * The widget mode will be preserved.
   * This is a no-op if the last cell is the active cell.
   * This will skip any collapsed cells.
   * The existing selection will be cleared.
   */
  export function selectBelow(notebook: Notebook): void {
    if (!notebook.model || !notebook.activeCell) {
      return;
    }
    let maxCellIndex = notebook.widgets.length - 1;

    // Find last non-hidden cell
    while (
      notebook.widgets[maxCellIndex].isHidden ||
      notebook.widgets[maxCellIndex].inputHidden
    ) {
      maxCellIndex -= 1;
    }
    if (notebook.activeCellIndex === maxCellIndex) {
      const footer = (notebook.layout as NotebookWindowedLayout).footer;
      footer?.node.focus();
      return;
    }

    let possibleNextCellIndex = notebook.activeCellIndex + 1;

    // find first non hidden cell below current cell
    while (possibleNextCellIndex < maxCellIndex) {
      let possibleNextCell = notebook.widgets[possibleNextCellIndex];
      if (!possibleNextCell.inputHidden && !possibleNextCell.isHidden) {
        break;
      }
      possibleNextCellIndex += 1;
    }

    const state = Private.getState(notebook);

    notebook.activeCellIndex = possibleNextCellIndex;
    notebook.deselectAll();
    void Private.handleState(notebook, state, true);
  }

  /** Insert new heading of same level above active cell.
   *
   * @param notebook - The target notebook widget
   */
  export async function insertSameLevelHeadingAbove(
    notebook: Notebook
  ): Promise<void> {
    if (!notebook.model || !notebook.activeCell) {
      return;
    }
    let headingLevel = Private.Headings.determineHeadingLevel(
      notebook.activeCell,
      notebook
    );
    if (headingLevel == -1) {
      await Private.Headings.insertHeadingAboveCellIndex(0, 1, notebook);
    } else {
      await Private.Headings.insertHeadingAboveCellIndex(
        notebook.activeCellIndex!,
        headingLevel,
        notebook
      );
    }
  }

  /** Insert new heading of same level at end of current section.
   *
   * @param notebook - The target notebook widget
   */
  export async function insertSameLevelHeadingBelow(
    notebook: Notebook
  ): Promise<void> {
    if (!notebook.model || !notebook.activeCell) {
      return;
    }
    let headingLevel = Private.Headings.determineHeadingLevel(
      notebook.activeCell,
      notebook
    );
    headingLevel = headingLevel > -1 ? headingLevel : 1;
    let cellIdxOfHeadingBelow =
      Private.Headings.findLowerEqualLevelHeadingBelow(
        notebook.activeCell,
        notebook,
        true
      ) as number;
    await Private.Headings.insertHeadingAboveCellIndex(
      cellIdxOfHeadingBelow == -1
        ? notebook.model.cells.length
        : cellIdxOfHeadingBelow,
      headingLevel,
      notebook
    );
  }

  /**
   * Select the heading above the active cell or, if already at heading, collapse it.
   *
   * @param notebook - The target notebook widget.
   *
   * #### Notes
   * The widget mode will be preserved.
   * This is a no-op if the active cell is the topmost heading in collapsed state
   * The existing selection will be cleared.
   */
  export function selectHeadingAboveOrCollapseHeading(
    notebook: Notebook
  ): void {
    if (!notebook.model || !notebook.activeCell) {
      return;
    }
    const state = Private.getState(notebook);
    let hInfoActiveCell = getHeadingInfo(notebook.activeCell);
    // either collapse or find the right heading to jump to
    if (hInfoActiveCell.isHeading && !hInfoActiveCell.collapsed) {
      setHeadingCollapse(notebook.activeCell, true, notebook);
    } else {
      let targetHeadingCellIdx =
        Private.Headings.findLowerEqualLevelParentHeadingAbove(
          notebook.activeCell,
          notebook,
          true
        ) as number;
      if (targetHeadingCellIdx > -1) {
        notebook.activeCellIndex = targetHeadingCellIdx;
      }
    }
    // clear selection and handle state
    notebook.deselectAll();
    void Private.handleState(notebook, state, true);
  }

  /**
   * Select the heading below the active cell or, if already at heading, expand it.
   *
   * @param notebook - The target notebook widget.
   *
   * #### Notes
   * The widget mode will be preserved.
   * This is a no-op if the active cell is the last heading in expanded state
   * The existing selection will be cleared.
   */
  export function selectHeadingBelowOrExpandHeading(notebook: Notebook): void {
    if (!notebook.model || !notebook.activeCell) {
      return;
    }
    const state = Private.getState(notebook);
    let hInfo = getHeadingInfo(notebook.activeCell);
    if (hInfo.isHeading && hInfo.collapsed) {
      setHeadingCollapse(notebook.activeCell, false, notebook);
    } else {
      let targetHeadingCellIdx = Private.Headings.findHeadingBelow(
        notebook.activeCell,
        notebook,
        true // return index of heading cell
      ) as number;
      if (targetHeadingCellIdx > -1) {
        notebook.activeCellIndex = targetHeadingCellIdx;
      }
    }
    notebook.deselectAll();
    void Private.handleState(notebook, state, true);
  }

  /**
   * Extend the selection to the cell above.
   *
   * @param notebook - The target notebook widget.
   * @param toTop - If true, denotes selection to extend to the top.
   *
   * #### Notes
   * This is a no-op if the first cell is the active cell.
   * The new cell will be activated.
   */
  export function extendSelectionAbove(
    notebook: Notebook,
    toTop: boolean = false
  ): void {
    if (!notebook.model || !notebook.activeCell) {
      return;
    }
    // Do not wrap around.
    if (notebook.activeCellIndex === 0) {
      return;
    }

    const state = Private.getState(notebook);

    notebook.mode = 'command';
    // Check if toTop is true, if yes, selection is made to the top.
    if (toTop) {
      notebook.extendContiguousSelectionTo(0);
    } else {
      notebook.extendContiguousSelectionTo(notebook.activeCellIndex - 1);
    }
    void Private.handleState(notebook, state, true);
  }

  /**
   * Extend the selection to the cell below.
   *
   * @param notebook - The target notebook widget.
   * @param toBottom - If true, denotes selection to extend to the bottom.
   *
   * #### Notes
   * This is a no-op if the last cell is the active cell.
   * The new cell will be activated.
   */
  export function extendSelectionBelow(
    notebook: Notebook,
    toBottom: boolean = false
  ): void {
    if (!notebook.model || !notebook.activeCell) {
      return;
    }
    // Do not wrap around.
    if (notebook.activeCellIndex === notebook.widgets.length - 1) {
      return;
    }

    const state = Private.getState(notebook);

    notebook.mode = 'command';
    // Check if toBottom is true, if yes selection is made to the bottom.
    if (toBottom) {
      notebook.extendContiguousSelectionTo(notebook.widgets.length - 1);
    } else {
      notebook.extendContiguousSelectionTo(notebook.activeCellIndex + 1);
    }
    void Private.handleState(notebook, state, true);
  }

  /**
   * Select all of the cells of the notebook.
   *
   * @param notebook - the target notebook widget.
   */
  export function selectAll(notebook: Notebook): void {
    if (!notebook.model || !notebook.activeCell) {
      return;
    }
    notebook.widgets.forEach(child => {
      notebook.select(child);
    });
  }

  /**
   * Deselect all of the cells of the notebook.
   *
   * @param notebook - the target notebook widget.
   */
  export function deselectAll(notebook: Notebook): void {
    if (!notebook.model || !notebook.activeCell) {
      return;
    }
    notebook.deselectAll();
  }

  /**
   * Copy the selected cell(s) data to a clipboard.
   *
   * @param notebook - The target notebook widget.
   */
  export function copy(notebook: Notebook): void {
    Private.copyOrCut(notebook, false);
  }

  /**
   * Cut the selected cell data to a clipboard.
   *
   * @param notebook - The target notebook widget.
   *
   * #### Notes
   * This action can be undone.
   * A new code cell is added if all cells are cut.
   */
  export function cut(notebook: Notebook): void {
    Private.copyOrCut(notebook, true);
  }

  /**
   * Paste cells from the application clipboard.
   *
   * @param notebook - The target notebook widget.
   *
   * @param mode - the mode of adding cells:
   *   'below' (default) adds cells below the active cell,
   *   'belowSelected' adds cells below all selected cells,
   *   'above' adds cells above the active cell, and
   *   'replace' removes the currently selected cells and adds cells in their place.
   *
   * #### Notes
   * The last pasted cell becomes the active cell.
   * This is a no-op if there is no cell data on the clipboard.
   * This action can be undone.
   */
  export function paste(
    notebook: Notebook,
    mode: 'below' | 'belowSelected' | 'above' | 'replace' = 'below'
  ): void {
    const clipboard = Clipboard.getInstance();

    if (!clipboard.hasData(JUPYTER_CELL_MIME)) {
      return;
    }

    const values = clipboard.getData(JUPYTER_CELL_MIME) as nbformat.IBaseCell[];

    addCells(notebook, mode, values, true);
    void focusActiveCell(notebook);
  }

  /**
   * Duplicate selected cells in the notebook without using the application clipboard.
   *
   * @param notebook - The target notebook widget.
   *
   * @param mode - the mode of adding cells:
   *   'below' (default) adds cells below the active cell,
   *   'belowSelected' adds cells below all selected cells,
   *   'above' adds cells above the active cell, and
   *   'replace' removes the currently selected cells and adds cells in their place.
   *
   * #### Notes
   * The last pasted cell becomes the active cell.
   * This is a no-op if there is no cell data on the clipboard.
   * This action can be undone.
   */
  export function duplicate(
    notebook: Notebook,
    mode: 'below' | 'belowSelected' | 'above' | 'replace' = 'below'
  ): void {
    const values = Private.selectedCells(notebook);

    if (!values || values.length === 0) {
      return;
    }

    addCells(notebook, mode, values, false); // Cells not from the clipboard
  }

  /**
   * Adds cells to the notebook.
   *
   * @param notebook - The target notebook widget.
   *
   * @param mode - the mode of adding cells:
   *   'below' (default) adds cells below the active cell,
   *   'belowSelected' adds cells below all selected cells,
   *   'above' adds cells above the active cell, and
   *   'replace' removes the currently selected cells and adds cells in their place.
   *
   * @param values — The cells to add to the notebook.
   *
   * @param cellsFromClipboard — True if the cells were sourced from the clipboard.
   *
   * #### Notes
   * The last added cell becomes the active cell.
   * This is a no-op if values is an empty array.
   * This action can be undone.
   */

  function addCells(
    notebook: Notebook,
    mode: 'below' | 'belowSelected' | 'above' | 'replace' = 'below',
    values: nbformat.IBaseCell[],
    cellsFromClipboard: boolean = false
  ): void {
    if (!notebook.model || !notebook.activeCell) {
      return;
    }

    const state = Private.getState(notebook);
    const model = notebook.model;

    notebook.mode = 'command';

    let index = 0;
    const prevActiveCellIndex = notebook.activeCellIndex;

    model.sharedModel.transact(() => {
      // Set the starting index of the paste operation depending upon the mode.
      switch (mode) {
        case 'below':
          index = notebook.activeCellIndex + 1;
          break;
        case 'belowSelected':
          notebook.widgets.forEach((child, childIndex) => {
            if (notebook.isSelectedOrActive(child)) {
              index = childIndex + 1;
            }
          });

          break;
        case 'above':
          index = notebook.activeCellIndex;
          break;
        case 'replace': {
          // Find the cells to delete.
          const toDelete: number[] = [];

          notebook.widgets.forEach((child, index) => {
            const deletable =
              (child.model.sharedModel.getMetadata(
                'deletable'
              ) as unknown as boolean) !== false;

            if (notebook.isSelectedOrActive(child) && deletable) {
              toDelete.push(index);
            }
          });

          // If cells are not deletable, we may not have anything to delete.
          if (toDelete.length > 0) {
            // Delete the cells as one undo event.
            toDelete.reverse().forEach(i => {
              model.sharedModel.deleteCell(i);
            });
          }
          index = toDelete[0];
          break;
        }
        default:
          break;
      }

      model.sharedModel.insertCells(
        index,
        values.map(cell => {
          cell.id =
            cell.cell_type === 'code' &&
            notebook.lastClipboardInteraction === 'cut' &&
            typeof cell.id === 'string'
              ? cell.id
              : undefined;
          return cell;
        })
      );
    });

    notebook.activeCellIndex = prevActiveCellIndex + values.length;
    notebook.deselectAll();
    if (cellsFromClipboard) {
      notebook.lastClipboardInteraction = 'paste';
    }
<<<<<<< HEAD
    void Private.handleState(notebook, state);
=======
    Private.handleState(notebook, state, true);
>>>>>>> 50e12875
  }

  /**
   * Undo a cell action.
   *
   * @param notebook - The target notebook widget.
   *
   * #### Notes
   * This is a no-op if there are no cell actions to undo.
   */
  export function undo(notebook: Notebook): void {
    if (!notebook.model) {
      return;
    }

    const state = Private.getState(notebook);

    notebook.mode = 'command';
    notebook.model.sharedModel.undo();
    notebook.deselectAll();
    void Private.handleState(notebook, state);
  }

  /**
   * Redo a cell action.
   *
   * @param notebook - The target notebook widget.
   *
   * #### Notes
   * This is a no-op if there are no cell actions to redo.
   */
  export function redo(notebook: Notebook): void {
    if (!notebook.model || !notebook.activeCell) {
      return;
    }

    const state = Private.getState(notebook);

    notebook.mode = 'command';
    notebook.model.sharedModel.redo();
    notebook.deselectAll();
    void Private.handleState(notebook, state);
  }

  /**
   * Toggle the line number of all cells.
   *
   * @param notebook - The target notebook widget.
   *
   * #### Notes
   * The original state is based on the state of the active cell.
   * The `mode` of the widget will be preserved.
   */
  export function toggleAllLineNumbers(notebook: Notebook): void {
    if (!notebook.model || !notebook.activeCell) {
      return;
    }

    const state = Private.getState(notebook);
    const config = notebook.editorConfig;
    const lineNumbers = !(
      config.code.lineNumbers &&
      config.markdown.lineNumbers &&
      config.raw.lineNumbers
    );
    const newConfig = {
      code: { ...config.code, lineNumbers },
      markdown: { ...config.markdown, lineNumbers },
      raw: { ...config.raw, lineNumbers }
    };

    notebook.editorConfig = newConfig;
    void Private.handleState(notebook, state);
  }

  /**
   * Clear the code outputs of the selected cells.
   *
   * @param notebook - The target notebook widget.
   *
   * #### Notes
   * The widget `mode` will be preserved.
   */
  export function clearOutputs(notebook: Notebook): void {
    if (!notebook.model || !notebook.activeCell) {
      return;
    }

    const state = Private.getState(notebook);
    let index = -1;
    for (const cell of notebook.model.cells) {
      const child = notebook.widgets[++index];

      if (notebook.isSelectedOrActive(child) && cell.type === 'code') {
        cell.sharedModel.transact(() => {
          (cell as ICodeCellModel).clearExecution();
          (child as CodeCell).outputHidden = false;
        }, false);
      }
    }
    void Private.handleState(notebook, state, true);
  }

  /**
   * Clear all the code outputs on the widget.
   *
   * @param notebook - The target notebook widget.
   *
   * #### Notes
   * The widget `mode` will be preserved.
   */
  export function clearAllOutputs(notebook: Notebook): void {
    if (!notebook.model || !notebook.activeCell) {
      return;
    }

    const state = Private.getState(notebook);
    let index = -1;
    for (const cell of notebook.model.cells) {
      const child = notebook.widgets[++index];

      if (cell.type === 'code') {
        cell.sharedModel.transact(() => {
          (cell as ICodeCellModel).clearExecution();
          (child as CodeCell).outputHidden = false;
        }, false);
      }
    }
    void Private.handleState(notebook, state, true);
  }

  /**
   * Hide the code on selected code cells.
   *
   * @param notebook - The target notebook widget.
   */
  export function hideCode(notebook: Notebook): void {
    if (!notebook.model || !notebook.activeCell) {
      return;
    }

    const state = Private.getState(notebook);

    notebook.widgets.forEach(cell => {
      if (notebook.isSelectedOrActive(cell) && cell.model.type === 'code') {
        cell.inputHidden = true;
      }
    });
    void Private.handleState(notebook, state);
  }

  /**
   * Show the code on selected code cells.
   *
   * @param notebook - The target notebook widget.
   */
  export function showCode(notebook: Notebook): void {
    if (!notebook.model || !notebook.activeCell) {
      return;
    }

    const state = Private.getState(notebook);

    notebook.widgets.forEach(cell => {
      if (notebook.isSelectedOrActive(cell) && cell.model.type === 'code') {
        cell.inputHidden = false;
      }
    });
    void Private.handleState(notebook, state);
  }

  /**
   * Hide the code on all code cells.
   *
   * @param notebook - The target notebook widget.
   */
  export function hideAllCode(notebook: Notebook): void {
    if (!notebook.model || !notebook.activeCell) {
      return;
    }

    const state = Private.getState(notebook);

    notebook.widgets.forEach(cell => {
      if (cell.model.type === 'code') {
        cell.inputHidden = true;
      }
    });
    void Private.handleState(notebook, state);
  }

  /**
   * Show the code on all code cells.
   *
   * @param widget - The target notebook widget.
   */
  export function showAllCode(notebook: Notebook): void {
    if (!notebook.model || !notebook.activeCell) {
      return;
    }

    const state = Private.getState(notebook);

    notebook.widgets.forEach(cell => {
      if (cell.model.type === 'code') {
        cell.inputHidden = false;
      }
    });
    void Private.handleState(notebook, state);
  }

  /**
   * Hide the output on selected code cells.
   *
   * @param notebook - The target notebook widget.
   */
  export function hideOutput(notebook: Notebook): void {
    if (!notebook.model || !notebook.activeCell) {
      return;
    }

    const state = Private.getState(notebook);

    notebook.widgets.forEach(cell => {
      if (notebook.isSelectedOrActive(cell) && cell.model.type === 'code') {
        (cell as CodeCell).outputHidden = true;
      }
    });
    void Private.handleState(notebook, state, true);
  }

  /**
   * Show the output on selected code cells.
   *
   * @param notebook - The target notebook widget.
   */
  export function showOutput(notebook: Notebook): void {
    if (!notebook.model || !notebook.activeCell) {
      return;
    }

    const state = Private.getState(notebook);

    notebook.widgets.forEach(cell => {
      if (notebook.isSelectedOrActive(cell) && cell.model.type === 'code') {
        (cell as CodeCell).outputHidden = false;
      }
    });
    void Private.handleState(notebook, state);
  }

  /**
   * Hide the output on all code cells.
   *
   * @param notebook - The target notebook widget.
   */
  export function hideAllOutputs(notebook: Notebook): void {
    if (!notebook.model || !notebook.activeCell) {
      return;
    }

    const state = Private.getState(notebook);

    notebook.widgets.forEach(cell => {
      if (cell.model.type === 'code') {
        (cell as CodeCell).outputHidden = true;
      }
    });
    void Private.handleState(notebook, state, true);
  }

  /**
   * Render side-by-side.
   *
   * @param notebook - The target notebook widget.
   */
  export function renderSideBySide(notebook: Notebook): void {
    notebook.renderingLayout = 'side-by-side';
  }

  /**
   * Render not side-by-side.
   *
   * @param notebook - The target notebook widget.
   */
  export function renderDefault(notebook: Notebook): void {
    notebook.renderingLayout = 'default';
  }

  /**
   * Show the output on all code cells.
   *
   * @param notebook - The target notebook widget.
   */
  export function showAllOutputs(notebook: Notebook): void {
    if (!notebook.model || !notebook.activeCell) {
      return;
    }

    const state = Private.getState(notebook);

    notebook.widgets.forEach(cell => {
      if (cell.model.type === 'code') {
        (cell as CodeCell).outputHidden = false;
      }
    });
    void Private.handleState(notebook, state);
  }

  /**
   * Enable output scrolling for all selected cells.
   *
   * @param notebook - The target notebook widget.
   */
  export function enableOutputScrolling(notebook: Notebook): void {
    if (!notebook.model || !notebook.activeCell) {
      return;
    }

    const state = Private.getState(notebook);

    notebook.widgets.forEach(cell => {
      if (notebook.isSelectedOrActive(cell) && cell.model.type === 'code') {
        (cell as CodeCell).outputsScrolled = true;
      }
    });
    void Private.handleState(notebook, state, true);
  }

  /**
   * Disable output scrolling for all selected cells.
   *
   * @param notebook - The target notebook widget.
   */
  export function disableOutputScrolling(notebook: Notebook): void {
    if (!notebook.model || !notebook.activeCell) {
      return;
    }

    const state = Private.getState(notebook);

    notebook.widgets.forEach(cell => {
      if (notebook.isSelectedOrActive(cell) && cell.model.type === 'code') {
        (cell as CodeCell).outputsScrolled = false;
      }
    });
    void Private.handleState(notebook, state);
  }

  /**
   * Go to the last cell that is run or current if it is running.
   *
   * Note: This requires execution timing to be toggled on or this will have
   * no effect.
   *
   * @param notebook - The target notebook widget.
   */
  export function selectLastRunCell(notebook: Notebook): void {
    let latestTime: Date | null = null;
    let latestCellIdx: number | null = null;
    notebook.widgets.forEach((cell, cellIndx) => {
      if (cell.model.type === 'code') {
        const execution = cell.model.getMetadata('execution');
        if (
          execution &&
          JSONExt.isObject(execution) &&
          execution['iopub.status.busy'] !== undefined
        ) {
          // The busy status is used as soon as a request is received:
          // https://jupyter-client.readthedocs.io/en/stable/messaging.html
          const timestamp = execution['iopub.status.busy']!.toString();
          if (timestamp) {
            const startTime = new Date(timestamp);
            if (!latestTime || startTime >= latestTime) {
              latestTime = startTime;
              latestCellIdx = cellIndx;
            }
          }
        }
      }
    });
    if (latestCellIdx !== null) {
      notebook.activeCellIndex = latestCellIdx;
    }
  }

  /**
   * Set the markdown header level.
   *
   * @param notebook - The target notebook widget.
   *
   * @param level - The header level.
   *
   * #### Notes
   * All selected cells will be switched to markdown.
   * The level will be clamped between 1 and 6.
   * If there is an existing header, it will be replaced.
   * There will always be one blank space after the header.
   * The cells will be unrendered.
   */
  export function setMarkdownHeader(notebook: Notebook, level: number): void {
    if (!notebook.model || !notebook.activeCell) {
      return;
    }

    const state = Private.getState(notebook);
    const cells = notebook.model.cells;

    level = Math.min(Math.max(level, 1), 6);
    notebook.widgets.forEach((child, index) => {
      if (notebook.isSelectedOrActive(child)) {
        Private.setMarkdownHeader(cells.get(index), level);
      }
    });
    Private.changeCellType(notebook, 'markdown');
    void Private.handleState(notebook, state);
  }

  /**
   * Collapse all cells in given notebook.
   *
   * @param notebook - The target notebook widget.
   */
  export function collapseAllHeadings(notebook: Notebook): any {
    const state = Private.getState(notebook);
    for (const cell of notebook.widgets) {
      if (NotebookActions.getHeadingInfo(cell).isHeading) {
        NotebookActions.setHeadingCollapse(cell, true, notebook);
        NotebookActions.setCellCollapse(cell, true);
      }
    }
    notebook.activeCellIndex = 0;
    void Private.handleState(notebook, state, true);
  }

  /**
   * Un-collapse all cells in given notebook.
   *
   * @param notebook - The target notebook widget.
   */
  export function expandAllHeadings(notebook: Notebook): any {
    for (const cell of notebook.widgets) {
      if (NotebookActions.getHeadingInfo(cell).isHeading) {
        NotebookActions.setHeadingCollapse(cell, false, notebook);
        // similar to collapseAll.
        NotebookActions.setCellCollapse(cell, false);
      }
    }
  }

  function findNearestParentHeader(
    cell: Cell,
    notebook: Notebook
  ): Cell | undefined {
    const index = findIndex(
      notebook.widgets,
      (possibleCell: Cell, index: number) => {
        return cell.model.id === possibleCell.model.id;
      }
    );
    if (index === -1) {
      return;
    }
    // Finds the nearest header above the given cell. If the cell is a header itself, it does not return itself;
    // this can be checked directly by calling functions.
    if (index >= notebook.widgets.length) {
      return;
    }
    let childHeaderInfo = getHeadingInfo(notebook.widgets[index]);
    for (let cellN = index - 1; cellN >= 0; cellN--) {
      if (cellN < notebook.widgets.length) {
        let hInfo = getHeadingInfo(notebook.widgets[cellN]);
        if (
          hInfo.isHeading &&
          hInfo.headingLevel < childHeaderInfo.headingLevel
        ) {
          return notebook.widgets[cellN];
        }
      }
    }
    // else no parent header found.
    return;
  }

  /**
   * Finds the "parent" heading of the given cell and expands.
   * Used for the case that a cell becomes active that is within a collapsed heading.
   * @param cell - "Child" cell that has become the active cell
   * @param notebook - The target notebook widget.
   */
  export function expandParent(cell: Cell, notebook: Notebook): void {
    let nearestParentCell = findNearestParentHeader(cell, notebook);
    if (!nearestParentCell) {
      return;
    }
    if (
      !getHeadingInfo(nearestParentCell).collapsed &&
      !nearestParentCell.isHidden
    ) {
      return;
    }
    if (nearestParentCell.isHidden) {
      expandParent(nearestParentCell, notebook);
    }
    if (getHeadingInfo(nearestParentCell).collapsed) {
      setHeadingCollapse(nearestParentCell, false, notebook);
    }
  }

  /**
   * Finds the next heading that isn't a child of the given markdown heading.
   * @param cell - "Child" cell that has become the active cell
   * @param notebook - The target notebook widget.
   */
  export function findNextParentHeading(
    cell: Cell,
    notebook: Notebook
  ): number {
    let index = findIndex(
      notebook.widgets,
      (possibleCell: Cell, index: number) => {
        return cell.model.id === possibleCell.model.id;
      }
    );
    if (index === -1) {
      return -1;
    }
    let childHeaderInfo = getHeadingInfo(cell);
    for (index = index + 1; index < notebook.widgets.length; index++) {
      let hInfo = getHeadingInfo(notebook.widgets[index]);
      if (
        hInfo.isHeading &&
        hInfo.headingLevel <= childHeaderInfo.headingLevel
      ) {
        return index;
      }
    }
    // else no parent header found. return the index of the last cell
    return notebook.widgets.length;
  }

  /**
   * Set the given cell and ** all "child" cells **
   * to the given collapse / expand if cell is
   * a markdown header.
   *
   * @param cell - The cell
   * @param collapsing - Whether to collapse or expand the cell
   * @param notebook - The target notebook widget.
   */
  export function setHeadingCollapse(
    cell: Cell,
    collapsing: boolean,
    notebook: StaticNotebook
  ): number {
    const which = findIndex(
      notebook.widgets,
      (possibleCell: Cell, index: number) => {
        return cell.model.id === possibleCell.model.id;
      }
    );
    if (which === -1) {
      return -1;
    }
    if (!notebook.widgets.length) {
      return which + 1;
    }
    let selectedHeadingInfo = NotebookActions.getHeadingInfo(cell);
    if (
      cell.isHidden ||
      !(cell instanceof MarkdownCell) ||
      !selectedHeadingInfo.isHeading
    ) {
      // otherwise collapsing and uncollapsing already hidden stuff can
      // cause some funny looking bugs.
      return which + 1;
    }
    let localCollapsed = false;
    let localCollapsedLevel = 0;
    // iterate through all cells after the active cell.
    let cellNum;
    for (cellNum = which + 1; cellNum < notebook.widgets.length; cellNum++) {
      let subCell = notebook.widgets[cellNum];
      let subCellHeadingInfo = NotebookActions.getHeadingInfo(subCell);
      if (
        subCellHeadingInfo.isHeading &&
        subCellHeadingInfo.headingLevel <= selectedHeadingInfo.headingLevel
      ) {
        // then reached an equivalent or higher heading level than the
        // original the end of the collapse.
        cellNum -= 1;
        break;
      }
      if (
        localCollapsed &&
        subCellHeadingInfo.isHeading &&
        subCellHeadingInfo.headingLevel <= localCollapsedLevel
      ) {
        // then reached the end of the local collapsed, so unset NotebookActions.
        localCollapsed = false;
      }

      if (collapsing || localCollapsed) {
        // then no extra handling is needed for further locally collapsed
        // headings.
        subCell.setHidden(true);
        continue;
      }

      if (subCellHeadingInfo.collapsed && subCellHeadingInfo.isHeading) {
        localCollapsed = true;
        localCollapsedLevel = subCellHeadingInfo.headingLevel;
        // but don't collapse the locally collapsed heading, so continue to
        // expand the heading. This will get noticed in the next round.
      }
      subCell.setHidden(false);
    }
    if (cellNum === notebook.widgets.length) {
      cell.numberChildNodes = cellNum - which - 1;
    } else {
      cell.numberChildNodes = cellNum - which;
    }
    NotebookActions.setCellCollapse(cell, collapsing);
    return cellNum + 1;
  }

  /**
   * Toggles the collapse state of the active cell of the given notebook
   * and ** all of its "child" cells ** if the cell is a heading.
   *
   * @param notebook - The target notebook widget.
   */
  export function toggleCurrentHeadingCollapse(notebook: Notebook): any {
    if (!notebook.activeCell || notebook.activeCellIndex === undefined) {
      return;
    }
    let headingInfo = NotebookActions.getHeadingInfo(notebook.activeCell);
    if (headingInfo.isHeading) {
      // Then toggle!
      NotebookActions.setHeadingCollapse(
        notebook.activeCell,
        !headingInfo.collapsed,
        notebook
      );
    }
    notebook.scrollToItem(notebook.activeCellIndex).catch(reason => {
      // no-op
    });
  }

  /**
   * If cell is a markdown heading, sets the headingCollapsed field,
   * and otherwise hides the cell.
   *
   * @param cell - The cell to collapse / expand
   * @param collapsing - Whether to collapse or expand the given cell
   */
  export function setCellCollapse(cell: Cell, collapsing: boolean): any {
    if (cell instanceof MarkdownCell) {
      cell.headingCollapsed = collapsing;
    } else {
      cell.setHidden(collapsing);
    }
  }

  /**
   * If given cell is a markdown heading, returns the heading level.
   * If given cell is not markdown, returns 7 (there are only 6 levels of markdown headings)
   *
   * @param cell - The target cell widget.
   */
  export function getHeadingInfo(cell: Cell): {
    isHeading: boolean;
    headingLevel: number;
    collapsed?: boolean;
  } {
    if (!(cell instanceof MarkdownCell)) {
      return { isHeading: false, headingLevel: 7 };
    }
    let level = cell.headingInfo.level;
    let collapsed = cell.headingCollapsed;
    return { isHeading: level > 0, headingLevel: level, collapsed: collapsed };
  }

  /**
   * Trust the notebook after prompting the user.
   *
   * @param notebook - The target notebook widget.
   *
   * @returns a promise that resolves when the transaction is finished.
   *
   * #### Notes
   * No dialog will be presented if the notebook is already trusted.
   */
  export function trust(
    notebook: Notebook,
    translator?: ITranslator
  ): Promise<void> {
    translator = translator || nullTranslator;
    const trans = translator.load('jupyterlab');

    if (!notebook.model) {
      return Promise.resolve();
    }
    // Do nothing if already trusted.

    const trusted = every(notebook.model.cells, cell => cell.trusted);
    // FIXME
    const trustMessage = (
      <p>
        {trans.__(
          'A trusted Jupyter notebook may execute hidden malicious code when you open it.'
        )}
        <br />
        {trans.__(
          'Selecting "Trust" will re-render this notebook in a trusted state.'
        )}
        <br />
        {trans.__('For more information, see')}{' '}
        <a
          href="https://jupyter-server.readthedocs.io/en/stable/operators/security.html"
          target="_blank"
          rel="noopener noreferrer"
        >
          {trans.__('the Jupyter security documentation')}
        </a>
        .
      </p>
    );

    if (trusted) {
      return showDialog({
        body: trans.__('Notebook is already trusted'),
        buttons: [Dialog.okButton()]
      }).then(() => undefined);
    }

    return showDialog({
      body: trustMessage,
      title: trans.__('Trust this notebook?'),
      buttons: [
        Dialog.cancelButton(),
        Dialog.warnButton({ label: trans.__('Trust') })
      ] // FIXME?
    }).then(result => {
      if (result.button.accept) {
        if (notebook.model) {
          for (const cell of notebook.model.cells) {
            cell.trusted = true;
          }
        }
      }
    });
  }

  /**
   * If the notebook has an active cell, focus it.
   *
   * @param notebook - The target notebook widget.
   * @param options - An object of options, such as whether the function should
   * wait for the active cell to be ready before focusing it.
   *
   * @returns a promise that resolves when focus has been called on the active
   * cell's node.
   *
   * #### Notes
   * Waits until after the active cell has been attached by default, unless
   * called with { shouldWait: false }
   */
  export async function focusActiveCell(
    notebook: Notebook,
    options: {
      shouldWait?: boolean;
    } = { shouldWait: true }
  ): Promise<void> {
    const { activeCell } = notebook;
    if (!activeCell) {
      return;
    }
    if (options.shouldWait) {
      await activeCell.ready;
    }
    if (notebook.isDisposed || activeCell.isDisposed) {
      return;
    }
    activeCell.node.focus();
  }
}

/**
 * A namespace for private data.
 */
namespace Private {
  /**
   * A signal that emits whenever a cell completes execution.
   */
  export const executed = new Signal<
    any,
    {
      notebook: Notebook;
      cell: Cell;
      success: boolean;
      error?: KernelError | null;
    }
  >({});

  /**
   * A signal that emits whenever a cell execution is scheduled.
   */
  export const executionScheduled = new Signal<
    any,
    { notebook: Notebook; cell: Cell }
  >({});

  /**
   * A signal that emits when one notebook's cells are all executed.
   */
  export const selectionExecuted = new Signal<
    any,
    { notebook: Notebook; lastCell: Cell }
  >({});

  /**
   * The interface for a widget state.
   */
  export interface IState {
    /**
     * Whether the widget had focus.
     */
    wasFocused: boolean;

    /**
     * The active cell id before the action.
     *
     * We cannot rely on the Cell widget or model as it may be
     * discarded by action such as move.
     */
    activeCellId: string | null;
  }

  /**
   * Get the state of a widget before running an action.
   */
  export function getState(notebook: Notebook): IState {
    return {
      wasFocused: notebook.node.contains(document.activeElement),
      activeCellId: notebook.activeCell?.model.id ?? null
    };
  }

  /**
   * Handle the state of a widget after running an action.
   */
  export async function handleState(
    notebook: Notebook,
    state: IState,
    scrollIfNeeded = false
  ): Promise<void> {
    const { activeCell, activeCellIndex } = notebook;
    if (scrollIfNeeded && activeCell) {
<<<<<<< HEAD
      await notebook.scrollToItem(activeCellIndex).catch(reason => {
=======
      notebook.scrollToItem(activeCellIndex, 'smart', 0.05).catch(reason => {
>>>>>>> 50e12875
        // no-op
      });
    }
    if (state.wasFocused || notebook.mode === 'edit') {
      notebook.activate();
    }
  }

  /**
   * Handle the state of a widget after running a run action.
   */
  export async function handleRunState(
    notebook: Notebook,
    state: IState,
    scroll = false
  ): Promise<void> {
    if (scroll && state.activeCellId) {
      const index = notebook.widgets.findIndex(
        w => w.model.id === state.activeCellId
      );
      if (notebook.widgets[index]?.inputArea) {
        await notebook.scrollToItem(index).catch(reason => {
          // no-op
        });
      }
    }
    if (state.wasFocused || notebook.mode === 'edit') {
      notebook.activate();
    }
  }

  /**
   * Run the selected cells.
   *
   * @param notebook Notebook
   * @param sessionContext Notebook session context
   * @param sessionDialogs Session dialogs
   * @param translator Application translator
   */
  export function runSelected(
    notebook: Notebook,
    sessionContext?: ISessionContext,
    sessionDialogs?: ISessionContextDialogs,
    translator?: ITranslator
  ): Promise<boolean> {
    notebook.mode = 'command';

    let lastIndex = notebook.activeCellIndex;
    const selected = notebook.widgets.filter((child, index) => {
      const active = notebook.isSelectedOrActive(child);

      if (active) {
        lastIndex = index;
      }

      return active;
    });

    notebook.activeCellIndex = lastIndex;
    notebook.deselectAll();

    return Promise.all(
      selected.map(child =>
        runCell(notebook, child, sessionContext, sessionDialogs, translator)
      )
    )
      .then(results => {
        if (notebook.isDisposed) {
          return false;
        }
        selectionExecuted.emit({
          notebook,
          lastCell: notebook.widgets[lastIndex]
        });
        // Post an update request.
        notebook.update();

        return results.every(result => result);
      })
      .catch(reason => {
        if (reason.message.startsWith('KernelReplyNotOK')) {
          selected.map(cell => {
            // Remove '*' prompt from cells that didn't execute
            if (
              cell.model.type === 'code' &&
              (cell as CodeCell).model.executionCount == null
            ) {
              cell.setPrompt('');
            }
          });
        } else {
          throw reason;
        }

        selectionExecuted.emit({
          notebook,
          lastCell: notebook.widgets[lastIndex]
        });

        notebook.update();

        return false;
      });
  }

  /**
   * Run a cell.
   */
  async function runCell(
    notebook: Notebook,
    cell: Cell,
    sessionContext?: ISessionContext,
    sessionDialogs?: ISessionContextDialogs,
    translator?: ITranslator
  ): Promise<boolean> {
    translator = translator || nullTranslator;
    const trans = translator.load('jupyterlab');
    switch (cell.model.type) {
      case 'markdown':
        (cell as MarkdownCell).rendered = true;
        cell.inputHidden = false;
        executed.emit({ notebook, cell, success: true });
        break;
      case 'code':
        if (sessionContext) {
          if (sessionContext.isTerminating) {
            await showDialog({
              title: trans.__('Kernel Terminating'),
              body: trans.__(
                'The kernel for %1 appears to be terminating. You can not run any cell for now.',
                sessionContext.session?.path
              ),
              buttons: [Dialog.okButton()]
            });
            break;
          }
          if (sessionContext.pendingInput) {
            await showDialog({
              title: trans.__('Cell not executed due to pending input'),
              body: trans.__(
                'The cell has not been executed to avoid kernel deadlock as there is another pending input! Submit your pending input and try again.'
              ),
              buttons: [Dialog.okButton()]
            });
            return false;
          }
          if (sessionContext.hasNoKernel) {
            const shouldSelect = await sessionContext.startKernel();
            if (shouldSelect && sessionDialogs) {
              await sessionDialogs.selectKernel(sessionContext);
            }
          }

          if (sessionContext.hasNoKernel) {
            cell.model.sharedModel.transact(() => {
              (cell.model as ICodeCellModel).clearExecution();
            });
            return true;
          }

          const deletedCells = notebook.model?.deletedCells ?? [];
          executionScheduled.emit({ notebook, cell });

          let ran = false;
          try {
            const reply = await CodeCell.execute(
              cell as CodeCell,
              sessionContext,
              {
                deletedCells,
                recordTiming: notebook.notebookConfig.recordTiming
              }
            );
            deletedCells.splice(0, deletedCells.length);

            ran = (() => {
              if (cell.isDisposed) {
                return false;
              }

              if (!reply) {
                return true;
              }
              if (reply.content.status === 'ok') {
                const content = reply.content;

                if (content.payload && content.payload.length) {
                  handlePayload(content, notebook, cell);
                }

                return true;
              } else {
                throw new KernelError(reply.content);
              }
            })();
          } catch (reason) {
            if (cell.isDisposed || reason.message.startsWith('Canceled')) {
              ran = false;
            } else {
              executed.emit({
                notebook,
                cell,
                success: false,
                error: reason
              });
              throw reason;
            }
          }

          if (ran) {
            executed.emit({ notebook, cell, success: true });
          }

          return ran;
        }
        cell.model.sharedModel.transact(() => {
          (cell.model as ICodeCellModel).clearExecution();
        }, false);
        break;
      default:
        break;
    }

    return Promise.resolve(true);
  }

  /**
   * Handle payloads from an execute reply.
   *
   * #### Notes
   * Payloads are deprecated and there are no official interfaces for them in
   * the kernel type definitions.
   * See [Payloads (DEPRECATED)](https://jupyter-client.readthedocs.io/en/latest/messaging.html#payloads-deprecated).
   */
  function handlePayload(
    content: KernelMessage.IExecuteReply,
    notebook: Notebook,
    cell: Cell
  ) {
    const setNextInput = content.payload?.filter(i => {
      return (i as any).source === 'set_next_input';
    })[0];

    if (!setNextInput) {
      return;
    }

    const text = setNextInput.text as string;
    const replace = setNextInput.replace;

    if (replace) {
      cell.model.sharedModel.setSource(text);
      return;
    }

    // Create a new code cell and add as the next cell.
    const notebookModel = notebook.model!.sharedModel;
    const cells = notebook.model!.cells;
    const index = findIndex(cells, model => model === cell.model);

    // While this cell has no outputs and could be trusted following the letter
    // of Jupyter trust model, its content comes from kernel and hence is not
    // necessarily controlled by the user; if we set it as trusted, a user
    // executing cells in succession could end up with unwanted trusted output.
    if (index === -1) {
      notebookModel.insertCell(notebookModel.cells.length, {
        cell_type: 'code',
        source: text,
        metadata: {
          trusted: false
        }
      });
    } else {
      notebookModel.insertCell(index + 1, {
        cell_type: 'code',
        source: text,
        metadata: {
          trusted: false
        }
      });
    }
  }

  /**
   * Get the selected cell(s) without affecting the clipboard.
   *
   * @param notebook - The target notebook widget.
   *
   * @returns A list of 0 or more selected cells
   */
  export function selectedCells(notebook: Notebook): nbformat.ICell[] {
    return notebook.widgets
      .filter(cell => notebook.isSelectedOrActive(cell))
      .map(cell => cell.model.toJSON())
      .map(cellJSON => {
        if ((cellJSON.metadata as JSONObject).deletable !== undefined) {
          delete (cellJSON.metadata as JSONObject).deletable;
        }
        return cellJSON;
      });
  }

  /**
   * Copy or cut the selected cell data to the application clipboard.
   *
   * @param notebook - The target notebook widget.
   *
   * @param cut - True if the cells should be cut, false if they should be copied.
   */
  export function copyOrCut(notebook: Notebook, cut: boolean): void {
    if (!notebook.model || !notebook.activeCell) {
      return;
    }

    const state = getState(notebook);
    const clipboard = Clipboard.getInstance();

    notebook.mode = 'command';
    clipboard.clear();

    const data = Private.selectedCells(notebook);

    clipboard.setData(JUPYTER_CELL_MIME, data);
    if (cut) {
      deleteCells(notebook);
    } else {
      notebook.deselectAll();
    }
    if (cut) {
      notebook.lastClipboardInteraction = 'cut';
    } else {
      notebook.lastClipboardInteraction = 'copy';
    }
    void handleState(notebook, state);
  }

  /**
   * Change the selected cell type(s).
   *
   * @param notebook - The target notebook widget.
   *
   * @param value - The target cell type.
   *
   * #### Notes
   * It should preserve the widget mode.
   * This action can be undone.
   * The existing selection will be cleared.
   * Any cells converted to markdown will be unrendered.
   */
  export function changeCellType(
    notebook: Notebook,
    value: nbformat.CellType
  ): void {
    const notebookSharedModel = notebook.model!.sharedModel;
    notebook.widgets.forEach((child, index) => {
      if (!notebook.isSelectedOrActive(child)) {
        return;
      }
      if (child.model.type !== value) {
        const raw = child.model.toJSON();
        notebookSharedModel.transact(() => {
          notebookSharedModel.deleteCell(index);
          if (value === 'code') {
            // After change of type outputs are deleted so cell can be trusted.
            raw.metadata.trusted = true;
          } else {
            // Otherwise clear the metadata as trusted is only "valid" on code
            // cells (since other cell types cannot have outputs).
            raw.metadata.trusted = undefined;
          }
          const newCell = notebookSharedModel.insertCell(index, {
            cell_type: value,
            source: raw.source,
            metadata: raw.metadata
          });
          if (raw.attachments && ['markdown', 'raw'].includes(value)) {
            (newCell as ISharedAttachmentsCell).attachments =
              raw.attachments as nbformat.IAttachments;
          }
        });
      }
      if (value === 'markdown') {
        // Fetch the new widget and unrender it.
        child = notebook.widgets[index];
        (child as MarkdownCell).rendered = false;
      }
    });
    notebook.deselectAll();
  }

  /**
   * Delete the selected cells.
   *
   * @param notebook - The target notebook widget.
   *
   * #### Notes
   * The cell after the last selected cell will be activated.
   * If the last cell is deleted, then the previous one will be activated.
   * It will add a code cell if all cells are deleted.
   * This action can be undone.
   */
  export function deleteCells(notebook: Notebook): void {
    const model = notebook.model!;
    const sharedModel = model.sharedModel;
    const toDelete: number[] = [];

    notebook.mode = 'command';

    // Find the cells to delete.
    notebook.widgets.forEach((child, index) => {
      const deletable = child.model.getMetadata('deletable') !== false;

      if (notebook.isSelectedOrActive(child) && deletable) {
        toDelete.push(index);
        notebook.model?.deletedCells.push(child.model.id);
      }
    });

    // If cells are not deletable, we may not have anything to delete.
    if (toDelete.length > 0) {
      // Delete the cells as one undo event.
      sharedModel.transact(() => {
        // Delete cells in reverse order to maintain the correct indices.
        toDelete.reverse().forEach(index => {
          sharedModel.deleteCell(index);
        });

        // Add a new cell if the notebook is empty. This is done
        // within the compound operation to make the deletion of
        // a notebook's last cell undoable.
        if (sharedModel.cells.length == toDelete.length) {
          sharedModel.insertCell(0, {
            cell_type: notebook.notebookConfig.defaultCell,
            metadata:
              notebook.notebookConfig.defaultCell === 'code'
                ? {
                    // This is an empty cell created in empty notebook, thus is trusted
                    trusted: true
                  }
                : {}
          });
        }
      });
      // Select the *first* interior cell not deleted or the cell
      // *after* the last selected cell.
      // Note: The activeCellIndex is clamped to the available cells,
      // so if the last cell is deleted the previous cell will be activated.
      // The *first* index is the index of the last cell in the initial
      // toDelete list due to the `reverse` operation above.
      notebook.activeCellIndex = toDelete[0] - toDelete.length + 1;
    }

    // Deselect any remaining, undeletable cells. Do this even if we don't
    // delete anything so that users are aware *something* happened.
    notebook.deselectAll();
  }

  /**
   * Set the markdown header level of a cell.
   */
  export function setMarkdownHeader(cell: ICellModel, level: number): void {
    // Remove existing header or leading white space.
    let source = cell.sharedModel.getSource();
    const regex = /^(#+\s*)|^(\s*)/;
    const newHeader = Array(level + 1).join('#') + ' ';
    const matches = regex.exec(source);

    if (matches) {
      source = source.slice(matches[0].length);
    }
    cell.sharedModel.setSource(newHeader + source);
  }

  /** Functionality related to collapsible headings */
  export namespace Headings {
    /** Find the heading that is parent to cell.
     *
     * @param childCell - The cell that is child to the sought heading
     * @param notebook - The target notebook widget
     * @param includeChildCell [default=false] - if set to true and childCell is a heading itself, the childCell will be returned
     * @param returnIndex [default=false] - if set to true, the cell index is returned rather than the cell object.
     *
     * @returns the (index | Cell object) of the parent heading or (-1 | null) if there is no parent heading.
     */
    export function findParentHeading(
      childCell: Cell,
      notebook: Notebook,
      includeChildCell = false,
      returnIndex = false
    ): number | Cell | null {
      let cellIdx =
        notebook.widgets.indexOf(childCell) - (includeChildCell ? 1 : 0);
      while (cellIdx >= 0) {
        let headingInfo = NotebookActions.getHeadingInfo(
          notebook.widgets[cellIdx]
        );
        if (headingInfo.isHeading) {
          return returnIndex ? cellIdx : notebook.widgets[cellIdx];
        }
        cellIdx--;
      }
      return returnIndex ? -1 : null;
    }

    /** Find heading above with leq level than baseCell heading level.
     *
     * @param baseCell - cell relative to which so search
     * @param notebook - target notebook widget
     * @param returnIndex [default=false] - if set to true, the cell index is returned rather than the cell object.
     *
     * @returns the (index | Cell object) of the found heading or (-1 | null) if no heading found.
     */
    export function findLowerEqualLevelParentHeadingAbove(
      baseCell: Cell,
      notebook: Notebook,
      returnIndex = false
    ): number | Cell | null {
      let baseHeadingLevel = Private.Headings.determineHeadingLevel(
        baseCell,
        notebook
      );
      if (baseHeadingLevel == -1) {
        baseHeadingLevel = 1; // if no heading level can be determined, assume we're on level 1
      }

      // find the heading above with heading level <= baseHeadingLevel and return its index
      let cellIdx = notebook.widgets.indexOf(baseCell) - 1;
      while (cellIdx >= 0) {
        let cell = notebook.widgets[cellIdx];
        let headingInfo = NotebookActions.getHeadingInfo(cell);
        if (
          headingInfo.isHeading &&
          headingInfo.headingLevel <= baseHeadingLevel
        ) {
          return returnIndex ? cellIdx : cell;
        }
        cellIdx--;
      }
      return returnIndex ? -1 : null; // no heading found
    }

    /** Find next heading with equal or lower level.
     *
     * @param baseCell - cell relative to which so search
     * @param notebook - target notebook widget
     * @param returnIndex [default=false] - if set to true, the cell index is returned rather than the cell object.
     *
     * @returns the (index | Cell object) of the found heading or (-1 | null) if no heading found.
     */
    export function findLowerEqualLevelHeadingBelow(
      baseCell: Cell,
      notebook: Notebook,
      returnIndex = false
    ): number | Cell | null {
      let baseHeadingLevel = Private.Headings.determineHeadingLevel(
        baseCell,
        notebook
      );
      if (baseHeadingLevel == -1) {
        baseHeadingLevel = 1; // if no heading level can be determined, assume we're on level 1
      }
      let cellIdx = notebook.widgets.indexOf(baseCell) + 1;
      while (cellIdx < notebook.widgets.length) {
        let cell = notebook.widgets[cellIdx];
        let headingInfo = NotebookActions.getHeadingInfo(cell);
        if (
          headingInfo.isHeading &&
          headingInfo.headingLevel <= baseHeadingLevel
        ) {
          return returnIndex ? cellIdx : cell;
        }
        cellIdx++;
      }
      return returnIndex ? -1 : null;
    }

    /** Find next heading.
     *
     * @param baseCell - cell relative to which so search
     * @param notebook - target notebook widget
     * @param returnIndex [default=false] - if set to true, the cell index is returned rather than the cell object.
     *
     * @returns the (index | Cell object) of the found heading or (-1 | null) if no heading found.
     */
    export function findHeadingBelow(
      baseCell: Cell,
      notebook: Notebook,
      returnIndex = false
    ): number | Cell | null {
      let cellIdx = notebook.widgets.indexOf(baseCell) + 1;
      while (cellIdx < notebook.widgets.length) {
        let cell = notebook.widgets[cellIdx];
        let headingInfo = NotebookActions.getHeadingInfo(cell);
        if (headingInfo.isHeading) {
          return returnIndex ? cellIdx : cell;
        }
        cellIdx++;
      }
      return returnIndex ? -1 : null;
    }

    /** Determine the heading level of a cell.
     *
     * @param baseCell - The cell of which the heading level shall be determined
     * @param notebook - The target notebook widget
     *
     * @returns the heading level or -1 if there is no parent heading
     *
     * #### Notes
     * If the baseCell is a heading itself, the heading level of baseCell is returned.
     * If the baseCell is not a heading itself, the level of the parent heading is returned.
     * If there is no parent heading, -1 is returned.
     */
    export function determineHeadingLevel(
      baseCell: Cell,
      notebook: Notebook
    ): number {
      let headingInfoBaseCell = NotebookActions.getHeadingInfo(baseCell);
      // fill baseHeadingLevel or return null if there is no heading at or above baseCell
      if (headingInfoBaseCell.isHeading) {
        return headingInfoBaseCell.headingLevel;
      } else {
        let parentHeading = findParentHeading(
          baseCell,
          notebook,
          true
        ) as Cell | null;
        if (parentHeading == null) {
          return -1;
        }
        return NotebookActions.getHeadingInfo(parentHeading).headingLevel;
      }
    }

    /** Insert a new heading cell at given position.
     *
     * @param cellIndex - where to insert
     * @param headingLevel - level of the new heading
     * @param notebook - target notebook
     *
     * #### Notes
     * Enters edit mode after insert.
     */
    export async function insertHeadingAboveCellIndex(
      cellIndex: number,
      headingLevel: number,
      notebook: Notebook
    ): Promise<void> {
      headingLevel = Math.min(Math.max(headingLevel, 1), 6);
      const state = Private.getState(notebook);
      const model = notebook.model!;
      const sharedModel = model!.sharedModel;
      sharedModel.insertCell(cellIndex, {
        cell_type: 'markdown',
        source: '#'.repeat(headingLevel) + ' '
      });
      notebook.activeCellIndex = cellIndex;
      if (notebook.activeCell?.inViewport === false) {
        await signalToPromise(notebook.activeCell.inViewportChanged, 200).catch(
          () => {
            // no-op
          }
        );
      }
      notebook.deselectAll();

      void Private.handleState(notebook, state, true);
      notebook.mode = 'edit';
      notebook.widgets[cellIndex].setHidden(false);
    }
  }
}<|MERGE_RESOLUTION|>--- conflicted
+++ resolved
@@ -600,12 +600,8 @@
     } else {
       notebook.activeCellIndex++;
     }
-<<<<<<< HEAD
-    void Private.handleRunState(notebook, state, true);
-=======
-
-    Private.handleState(notebook, state, true);
->>>>>>> 50e12875
+
+    void Private.handleState(notebook, state, true);
     return promise;
   }
 
@@ -662,11 +658,7 @@
       );
     }
     notebook.mode = 'edit';
-<<<<<<< HEAD
-    void Private.handleRunState(notebook, state, true);
-=======
-    Private.handleState(notebook, state, true);
->>>>>>> 50e12875
+    void Private.handleState(notebook, state, true);
     return promise;
   }
 
@@ -1325,11 +1317,7 @@
     if (cellsFromClipboard) {
       notebook.lastClipboardInteraction = 'paste';
     }
-<<<<<<< HEAD
-    void Private.handleState(notebook, state);
-=======
-    Private.handleState(notebook, state, true);
->>>>>>> 50e12875
+    void Private.handleState(notebook, state, true);
   }
 
   /**
@@ -2190,13 +2178,11 @@
   ): Promise<void> {
     const { activeCell, activeCellIndex } = notebook;
     if (scrollIfNeeded && activeCell) {
-<<<<<<< HEAD
-      await notebook.scrollToItem(activeCellIndex).catch(reason => {
-=======
-      notebook.scrollToItem(activeCellIndex, 'smart', 0.05).catch(reason => {
->>>>>>> 50e12875
-        // no-op
-      });
+      await notebook
+        .scrollToItem(activeCellIndex, 'smart', 0.05)
+        .catch(reason => {
+          // no-op
+        });
     }
     if (state.wasFocused || notebook.mode === 'edit') {
       notebook.activate();
