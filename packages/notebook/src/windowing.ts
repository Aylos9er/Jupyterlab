--- conflicted
+++ resolved
@@ -58,14 +58,7 @@
       return height;
     }
 
-<<<<<<< HEAD
-
-=======
-<<<<<<< HEAD
-
-=======
->>>>>>> 42d6f486e3f10fa69a694dc7f6241a0dc7bd29c3
->>>>>>> c91387f6
+
     const nLines = model.sharedModel.getSource().split('\n').length;
     let outputsLines = 0;
 
@@ -83,36 +76,17 @@
 
       for (let outputIdx = 0; outputIdx < model.outputs.length; outputIdx++) {
         const output = model.outputs.get(outputIdx);
-<<<<<<< HEAD
 
         // Find the preferred output type
         const preferredOutputType = supportedOutputTypes.find(mt => {
-=======
-        const supportedOutputTypes = [
-          'text/html',
-          'image/svg+xml',
-          'application/pdf',
-          'text/markdown',
-          'text/plain',
-          'application/vnd.jupyter.stderr',
-          'application/vnd.jupyter.stdout',
-          'text'
-        ];
-
-        const preferredOutput = supportedOutputTypes.find(mt => {
->>>>>>> 42d6f486e3f10fa69a694dc7f6241a0dc7bd29c3
           const data = output.data[mt];
           return (Array.isArray(data) ? typeof data[0] : typeof data) === 'string';
         });
 
-<<<<<<< HEAD
         // Get the data to display based on the preferred output type
         const dataToDisplay = output.data[preferredOutputType ?? ''];
 
         // Count the number of lines in the output data
-=======
-        const dataToDisplay = output.data[preferredOutput ?? ''];
->>>>>>> 42d6f486e3f10fa69a694dc7f6241a0dc7bd29c3
         if (dataToDisplay !== undefined) {
           const lines = Array.isArray(dataToDisplay)
             ? dataToDisplay.join('\n').split('\n')
@@ -123,10 +97,6 @@
         }
       }
     }
-<<<<<<< HEAD
-=======
-
->>>>>>> 42d6f486e3f10fa69a694dc7f6241a0dc7bd29c3
     const totalLines = nLines + outputsLines;
 
 
