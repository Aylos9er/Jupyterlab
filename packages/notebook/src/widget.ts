--- conflicted
+++ resolved
@@ -404,13 +404,9 @@
       return;
     }
 
-<<<<<<< HEAD
     const viewModel: { [k: string]: unknown }[] = new Array(n);
-=======
-    const viewModel: { [k: string]: any }[] = new Array(n);
     let dirtyState: boolean[] = new Array(n);
 
->>>>>>> 7bae8e32
     for (let i = 0; i < n; i++) {
       viewModel[i] = {};
       const oldCell = this.widgets[from + i];
