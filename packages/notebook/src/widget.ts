// Copyright (c) Jupyter Development Team.
// Distributed under the terms of the Modified BSD License.

import {
  Cell,
  CodeCell,
  ICellModel,
  ICodeCellModel,
  IMarkdownCellModel,
  IRawCellModel,
  MarkdownCell,
  RawCell
} from '@jupyterlab/cells';
import { CodeEditor, IEditorMimeTypeService } from '@jupyterlab/codeeditor';
import { IChangedArgs } from '@jupyterlab/coreutils';
import * as nbformat from '@jupyterlab/nbformat';
import { IObservableList, IObservableMap } from '@jupyterlab/observables';
import { IRenderMimeRegistry } from '@jupyterlab/rendermime';
import { ITranslator, nullTranslator } from '@jupyterlab/translation';
import { ArrayExt, each, findIndex } from '@lumino/algorithm';
import { MimeData, ReadonlyPartialJSONValue } from '@lumino/coreutils';
import { ElementExt } from '@lumino/domutils';
import { Drag, IDragEvent } from '@lumino/dragdrop';
import { Message } from '@lumino/messaging';
import { AttachedProperty } from '@lumino/properties';
import { ISignal, Signal } from '@lumino/signaling';
import { h, VirtualDOM } from '@lumino/virtualdom';
import { PanelLayout, Widget } from '@lumino/widgets';
import { NotebookActions } from './actions';
import { INotebookModel } from './model';

/**
 * The data attribute added to a widget that has an active kernel.
 */
const KERNEL_USER = 'jpKernelUser';

/**
 * The data attribute added to a widget that can run code.
 */
const CODE_RUNNER = 'jpCodeRunner';

/**
 * The data attribute added to a widget that can undo.
 */
const UNDOER = 'jpUndoer';

/**
 * The class name added to notebook widgets.
 */
const NB_CLASS = 'jp-Notebook';

/**
 * The class name added to notebook widget cells.
 */
const NB_CELL_CLASS = 'jp-Notebook-cell';

/**
 * The class name added to a notebook in edit mode.
 */
const EDIT_CLASS = 'jp-mod-editMode';

/**
 * The class name added to a notebook in command mode.
 */
const COMMAND_CLASS = 'jp-mod-commandMode';

/**
 * The class name added to the active cell.
 */
const ACTIVE_CLASS = 'jp-mod-active';

/**
 * The class name added to selected cells.
 */
const SELECTED_CLASS = 'jp-mod-selected';

/**
 * The class name added to an active cell when there are other selected cells.
 */
const OTHER_SELECTED_CLASS = 'jp-mod-multiSelected';

/**
 * The class name added to unconfined images.
 */
const UNCONFINED_CLASS = 'jp-mod-unconfined';

/**
 * The class name added to a drop target.
 */
const DROP_TARGET_CLASS = 'jp-mod-dropTarget';

/**
 * The class name added to a drop source.
 */
const DROP_SOURCE_CLASS = 'jp-mod-dropSource';

/**
 * The class name added to drag images.
 */
const DRAG_IMAGE_CLASS = 'jp-dragImage';

/**
 * The class name added to singular drag images
 */
const SINGLE_DRAG_IMAGE_CLASS = 'jp-dragImage-singlePrompt';

/**
 * The class name added to the drag image cell content.
 */
const CELL_DRAG_CONTENT_CLASS = 'jp-dragImage-content';

/**
 * The class name added to the drag image cell content.
 */
const CELL_DRAG_PROMPT_CLASS = 'jp-dragImage-prompt';

/**
 * The class name added to the drag image cell content.
 */
const CELL_DRAG_MULTIPLE_BACK = 'jp-dragImage-multipleBack';

/**
 * The mimetype used for Jupyter cell data.
 */
const JUPYTER_CELL_MIME = 'application/vnd.jupyter.cells';

/**
 * The threshold in pixels to start a drag event.
 */
const DRAG_THRESHOLD = 5;

/*
 * The type of cell insert provided via signal.
 */
type InsertType = 'push' | 'insert' | 'set';

/*
 * The rendering mode for the notebook.
 */
type RenderingLayout = 'default' | 'side-by-side';

/**
 * The class attached to the heading collapser button
 */
const HEADING_COLLAPSER_CLASS = 'jp-collapseHeadingButton';

/**
 * The class that controls the visibility of "heading collapser" and "show hidden cells" buttons.
 */
const HEADING_COLLAPSER_VISBILITY_CONTROL_CLASS =
  'jp-mod-showHiddenCellsButton';

const SIDE_BY_SIDE_CLASS = 'jp-mod-sideBySide';

/**
 * The interactivity modes for the notebook.
 */
export type NotebookMode = 'command' | 'edit';

if ((window as any).requestIdleCallback === undefined) {
  // On Safari, requestIdleCallback is not available, so we use replacement functions for `idleCallbacks`
  // See: https://developer.mozilla.org/en-US/docs/Web/API/Background_Tasks_API#falling_back_to_settimeout
  // eslint-disable-next-line @typescript-eslint/ban-types
  (window as any).requestIdleCallback = function (handler: Function) {
    let startTime = Date.now();
    return setTimeout(function () {
      handler({
        didTimeout: false,
        timeRemaining: function () {
          return Math.max(0, 50.0 - (Date.now() - startTime));
        }
      });
    }, 1);
  };

  (window as any).cancelIdleCallback = function (id: number) {
    clearTimeout(id);
  };
}

/**
 * A widget which renders static non-interactive notebooks.
 *
 * #### Notes
 * The widget model must be set separately and can be changed
 * at any time.  Consumers of the widget must account for a
 * `null` model, and may want to listen to the `modelChanged`
 * signal.
 */
export class StaticNotebook extends Widget {
  /**
   * Construct a notebook widget.
   */
  constructor(options: StaticNotebook.IOptions) {
    super();
    this.addClass(NB_CLASS);
    this.node.dataset[KERNEL_USER] = 'true';
    this.node.dataset[UNDOER] = 'true';
    this.node.dataset[CODE_RUNNER] = 'true';
    this.rendermime = options.rendermime;
    this.translator = options.translator || nullTranslator;
    this.layout = new Private.NotebookPanelLayout();
    this.contentFactory =
      options.contentFactory || StaticNotebook.defaultContentFactory;
    this.editorConfig =
      options.editorConfig || StaticNotebook.defaultEditorConfig;
    this.notebookConfig =
      options.notebookConfig || StaticNotebook.defaultNotebookConfig;
    this._updateNotebookConfig();
    this._mimetypeService = options.mimeTypeService;
<<<<<<< HEAD
    this._showEditorForReadOnlyMarkdown = options.showEditorForReadOnlyMarkdown;
=======
    this.renderingLayout = options.notebookConfig?.renderingLayout;
>>>>>>> 49caed57

    // Section for the virtual-notebook behavior.
    this._toRenderMap = new Map<string, { index: number; cell: Cell }>();
    this._cellsArray = new Array<Cell>();
    if ('IntersectionObserver' in window) {
      this._observer = new IntersectionObserver(
        (entries, observer) => {
          entries.forEach(o => {
            if (o.isIntersecting) {
              observer.unobserve(o.target);
              const ci = this._toRenderMap.get(o.target.id);
              if (ci) {
                const { cell, index } = ci;
                this._renderPlaceholderCell(cell, index);
              }
            }
          });
        },
        {
          root: this.node,
          threshold: 1,
          rootMargin: `${this.notebookConfig.observedTopMargin} 0px ${this.notebookConfig.observedBottomMargin} 0px`
        }
      );
    }
  }

  /**
   * A signal emitted when the notebook is fully rendered.
   */
  get fullyRendered(): ISignal<this, boolean> {
    return this._fullyRendered;
  }

  /**
   * A signal emitted when the a placeholder cell is rendered.
   */
  get placeholderCellRendered(): ISignal<this, Cell> {
    return this._placeholderCellRendered;
  }

  /**
   * A signal emitted when the model of the notebook changes.
   */
  get modelChanged(): ISignal<this, void> {
    return this._modelChanged;
  }

  /**
   * A signal emitted when the model content changes.
   *
   * #### Notes
   * This is a convenience signal that follows the current model.
   */
  get modelContentChanged(): ISignal<this, void> {
    return this._modelContentChanged;
  }

  /**
   * The cell factory used by the widget.
   */
  readonly contentFactory: StaticNotebook.IContentFactory;

  /**
   * The Rendermime instance used by the widget.
   */
  readonly rendermime: IRenderMimeRegistry;

  /**
   * Translator to be used by cell renderers
   */
  readonly translator: ITranslator;

  /**
   * The model for the widget.
   */
  get model(): INotebookModel | null {
    return this._model;
  }
  set model(newValue: INotebookModel | null) {
    newValue = newValue || null;
    if (this._model === newValue) {
      return;
    }
    const oldValue = this._model;
    this._model = newValue;

    if (oldValue && oldValue.modelDB.isCollaborative) {
      void oldValue.modelDB.connected.then(() => {
        oldValue!.modelDB.collaborators!.changed.disconnect(
          this._onCollaboratorsChanged,
          this
        );
      });
    }
    if (newValue && newValue.modelDB.isCollaborative) {
      void newValue.modelDB.connected.then(() => {
        newValue!.modelDB.collaborators!.changed.connect(
          this._onCollaboratorsChanged,
          this
        );
      });
    }

    // Trigger private, protected, and public changes.
    this._onModelChanged(oldValue, newValue);
    this.onModelChanged(oldValue, newValue);
    this._modelChanged.emit(void 0);
  }

  /**
   * Get the mimetype for code cells.
   */
  get codeMimetype(): string {
    return this._mimetype;
  }

  /**
   * A read-only sequence of the widgets in the notebook.
   */
  get widgets(): ReadonlyArray<Cell> {
    return (this.layout as PanelLayout).widgets as ReadonlyArray<Cell>;
  }

  /**
   * A configuration object for cell editor settings.
   */
  get editorConfig(): StaticNotebook.IEditorConfig {
    return this._editorConfig;
  }
  set editorConfig(value: StaticNotebook.IEditorConfig) {
    this._editorConfig = value;
    this._updateEditorConfig();
  }

  /**
   * A configuration object for notebook settings.
   */
  get notebookConfig(): StaticNotebook.INotebookConfig {
    return this._notebookConfig;
  }
  set notebookConfig(value: StaticNotebook.INotebookConfig) {
    this._notebookConfig = value;
    this._updateNotebookConfig();
  }

  get renderingLayout(): RenderingLayout | undefined {
    return this._renderingLayout;
  }
  set renderingLayout(value: RenderingLayout | undefined) {
    this._renderingLayout = value;
    if (this._renderingLayout === 'side-by-side') {
      this.node.classList.add(SIDE_BY_SIDE_CLASS);
    } else {
      this.node.classList.remove(SIDE_BY_SIDE_CLASS);
    }
  }

  /**
   * Dispose of the resources held by the widget.
   */
  dispose(): void {
    // Do nothing if already disposed.
    if (this.isDisposed) {
      return;
    }
    this._model = null;
    super.dispose();
  }

  /**
   * Handle a new model.
   *
   * #### Notes
   * This method is called after the model change has been handled
   * internally and before the `modelChanged` signal is emitted.
   * The default implementation is a no-op.
   */
  protected onModelChanged(
    oldValue: INotebookModel | null,
    newValue: INotebookModel | null
  ): void {
    // No-op.
  }

  /**
   * Handle changes to the notebook model content.
   *
   * #### Notes
   * The default implementation emits the `modelContentChanged` signal.
   */
  protected onModelContentChanged(model: INotebookModel, args: void): void {
    this._modelContentChanged.emit(void 0);
  }

  /**
   * Handle changes to the notebook model metadata.
   *
   * #### Notes
   * The default implementation updates the mimetypes of the code cells
   * when the `language_info` metadata changes.
   */
  protected onMetadataChanged(
    sender: IObservableMap<ReadonlyPartialJSONValue | undefined>,
    args: IObservableMap.IChangedArgs<ReadonlyPartialJSONValue>
  ): void {
    switch (args.key) {
      case 'language_info':
        this._updateMimetype();
        break;
      default:
        break;
    }
  }

  /**
   * Handle a cell being inserted.
   *
   * The default implementation is a no-op
   */
  protected onCellInserted(index: number, cell: Cell): void {
    // This is a no-op.
  }

  /**
   * Handle a cell being moved.
   *
   * The default implementation is a no-op
   */
  protected onCellMoved(fromIndex: number, toIndex: number): void {
    // This is a no-op.
  }

  /**
   * Handle a cell being removed.
   *
   * The default implementation is a no-op
   */
  protected onCellRemoved(index: number, cell: Cell): void {
    // This is a no-op.
  }

  /**
   * Handle a new model on the widget.
   */
  private _onModelChanged(
    oldValue: INotebookModel | null,
    newValue: INotebookModel | null
  ): void {
    const layout = this.layout as PanelLayout;
    if (oldValue) {
      oldValue.cells.changed.disconnect(this._onCellsChanged, this);
      oldValue.metadata.changed.disconnect(this.onMetadataChanged, this);
      oldValue.contentChanged.disconnect(this.onModelContentChanged, this);
      // TODO: reuse existing cell widgets if possible. Remember to initially
      // clear the history of each cell if we do this.
      while (layout.widgets.length) {
        this._removeCell(0);
      }
    }
    if (!newValue) {
      this._mimetype = 'text/plain';
      return;
    }
    this._updateMimetype();
    const cells = newValue.cells;
    if (!cells.length && newValue.isInitialized) {
      cells.push(
        newValue.contentFactory.createCell(this.notebookConfig.defaultCell, {})
      );
    }

    each(cells, (cell: ICellModel, i: number) => {
      this._insertCell(i, cell, 'set');
    });
    cells.changed.connect(this._onCellsChanged, this);
    newValue.contentChanged.connect(this.onModelContentChanged, this);
    newValue.metadata.changed.connect(this.onMetadataChanged, this);
  }

  /**
   * Handle a change cells event.
   */
  private _onCellsChanged(
    sender: IObservableList<ICellModel>,
    args: IObservableList.IChangedArgs<ICellModel>
  ) {
    let index = 0;
    switch (args.type) {
      case 'add':
        index = args.newIndex;
        // eslint-disable-next-line no-case-declarations
        const insertType: InsertType = args.oldIndex == -1 ? 'push' : 'insert';
        each(args.newValues, value => {
          this._insertCell(index++, value, insertType);
        });
        break;
      case 'move':
        this._moveCell(args.oldIndex, args.newIndex);
        break;
      case 'remove':
        each(args.oldValues, value => {
          this._removeCell(args.oldIndex);
        });
        // Add default cell if there are no cells remaining.
        if (!sender.length) {
          const model = this.model;
          // Add the cell in a new context to avoid triggering another
          // cell changed event during the handling of this signal.
          requestAnimationFrame(() => {
            if (model && !model.isDisposed && !model.cells.length) {
              model.cells.push(
                model.contentFactory.createCell(
                  this.notebookConfig.defaultCell,
                  {}
                )
              );
            }
          });
        }
        break;
      case 'set':
        // TODO: reuse existing widgets if possible.
        index = args.newIndex;
        each(args.newValues, value => {
          // Note: this ordering (insert then remove)
          // is important for getting the active cell
          // index for the editable notebook correct.
          this._insertCell(index, value, 'set');
          this._removeCell(index + 1);
          index++;
        });
        break;
      default:
        return;
    }
  }

  /**
   * Create a cell widget and insert into the notebook.
   */
  private _insertCell(
    index: number,
    cell: ICellModel,
    insertType: InsertType
  ): void {
    let widget: Cell;
    switch (cell.type) {
      case 'code':
        widget = this._createCodeCell(cell as ICodeCellModel);
        widget.model.mimeType = this._mimetype;
        break;
      case 'markdown':
        widget = this._createMarkdownCell(cell as IMarkdownCellModel);
        if (cell.value.text === '') {
          (widget as MarkdownCell).rendered = false;
        }
        break;
      default:
        widget = this._createRawCell(cell as IRawCellModel);
    }
    widget.addClass(NB_CELL_CLASS);

    const layout = this.layout as PanelLayout;
    this._cellsArray.push(widget);
    if (
      this._observer &&
      insertType === 'push' &&
      this._renderedCellsCount >=
        this.notebookConfig.numberCellsToRenderDirectly &&
      cell.type !== 'markdown'
    ) {
      // We have an observer and we are have been asked to push (not to insert).
      // and we are above the number of cells to render directly, then
      // we will add a placeholder and let the intersection observer or the
      // idle browser render those placeholder cells.
      this._toRenderMap.set(widget.model.id, { index: index, cell: widget });
      const placeholder = this._createPlaceholderCell(
        cell as IRawCellModel,
        index
      );
      placeholder.node.id = widget.model.id;
      layout.insertWidget(index, placeholder);
      this.onCellInserted(index, placeholder);
      this._fullyRendered.emit(false);
      this._observer.observe(placeholder.node);
    } else {
      // We have no intersection observer, or we insert, or we are below
      // the number of cells to render directly, so we render directly.
      layout.insertWidget(index, widget);
      this._incrementRenderedCount();
      this.onCellInserted(index, widget);
    }

    if (this._observer && this.notebookConfig.renderCellOnIdle) {
      const renderPlaceholderCells = this._renderPlaceholderCells.bind(this);
      (window as any).requestIdleCallback(renderPlaceholderCells, {
        timeout: 1000
      });
    }
  }

  private _renderPlaceholderCells(deadline: any) {
    if (
      this._renderedCellsCount < this._cellsArray.length &&
      this._renderedCellsCount >=
        this.notebookConfig.numberCellsToRenderDirectly
    ) {
      const ci = this._toRenderMap.entries().next();
      this._renderPlaceholderCell(ci.value[1].cell, ci.value[1].index);
    }
  }

  private _renderPlaceholderCell(cell: Cell, index: number) {
    const pl = this.layout as PanelLayout;
    pl.removeWidgetAt(index);
    pl.insertWidget(index, cell);
    this._toRenderMap.delete(cell.model.id);
    this._incrementRenderedCount();
    this.onCellInserted(index, cell);
    this._placeholderCellRendered.emit(cell);
  }

  /**
   * Create a code cell widget from a code cell model.
   */
  private _createCodeCell(model: ICodeCellModel): CodeCell {
    const rendermime = this.rendermime;
    const contentFactory = this.contentFactory;
    const editorConfig = this.editorConfig.code;
    const options = {
      editorConfig,
      model,
      rendermime,
      contentFactory,
      updateEditorOnShow: false,
      placeholder: false,
      translator: this.translator,
      maxNumberOutputs: this.notebookConfig.maxNumberOutputs
    };
    const cell = this.contentFactory.createCodeCell(options, this);
    cell.syncCollapse = true;
    cell.syncEditable = true;
    cell.syncScrolled = true;
    return cell;
  }

  /**
   * Create a markdown cell widget from a markdown cell model.
   */
  private _createMarkdownCell(model: IMarkdownCellModel): MarkdownCell {
    const rendermime = this.rendermime;
    const contentFactory = this.contentFactory;
    const editorConfig = this.editorConfig.markdown;
    const showEditorForReadOnlyMarkdown = this._showEditorForReadOnlyMarkdown;
    const options = {
      editorConfig,
      model,
      rendermime,
      contentFactory,
      updateEditorOnShow: false,
      placeholder: false,
      showEditorForReadOnlyMarkdown
    };
    const cell = this.contentFactory.createMarkdownCell(options, this);
    cell.syncCollapse = true;
    cell.syncEditable = true;
    // Connect collapsed signal for each markdown cell widget
    cell.toggleCollapsedSignal.connect(
      (newCell: MarkdownCell, collapsed: boolean) => {
        NotebookActions.setHeadingCollapse(newCell, collapsed, this);
      }
    );
    return cell;
  }

  /**
   * Create a placeholder cell widget from a raw cell model.
   */
  private _createPlaceholderCell(model: IRawCellModel, index: number): RawCell {
    const contentFactory = this.contentFactory;
    const editorConfig = this.editorConfig.raw;
    const options = {
      editorConfig,
      model,
      contentFactory,
      updateEditorOnShow: false,
      placeholder: true
    };
    const cell = this.contentFactory.createRawCell(options, this);
    cell.node.innerHTML = `
      <div class="jp-Cell-Placeholder">
        <div class="jp-Cell-Placeholder-wrapper">
        </div>
      </div>`;
    cell.inputHidden = true;
    cell.syncCollapse = true;
    cell.syncEditable = true;
    return cell;
  }

  /**
   * Create a raw cell widget from a raw cell model.
   */
  private _createRawCell(model: IRawCellModel): RawCell {
    const contentFactory = this.contentFactory;
    const editorConfig = this.editorConfig.raw;
    const options = {
      editorConfig,
      model,
      contentFactory,
      updateEditorOnShow: false,
      placeholder: false
    };
    const cell = this.contentFactory.createRawCell(options, this);
    cell.syncCollapse = true;
    cell.syncEditable = true;
    return cell;
  }

  /**
   * Move a cell widget.
   */
  private _moveCell(fromIndex: number, toIndex: number): void {
    const layout = this.layout as PanelLayout;
    layout.insertWidget(toIndex, layout.widgets[fromIndex]);
    this.onCellMoved(fromIndex, toIndex);
  }

  /**
   * Remove a cell widget.
   */
  private _removeCell(index: number): void {
    const layout = this.layout as PanelLayout;
    const widget = layout.widgets[index] as Cell;
    widget.parent = null;
    this.onCellRemoved(index, widget);
    widget.dispose();
  }

  /**
   * Update the mimetype of the notebook.
   */
  private _updateMimetype(): void {
    const info = this._model?.metadata.get(
      'language_info'
    ) as nbformat.ILanguageInfoMetadata;
    if (!info) {
      return;
    }
    this._mimetype = this._mimetypeService.getMimeTypeByLanguage(info);
    each(this.widgets, widget => {
      if (widget.model.type === 'code') {
        widget.model.mimeType = this._mimetype;
      }
    });
  }

  /**
   * Handle an update to the collaborators.
   */
  private _onCollaboratorsChanged(): void {
    // If there are selections corresponding to non-collaborators,
    // they are stale and should be removed.
    for (let i = 0; i < this.widgets.length; i++) {
      const cell = this.widgets[i];
      for (const key of cell.model.selections.keys()) {
        if (false === this._model?.modelDB?.collaborators?.has(key)) {
          cell.model.selections.delete(key);
        }
      }
    }
  }

  /**
   * Update editor settings for notebook cells.
   */
  private _updateEditorConfig() {
    for (let i = 0; i < this.widgets.length; i++) {
      const cell = this.widgets[i];
      let config: Partial<CodeEditor.IConfig>;
      switch (cell.model.type) {
        case 'code':
          config = this._editorConfig.code;
          break;
        case 'markdown':
          config = this._editorConfig.markdown;
          break;
        default:
          config = this._editorConfig.raw;
          break;
      }
      let editorOptions: any = {};
      Object.keys(config).forEach((key: keyof CodeEditor.IConfig) => {
        editorOptions[key] = config[key] ?? null;
      });
      cell.editor.setOptions(editorOptions);
      cell.editor.refresh();
    }
  }

  /**
   * Apply updated notebook settings.
   */
  private _updateNotebookConfig() {
    // Apply scrollPastEnd setting.
    this.toggleClass(
      'jp-mod-scrollPastEnd',
      this._notebookConfig.scrollPastEnd
    );
    // Control visibility of heading collapser UI
    this.toggleClass(
      HEADING_COLLAPSER_VISBILITY_CONTROL_CLASS,
      this._notebookConfig.showHiddenCellsButton
    );
  }

  private _incrementRenderedCount() {
    if (this._toRenderMap.size === 0) {
      this._fullyRendered.emit(true);
    }
    this._renderedCellsCount++;
  }

  private _editorConfig = StaticNotebook.defaultEditorConfig;
  private _notebookConfig = StaticNotebook.defaultNotebookConfig;
  private _mimetype = 'text/plain';
  private _model: INotebookModel | null = null;
  private _mimetypeService: IEditorMimeTypeService;
  private _modelChanged = new Signal<this, void>(this);
  private _modelContentChanged = new Signal<this, void>(this);
  private _fullyRendered = new Signal<this, boolean>(this);
  private _placeholderCellRendered = new Signal<this, Cell>(this);
  private _observer: IntersectionObserver;
  private _renderedCellsCount = 0;
  private _showEditorForReadOnlyMarkdown?: boolean;
  private _toRenderMap: Map<string, { index: number; cell: Cell }>;
  private _cellsArray: Array<Cell>;
  private _renderingLayout: RenderingLayout | undefined;
}

/**
 * The namespace for the `StaticNotebook` class statics.
 */
export namespace StaticNotebook {
  /**
   * An options object for initializing a static notebook.
   */
  export interface IOptions {
    /**
     * The rendermime instance used by the widget.
     */
    rendermime: IRenderMimeRegistry;

    /**
     * The language preference for the model.
     */
    languagePreference?: string;

    /**
     * A factory for creating content.
     */
    contentFactory?: IContentFactory;

    /**
     * A configuration object for the cell editor settings.
     */
    editorConfig?: IEditorConfig;

    /**
     * A configuration object for notebook settings.
     */
    notebookConfig?: INotebookConfig;

    /**
     * The service used to look up mime types.
     */
    mimeTypeService: IEditorMimeTypeService;

    /**
     * The application language translator.
     */
    translator?: ITranslator;

    /**
     * Show editor for read-only Markdown cells.
     */
    showEditorForReadOnlyMarkdown?: boolean;
  }

  /**
   * A factory for creating notebook content.
   *
   * #### Notes
   * This extends the content factory of the cell itself, which extends the content
   * factory of the output area and input area. The result is that there is a single
   * factory for creating all child content of a notebook.
   */
  export interface IContentFactory extends Cell.IContentFactory {
    /**
     * Create a new code cell widget.
     */
    createCodeCell(
      options: CodeCell.IOptions,
      parent: StaticNotebook
    ): CodeCell;

    /**
     * Create a new markdown cell widget.
     */
    createMarkdownCell(
      options: MarkdownCell.IOptions,
      parent: StaticNotebook
    ): MarkdownCell;

    /**
     * Create a new raw cell widget.
     */
    createRawCell(options: RawCell.IOptions, parent: StaticNotebook): RawCell;
  }

  /**
   * A config object for the cell editors.
   */
  export interface IEditorConfig {
    /**
     * Config options for code cells.
     */
    readonly code: Partial<CodeEditor.IConfig>;
    /**
     * Config options for markdown cells.
     */
    readonly markdown: Partial<CodeEditor.IConfig>;
    /**
     * Config options for raw cells.
     */
    readonly raw: Partial<CodeEditor.IConfig>;
  }

  /**
   * Default configuration options for cell editors.
   */
  export const defaultEditorConfig: IEditorConfig = {
    code: {
      ...CodeEditor.defaultConfig,
      lineWrap: 'off',
      matchBrackets: true,
      autoClosingBrackets: false
    },
    markdown: {
      ...CodeEditor.defaultConfig,
      lineWrap: 'on',
      matchBrackets: false,
      autoClosingBrackets: false
    },
    raw: {
      ...CodeEditor.defaultConfig,
      lineWrap: 'on',
      matchBrackets: false,
      autoClosingBrackets: false
    }
  };

  /**
   * A config object for the notebook widget
   */
  export interface INotebookConfig {
    /**
     * Show hidden cells button if collapsed
     */
    showHiddenCellsButton: boolean;

    /**
     * Enable scrolling past the last cell
     */
    scrollPastEnd: boolean;

    /**
     * The default type for new notebook cells.
     */
    defaultCell: nbformat.CellType;

    /**
     * Should timing be recorded in metadata
     */
    recordTiming: boolean;

    /*
     * Number of cells to render directly when virtual
     * notebook intersection observer is available.
     */
    numberCellsToRenderDirectly: number;

    /**
     * Defines if the placeholder cells should be rendered
     * when the browser is idle.
     */
    renderCellOnIdle: boolean;

    /**
     * Defines the observed top margin for the
     * virtual notebook, set a positive number of pixels
     * to render cells below the visible view.
     */
    observedTopMargin: string;

    /**
     * Defines the observed bottom margin for the
     * virtual notebook, set a positive number of pixels
     * to render cells below the visible view.
     */
    observedBottomMargin: string;

    /**
     * Defines the maximum number of outputs per cell.
     */
    maxNumberOutputs: number;

    /**
<<<<<<< HEAD
     * Should an editor be shown for read-only markdown
     */
    showEditorForReadOnlyMarkdown?: boolean;
=======
     * Defines if the document can be undo/redo.
     */
    disableDocumentWideUndoRedo: boolean;

    /**
     * Defines the rendering layout to use.
     */
    renderingLayout: RenderingLayout;
>>>>>>> 49caed57
  }

  /**
   * Default configuration options for notebooks.
   */
  export const defaultNotebookConfig: INotebookConfig = {
    showHiddenCellsButton: true,
    scrollPastEnd: true,
    defaultCell: 'code',
    recordTiming: false,
    numberCellsToRenderDirectly: 20,
    renderCellOnIdle: true,
    observedTopMargin: '1000px',
    observedBottomMargin: '1000px',
    maxNumberOutputs: 50,
<<<<<<< HEAD
    showEditorForReadOnlyMarkdown: true
=======
    disableDocumentWideUndoRedo: false,
    renderingLayout: 'default'
>>>>>>> 49caed57
  };

  /**
   * The default implementation of an `IContentFactory`.
   */
  export class ContentFactory
    extends Cell.ContentFactory
    implements IContentFactory {
    /**
     * Create a new code cell widget.
     *
     * #### Notes
     * If no cell content factory is passed in with the options, the one on the
     * notebook content factory is used.
     */
    createCodeCell(
      options: CodeCell.IOptions,
      parent: StaticNotebook
    ): CodeCell {
      if (!options.contentFactory) {
        options.contentFactory = this;
      }
      return new CodeCell(options).initializeState();
    }

    /**
     * Create a new markdown cell widget.
     *
     * #### Notes
     * If no cell content factory is passed in with the options, the one on the
     * notebook content factory is used.
     */
    createMarkdownCell(
      options: MarkdownCell.IOptions,
      parent: StaticNotebook
    ): MarkdownCell {
      if (!options.contentFactory) {
        options.contentFactory = this;
      }
      return new MarkdownCell(options).initializeState();
    }

    /**
     * Create a new raw cell widget.
     *
     * #### Notes
     * If no cell content factory is passed in with the options, the one on the
     * notebook content factory is used.
     */
    createRawCell(options: RawCell.IOptions, parent: StaticNotebook): RawCell {
      if (!options.contentFactory) {
        options.contentFactory = this;
      }
      return new RawCell(options).initializeState();
    }
  }

  /**
   * A namespace for the static notebook content factory.
   */
  export namespace ContentFactory {
    /**
     * Options for the content factory.
     */
    export interface IOptions extends Cell.ContentFactory.IOptions {}
  }

  /**
   * Default content factory for the static notebook widget.
   */
  export const defaultContentFactory: IContentFactory = new ContentFactory();
}

/**
 * A notebook widget that supports interactivity.
 */
export class Notebook extends StaticNotebook {
  /**
   * Construct a notebook widget.
   */
  constructor(options: Notebook.IOptions) {
    super(Private.processNotebookOptions(options));
    this.node.tabIndex = 0; // Allow the widget to take focus.
    // Allow the node to scroll while dragging items.
    this.node.setAttribute('data-lm-dragscroll', 'true');
  }

  /**
   * A signal emitted when the active cell changes.
   *
   * #### Notes
   * This can be due to the active index changing or the
   * cell at the active index changing.
   */
  get activeCellChanged(): ISignal<this, Cell> {
    return this._activeCellChanged;
  }

  /**
   * A signal emitted when the state of the notebook changes.
   */
  get stateChanged(): ISignal<this, IChangedArgs<any>> {
    return this._stateChanged;
  }

  /**
   * A signal emitted when the selection state of the notebook changes.
   */
  get selectionChanged(): ISignal<this, void> {
    return this._selectionChanged;
  }

  /**
   * The interactivity mode of the notebook.
   */
  get mode(): NotebookMode {
    return this._mode;
  }
  set mode(newValue: NotebookMode) {
    const activeCell = this.activeCell;
    if (!activeCell) {
      newValue = 'command';
    }
    if (newValue === this._mode) {
      this._ensureFocus();
      return;
    }
    // Post an update request.
    this.update();
    const oldValue = this._mode;
    this._mode = newValue;

    if (newValue === 'edit') {
      // Edit mode deselects all cells.
      each(this.widgets, widget => {
        this.deselect(widget);
      });
      //  Edit mode unrenders an active markdown widget.
      if (activeCell instanceof MarkdownCell) {
        activeCell.rendered = false;
      }
      activeCell!.inputHidden = false;
    } else {
      // Focus on the notebook document, which blurs the active cell.
      this.node.focus();
    }
    this._stateChanged.emit({ name: 'mode', oldValue, newValue });
    this._ensureFocus();
  }

  /**
   * The active cell index of the notebook.
   *
   * #### Notes
   * The index will be clamped to the bounds of the notebook cells.
   */
  get activeCellIndex(): number {
    if (!this.model) {
      return -1;
    }
    return this.model.cells.length ? this._activeCellIndex : -1;
  }
  set activeCellIndex(newValue: number) {
    const oldValue = this._activeCellIndex;
    if (!this.model || !this.model.cells.length) {
      newValue = -1;
    } else {
      newValue = Math.max(newValue, 0);
      newValue = Math.min(newValue, this.model.cells.length - 1);
    }

    this._activeCellIndex = newValue;
    const cell = this.widgets[newValue];
    if (cell !== this._activeCell) {
      // Post an update request.
      this.update();
      this._activeCell = cell;
      this._activeCellChanged.emit(cell);
    }
    if (this.mode === 'edit' && cell instanceof MarkdownCell) {
      cell.rendered = false;
    }
    this._ensureFocus();
    if (newValue === oldValue) {
      return;
    }
    this._trimSelections();
    this._stateChanged.emit({ name: 'activeCellIndex', oldValue, newValue });
  }

  /**
   * Get the active cell widget.
   *
   * #### Notes
   * This is a cell or `null` if there is no active cell.
   */
  get activeCell(): Cell | null {
    return this._activeCell;
  }

  get lastClipboardInteraction(): 'copy' | 'cut' | 'paste' | null {
    return this._lastClipboardInteraction;
  }
  set lastClipboardInteraction(newValue: 'copy' | 'cut' | 'paste' | null) {
    this._lastClipboardInteraction = newValue;
  }

  /**
   * Dispose of the resources held by the widget.
   */
  dispose(): void {
    if (this.isDisposed) {
      return;
    }
    this._activeCell = null;
    super.dispose();
  }

  /**
   * Select a cell widget.
   *
   * #### Notes
   * It is a no-op if the value does not change.
   * It will emit the `selectionChanged` signal.
   */
  select(widget: Cell): void {
    if (Private.selectedProperty.get(widget)) {
      return;
    }
    Private.selectedProperty.set(widget, true);
    this._selectionChanged.emit(void 0);
    this.update();
  }

  /**
   * Deselect a cell widget.
   *
   * #### Notes
   * It is a no-op if the value does not change.
   * It will emit the `selectionChanged` signal.
   */
  deselect(widget: Cell): void {
    if (!Private.selectedProperty.get(widget)) {
      return;
    }
    Private.selectedProperty.set(widget, false);
    this._selectionChanged.emit(void 0);
    this.update();
  }

  /**
   * Whether a cell is selected.
   */
  isSelected(widget: Cell): boolean {
    return Private.selectedProperty.get(widget);
  }

  /**
   * Whether a cell is selected or is the active cell.
   */
  isSelectedOrActive(widget: Cell): boolean {
    if (widget === this._activeCell) {
      return true;
    }
    return Private.selectedProperty.get(widget);
  }

  /**
   * Deselect all of the cells.
   */
  deselectAll(): void {
    let changed = false;
    each(this.widgets, widget => {
      if (Private.selectedProperty.get(widget)) {
        changed = true;
      }
      Private.selectedProperty.set(widget, false);
    });
    if (changed) {
      this._selectionChanged.emit(void 0);
    }
    // Make sure we have a valid active cell.
    this.activeCellIndex = this.activeCellIndex; // eslint-disable-line
    this.update();
  }

  /**
   * Move the head of an existing contiguous selection to extend the selection.
   *
   * @param index - The new head of the existing selection.
   *
   * #### Notes
   * If there is no existing selection, the active cell is considered an
   * existing one-cell selection.
   *
   * If the new selection is a single cell, that cell becomes the active cell
   * and all cells are deselected.
   *
   * There is no change if there are no cells (i.e., activeCellIndex is -1).
   */
  extendContiguousSelectionTo(index: number): void {
    let { head, anchor } = this.getContiguousSelection();
    let i: number;

    // Handle the case of no current selection.
    if (anchor === null || head === null) {
      if (index === this.activeCellIndex) {
        // Already collapsed selection, nothing more to do.
        return;
      }

      // We will start a new selection below.
      head = this.activeCellIndex;
      anchor = this.activeCellIndex;
    }

    // Move the active cell. We do this before the collapsing shortcut below.
    this.activeCellIndex = index;

    // Make sure the index is valid, according to the rules for setting and clipping the
    // active cell index. This may change the index.
    index = this.activeCellIndex;

    // Collapse the selection if it is only the active cell.
    if (index === anchor) {
      this.deselectAll();
      return;
    }

    let selectionChanged = false;

    if (head < index) {
      if (head < anchor) {
        Private.selectedProperty.set(this.widgets[head], false);
        selectionChanged = true;
      }

      // Toggle everything strictly between head and index except anchor.
      for (i = head + 1; i < index; i++) {
        if (i !== anchor) {
          Private.selectedProperty.set(
            this.widgets[i],
            !Private.selectedProperty.get(this.widgets[i])
          );
          selectionChanged = true;
        }
      }
    } else if (index < head) {
      if (anchor < head) {
        Private.selectedProperty.set(this.widgets[head], false);
        selectionChanged = true;
      }

      // Toggle everything strictly between index and head except anchor.
      for (i = index + 1; i < head; i++) {
        if (i !== anchor) {
          Private.selectedProperty.set(
            this.widgets[i],
            !Private.selectedProperty.get(this.widgets[i])
          );
          selectionChanged = true;
        }
      }
    }

    // Anchor and index should *always* be selected.
    if (!Private.selectedProperty.get(this.widgets[anchor])) {
      selectionChanged = true;
    }
    Private.selectedProperty.set(this.widgets[anchor], true);

    if (!Private.selectedProperty.get(this.widgets[index])) {
      selectionChanged = true;
    }
    Private.selectedProperty.set(this.widgets[index], true);

    if (selectionChanged) {
      this._selectionChanged.emit(void 0);
    }
  }

  /**
   * Get the head and anchor of a contiguous cell selection.
   *
   * The head of a contiguous selection is always the active cell.
   *
   * If there are no cells selected, `{head: null, anchor: null}` is returned.
   *
   * Throws an error if the currently selected cells do not form a contiguous
   * selection.
   */
  getContiguousSelection():
    | { head: number; anchor: number }
    | { head: null; anchor: null } {
    const cells = this.widgets;
    const first = ArrayExt.findFirstIndex(cells, c => this.isSelected(c));

    // Return early if no cells are selected.
    if (first === -1) {
      return { head: null, anchor: null };
    }

    const last = ArrayExt.findLastIndex(
      cells,
      c => this.isSelected(c),
      -1,
      first
    );

    // Check that the selection is contiguous.
    for (let i = first; i <= last; i++) {
      if (!this.isSelected(cells[i])) {
        throw new Error('Selection not contiguous');
      }
    }

    // Check that the active cell is one of the endpoints of the selection.
    const activeIndex = this.activeCellIndex;
    if (first !== activeIndex && last !== activeIndex) {
      throw new Error('Active cell not at endpoint of selection');
    }

    // Determine the head and anchor of the selection.
    if (first === activeIndex) {
      return { head: first, anchor: last };
    } else {
      return { head: last, anchor: first };
    }
  }

  /**
   * Scroll so that the given position is centered.
   *
   * @param position - The vertical position in the notebook widget.
   *
   * @param threshold - An optional threshold for the scroll (0-50, defaults to
   * 25).
   *
   * #### Notes
   * If the position is within the threshold percentage of the widget height,
   * measured from the center of the widget, the scroll position will not be
   * changed. A threshold of 0 means we will always scroll so the position is
   * centered, and a threshold of 50 means scrolling only happens if position is
   * outside the current window.
   */
  scrollToPosition(position: number, threshold = 25): void {
    const node = this.node;
    const ar = node.getBoundingClientRect();
    const delta = position - ar.top - ar.height / 2;
    if (Math.abs(delta) > (ar.height * threshold) / 100) {
      node.scrollTop += delta;
    }
  }

  /**
   * Scroll so that the given cell is in view. Selects and activates cell.
   *
   * @param cell - A cell in the notebook widget.
   *
   */
  scrollToCell(cell: Cell): void {
    // use Phosphor to scroll
    ElementExt.scrollIntoViewIfNeeded(this.node, cell.node);
    // change selection and active cell:
    this.deselectAll();
    this.select(cell);
    cell.activate();
  }

  /**
   * Set URI fragment identifier.
   */
  setFragment(fragment: string): void {
    // Wait all cells are rendered then set fragment and update.
    void Promise.all(this.widgets.map(widget => widget.ready)).then(() => {
      this._fragment = fragment;
      this.update();
    });
  }

  /**
   * Handle the DOM events for the widget.
   *
   * @param event - The DOM event sent to the widget.
   *
   * #### Notes
   * This method implements the DOM `EventListener` interface and is
   * called in response to events on the notebook panel's node. It should
   * not be called directly by user code.
   */
  handleEvent(event: Event): void {
    if (!this.model) {
      return;
    }

    switch (event.type) {
      case 'contextmenu':
        if (event.eventPhase === Event.CAPTURING_PHASE) {
          this._evtContextMenuCapture(event as PointerEvent);
        }
        break;
      case 'mousedown':
        if (event.eventPhase === Event.CAPTURING_PHASE) {
          this._evtMouseDownCapture(event as MouseEvent);
        } else {
          this._evtMouseDown(event as MouseEvent);
        }
        break;
      case 'mouseup':
        if (event.currentTarget === document) {
          this._evtDocumentMouseup(event as MouseEvent);
        }
        break;
      case 'mousemove':
        if (event.currentTarget === document) {
          this._evtDocumentMousemove(event as MouseEvent);
        }
        break;
      case 'keydown':
        this._ensureFocus(true);
        break;
      case 'dblclick':
        this._evtDblClick(event as MouseEvent);
        break;
      case 'focusin':
        this._evtFocusIn(event as MouseEvent);
        break;
      case 'focusout':
        this._evtFocusOut(event as MouseEvent);
        break;
      case 'lm-dragenter':
        this._evtDragEnter(event as IDragEvent);
        break;
      case 'lm-dragleave':
        this._evtDragLeave(event as IDragEvent);
        break;
      case 'lm-dragover':
        this._evtDragOver(event as IDragEvent);
        break;
      case 'lm-drop':
        this._evtDrop(event as IDragEvent);
        break;
      default:
        break;
    }
  }

  /**
   * Handle `after-attach` messages for the widget.
   */
  protected onAfterAttach(msg: Message): void {
    super.onAfterAttach(msg);
    const node = this.node;
    node.addEventListener('contextmenu', this, true);
    node.addEventListener('mousedown', this, true);
    node.addEventListener('mousedown', this);
    node.addEventListener('keydown', this);
    node.addEventListener('dblclick', this);

    node.addEventListener('focusin', this);
    node.addEventListener('focusout', this);
    // Capture drag events for the notebook widget
    // in order to preempt the drag/drop handlers in the
    // code editor widgets, which can take text data.
    node.addEventListener('lm-dragenter', this, true);
    node.addEventListener('lm-dragleave', this, true);
    node.addEventListener('lm-dragover', this, true);
    node.addEventListener('lm-drop', this, true);
  }

  /**
   * Handle `before-detach` messages for the widget.
   */
  protected onBeforeDetach(msg: Message): void {
    const node = this.node;
    node.removeEventListener('contextmenu', this, true);
    node.removeEventListener('mousedown', this, true);
    node.removeEventListener('mousedown', this);
    node.removeEventListener('keydown', this);
    node.removeEventListener('dblclick', this);
    node.removeEventListener('focusin', this);
    node.removeEventListener('focusout', this);
    node.removeEventListener('lm-dragenter', this, true);
    node.removeEventListener('lm-dragleave', this, true);
    node.removeEventListener('lm-dragover', this, true);
    node.removeEventListener('lm-drop', this, true);
    document.removeEventListener('mousemove', this, true);
    document.removeEventListener('mouseup', this, true);
  }

  /**
   * A message handler invoked on an `'after-show'` message.
   */
  protected onAfterShow(msg: Message): void {
    this._checkCacheOnNextResize = true;
  }

  /**
   * A message handler invoked on a `'resize'` message.
   */
  protected onResize(msg: Widget.ResizeMessage): void {
    if (!this._checkCacheOnNextResize) {
      return super.onResize(msg);
    }
    this._checkCacheOnNextResize = false;
    const cache = this._cellLayoutStateCache;
    const width = parseInt(this.node.style.width, 10);
    if (cache) {
      if (width === cache.width) {
        // Cache identical, do nothing
        return;
      }
    }
    // Update cache
    this._cellLayoutStateCache = { width };

    // Fallback:
    for (const w of this.widgets) {
      if (w instanceof Cell) {
        w.editorWidget.update();
      }
    }
  }

  /**
   * A message handler invoked on an `'before-hide'` message.
   */
  protected onBeforeHide(msg: Message): void {
    // Update cache
    const width = parseInt(this.node.style.width, 10);
    this._cellLayoutStateCache = { width };
  }

  /**
   * Handle `'activate-request'` messages.
   */
  protected onActivateRequest(msg: Message): void {
    this._ensureFocus(true);
  }

  /**
   * Handle `update-request` messages sent to the widget.
   */
  protected onUpdateRequest(msg: Message): void {
    const activeCell = this.activeCell;

    // Set the appropriate classes on the cells.
    if (this.mode === 'edit') {
      this.addClass(EDIT_CLASS);
      this.removeClass(COMMAND_CLASS);
    } else {
      this.addClass(COMMAND_CLASS);
      this.removeClass(EDIT_CLASS);
    }
    if (activeCell) {
      activeCell.addClass(ACTIVE_CLASS);
    }

    let count = 0;
    each(this.widgets, widget => {
      if (widget !== activeCell) {
        widget.removeClass(ACTIVE_CLASS);
      }
      widget.removeClass(OTHER_SELECTED_CLASS);
      if (this.isSelectedOrActive(widget)) {
        widget.addClass(SELECTED_CLASS);
        count++;
      } else {
        widget.removeClass(SELECTED_CLASS);
      }
    });
    if (count > 1) {
      activeCell?.addClass(OTHER_SELECTED_CLASS);
    }
    if (this._fragment) {
      let el;
      try {
        el = this.node.querySelector(
          this._fragment.startsWith('#')
            ? `#${CSS.escape(this._fragment.slice(1))}`
            : this._fragment
        );
      } catch (error) {
        console.warn('Unable to set URI fragment identifier', error);
      }
      if (el) {
        el.scrollIntoView();
      }
      this._fragment = '';
    }
  }

  /**
   * Handle a cell being inserted.
   */
  protected onCellInserted(index: number, cell: Cell): void {
    if (this.model && this.model.modelDB.isCollaborative) {
      const modelDB = this.model.modelDB;
      void modelDB.connected.then(() => {
        if (!cell.isDisposed) {
          // Setup the selection style for collaborators.
          const localCollaborator = modelDB.collaborators!.localCollaborator;
          cell.editor.uuid = localCollaborator.sessionId;
          cell.editor.selectionStyle = {
            ...CodeEditor.defaultSelectionStyle,
            color: localCollaborator.color
          };
        }
      });
    }
    cell.editor.edgeRequested.connect(this._onEdgeRequest, this);
    // If the insertion happened above, increment the active cell
    // index, otherwise it stays the same.
    this.activeCellIndex =
      index <= this.activeCellIndex
        ? this.activeCellIndex + 1
        : this.activeCellIndex;
  }

  /**
   * Handle a cell being moved.
   */
  protected onCellMoved(fromIndex: number, toIndex: number): void {
    const i = this.activeCellIndex;
    if (fromIndex === i) {
      this.activeCellIndex = toIndex;
    } else if (fromIndex < i && i <= toIndex) {
      this.activeCellIndex--;
    } else if (toIndex <= i && i < fromIndex) {
      this.activeCellIndex++;
    }
  }

  /**
   * Handle a cell being removed.
   */
  protected onCellRemoved(index: number, cell: Cell): void {
    // If the removal happened above, decrement the active
    // cell index, otherwise it stays the same.
    this.activeCellIndex =
      index <= this.activeCellIndex
        ? this.activeCellIndex - 1
        : this.activeCellIndex;
    if (this.isSelected(cell)) {
      this._selectionChanged.emit(void 0);
    }
  }

  /**
   * Handle a new model.
   */
  protected onModelChanged(
    oldValue: INotebookModel,
    newValue: INotebookModel
  ): void {
    super.onModelChanged(oldValue, newValue);

    // Try to set the active cell index to 0.
    // It will be set to `-1` if there is no new model or the model is empty.
    this.activeCellIndex = 0;
  }

  /**
   * Handle edge request signals from cells.
   */
  private _onEdgeRequest(
    editor: CodeEditor.IEditor,
    location: CodeEditor.EdgeLocation
  ): void {
    const prev = this.activeCellIndex;
    if (location === 'top') {
      this.activeCellIndex--;
      // Move the cursor to the first position on the last line.
      if (this.activeCellIndex < prev) {
        const editor = this.activeCell!.editor;
        const lastLine = editor.lineCount - 1;
        editor.setCursorPosition({ line: lastLine, column: 0 });
      }
    } else if (location === 'bottom') {
      this.activeCellIndex++;
      // Move the cursor to the first character.
      if (this.activeCellIndex > prev) {
        const editor = this.activeCell!.editor;
        editor.setCursorPosition({ line: 0, column: 0 });
      }
    }
    this.mode = 'edit';
  }

  /**
   * Ensure that the notebook has proper focus.
   */
  private _ensureFocus(force = false): void {
    const activeCell = this.activeCell;
    if (this.mode === 'edit' && activeCell) {
      if (!activeCell.editor.hasFocus()) {
        activeCell.editor.focus();
      }
    }
    if (force && !this.node.contains(document.activeElement)) {
      this.node.focus();
    }
  }

  /**
   * Find the cell index containing the target html element.
   *
   * #### Notes
   * Returns -1 if the cell is not found.
   */
  private _findCell(node: HTMLElement): number {
    // Trace up the DOM hierarchy to find the root cell node.
    // Then find the corresponding child and select it.
    let n: HTMLElement | null = node;
    while (n && n !== this.node) {
      if (n.classList.contains(NB_CELL_CLASS)) {
        const i = ArrayExt.findFirstIndex(
          this.widgets,
          widget => widget.node === n
        );
        if (i !== -1) {
          return i;
        }
        break;
      }
      n = n.parentElement;
    }
    return -1;
  }

  /**
   * Find the target of html mouse event and cell index containing this target.
   *
   * #### Notes
   * Returned index is -1 if the cell is not found.
   */
  private _findEventTargetAndCell(event: MouseEvent): [HTMLElement, number] {
    let target = event.target as HTMLElement;
    let index = this._findCell(target);
    if (index === -1) {
      // `event.target` sometimes gives an orphaned node in Firefox 57, which
      // can have `null` anywhere in its parent line. If we fail to find a cell
      // using `event.target`, try again using a target reconstructed from the
      // position of the click event.
      target = document.elementFromPoint(
        event.clientX,
        event.clientY
      ) as HTMLElement;
      index = this._findCell(target);
    }
    return [target, index];
  }

  /**
   * Handle `contextmenu` event.
   */
  private _evtContextMenuCapture(event: PointerEvent): void {
    // Allow the event to propagate un-modified if the user
    // is holding the shift-key (and probably requesting
    // the native context menu).
    if (event.shiftKey) {
      return;
    }

    const [target, index] = this._findEventTargetAndCell(event);
    const widget = this.widgets[index];

    if (widget && widget.editorWidget.node.contains(target)) {
      // Prevent CodeMirror from focusing the editor.
      // TODO: find an editor-agnostic solution.
      event.preventDefault();
    }
  }

  /**
   * Handle `mousedown` event in the capture phase for the widget.
   */
  private _evtMouseDownCapture(event: MouseEvent): void {
    const { button, shiftKey } = event;

    const [target, index] = this._findEventTargetAndCell(event);
    const widget = this.widgets[index];

    // On OS X, the context menu may be triggered with ctrl-left-click. In
    // Firefox, ctrl-left-click gives an event with button 2, but in Chrome,
    // ctrl-left-click gives an event with button 0 with the ctrl modifier.
    if (
      button === 2 &&
      !shiftKey &&
      widget &&
      widget.editorWidget.node.contains(target)
    ) {
      this.mode = 'command';

      // Prevent CodeMirror from focusing the editor.
      // TODO: find an editor-agnostic solution.
      event.preventDefault();
    }
  }

  /**
   * Handle `mousedown` events for the widget.
   */
  private _evtMouseDown(event: MouseEvent): void {
    const { button, shiftKey } = event;

    // We only handle main or secondary button actions.
    if (!(button === 0 || button === 2)) {
      return;
    }

    // Shift right-click gives the browser default behavior.
    if (shiftKey && button === 2) {
      return;
    }

    const [target, index] = this._findEventTargetAndCell(event);
    const widget = this.widgets[index];

    let targetArea: 'input' | 'prompt' | 'cell' | 'notebook';
    if (widget) {
      if (widget.editorWidget.node.contains(target)) {
        targetArea = 'input';
      } else if (widget.promptNode.contains(target)) {
        targetArea = 'prompt';
      } else {
        targetArea = 'cell';
      }
    } else {
      targetArea = 'notebook';
    }

    // Make sure we go to command mode if the click isn't in the cell editor If
    // we do click in the cell editor, the editor handles the focus event to
    // switch to edit mode.
    if (targetArea !== 'input') {
      this.mode = 'command';
    }

    if (targetArea === 'notebook') {
      this.deselectAll();
    } else if (targetArea === 'prompt' || targetArea === 'cell') {
      // We don't want to prevent the default selection behavior
      // if there is currently text selected in an output.
      const hasSelection = (window.getSelection() ?? '').toString() !== '';
      if (button === 0 && shiftKey && !hasSelection) {
        // Prevent browser selecting text in prompt or output
        event.preventDefault();

        // Shift-click - extend selection
        try {
          this.extendContiguousSelectionTo(index);
        } catch (e) {
          console.error(e);
          this.deselectAll();
          return;
        }
        // Enter selecting mode
        this._mouseMode = 'select';
        document.addEventListener('mouseup', this, true);
        document.addEventListener('mousemove', this, true);
      } else if (button === 0 && !shiftKey) {
        // Prepare to start a drag if we are on the drag region.
        if (targetArea === 'prompt') {
          // Prepare for a drag start
          this._dragData = {
            pressX: event.clientX,
            pressY: event.clientY,
            index: index
          };

          // Enter possible drag mode
          this._mouseMode = 'couldDrag';
          document.addEventListener('mouseup', this, true);
          document.addEventListener('mousemove', this, true);
          event.preventDefault();
        }

        if (!this.isSelectedOrActive(widget)) {
          this.deselectAll();
          this.activeCellIndex = index;
        }
      } else if (button === 2) {
        if (!this.isSelectedOrActive(widget)) {
          this.deselectAll();
          this.activeCellIndex = index;
        }
        event.preventDefault();
      }
    } else if (targetArea === 'input') {
      if (button === 2 && !this.isSelectedOrActive(widget)) {
        this.deselectAll();
        this.activeCellIndex = index;
      }
    }

    // If we didn't set focus above, make sure we get focus now.
    this._ensureFocus(true);
  }

  /**
   * Handle the `'mouseup'` event on the document.
   */
  private _evtDocumentMouseup(event: MouseEvent): void {
    event.preventDefault();
    event.stopPropagation();

    // Remove the event listeners we put on the document
    document.removeEventListener('mousemove', this, true);
    document.removeEventListener('mouseup', this, true);

    if (this._mouseMode === 'couldDrag') {
      // We didn't end up dragging if we are here, so treat it as a click event.

      const [, index] = this._findEventTargetAndCell(event);

      this.deselectAll();
      this.activeCellIndex = index;
    }

    this._mouseMode = null;
  }

  /**
   * Handle the `'mousemove'` event for the widget.
   */
  private _evtDocumentMousemove(event: MouseEvent): void {
    event.preventDefault();
    event.stopPropagation();

    // If in select mode, update the selection
    switch (this._mouseMode) {
      case 'select': {
        const target = event.target as HTMLElement;
        const index = this._findCell(target);
        if (index !== -1) {
          this.extendContiguousSelectionTo(index);
        }
        break;
      }
      case 'couldDrag': {
        // Check for a drag initialization.
        const data = this._dragData!;
        const dx = Math.abs(event.clientX - data.pressX);
        const dy = Math.abs(event.clientY - data.pressY);
        if (dx >= DRAG_THRESHOLD || dy >= DRAG_THRESHOLD) {
          this._mouseMode = null;
          this._startDrag(data.index, event.clientX, event.clientY);
        }
        break;
      }
      default:
        break;
    }
  }

  /**
   * Handle the `'lm-dragenter'` event for the widget.
   */
  private _evtDragEnter(event: IDragEvent): void {
    if (!event.mimeData.hasData(JUPYTER_CELL_MIME)) {
      return;
    }
    event.preventDefault();
    event.stopPropagation();
    const target = event.target as HTMLElement;
    const index = this._findCell(target);
    if (index === -1) {
      return;
    }

    const widget = (this.layout as PanelLayout).widgets[index];
    widget.node.classList.add(DROP_TARGET_CLASS);
  }

  /**
   * Handle the `'lm-dragleave'` event for the widget.
   */
  private _evtDragLeave(event: IDragEvent): void {
    if (!event.mimeData.hasData(JUPYTER_CELL_MIME)) {
      return;
    }
    event.preventDefault();
    event.stopPropagation();
    const elements = this.node.getElementsByClassName(DROP_TARGET_CLASS);
    if (elements.length) {
      (elements[0] as HTMLElement).classList.remove(DROP_TARGET_CLASS);
    }
  }

  /**
   * Handle the `'lm-dragover'` event for the widget.
   */
  private _evtDragOver(event: IDragEvent): void {
    if (!event.mimeData.hasData(JUPYTER_CELL_MIME)) {
      return;
    }
    event.preventDefault();
    event.stopPropagation();
    event.dropAction = event.proposedAction;
    const elements = this.node.getElementsByClassName(DROP_TARGET_CLASS);
    if (elements.length) {
      (elements[0] as HTMLElement).classList.remove(DROP_TARGET_CLASS);
    }
    const target = event.target as HTMLElement;
    const index = this._findCell(target);
    if (index === -1) {
      return;
    }
    const widget = (this.layout as PanelLayout).widgets[index];
    widget.node.classList.add(DROP_TARGET_CLASS);
  }

  /**
   * Handle the `'lm-drop'` event for the widget.
   */
  private _evtDrop(event: IDragEvent): void {
    if (!event.mimeData.hasData(JUPYTER_CELL_MIME)) {
      return;
    }
    event.preventDefault();
    event.stopPropagation();
    if (event.proposedAction === 'none') {
      event.dropAction = 'none';
      return;
    }

    let target = event.target as HTMLElement;
    while (target && target.parentElement) {
      if (target.classList.contains(DROP_TARGET_CLASS)) {
        target.classList.remove(DROP_TARGET_CLASS);
        break;
      }
      target = target.parentElement;
    }

    // Model presence should be checked before calling event handlers
    const model = this.model!;

    const source: Notebook = event.source;
    if (source === this) {
      // Handle the case where we are moving cells within
      // the same notebook.
      event.dropAction = 'move';
      const toMove: Cell[] = event.mimeData.getData('internal:cells');

      // For collapsed markdown headings with hidden "child" cells, move all
      // child cells as well as the markdown heading.
      const cell = toMove[toMove.length - 1];
      if (cell instanceof MarkdownCell && cell.headingCollapsed) {
        const nextParent = NotebookActions.findNextParentHeading(cell, source);
        if (nextParent > 0) {
          const index = findIndex(source.widgets, (possibleCell: Cell) => {
            return cell.model.id === possibleCell.model.id;
          });
          toMove.push(...source.widgets.slice(index + 1, nextParent));
        }
      }

      // Compute the to/from indices for the move.
      let fromIndex = ArrayExt.firstIndexOf(this.widgets, toMove[0]);
      let toIndex = this._findCell(target);
      // This check is needed for consistency with the view.
      if (toIndex !== -1 && toIndex > fromIndex) {
        toIndex -= 1;
      } else if (toIndex === -1) {
        // If the drop is within the notebook but not on any cell,
        // most often this means it is past the cell areas, so
        // set it to move the cells to the end of the notebook.
        toIndex = this.widgets.length - 1;
      }
      // Don't move if we are within the block of selected cells.
      if (toIndex >= fromIndex && toIndex < fromIndex + toMove.length) {
        return;
      }

      // Move the cells one by one
      model.cells.beginCompoundOperation();
      if (fromIndex < toIndex) {
        each(toMove, cellWidget => {
          model.cells.move(fromIndex, toIndex);
        });
      } else if (fromIndex > toIndex) {
        each(toMove, cellWidget => {
          model.cells.move(fromIndex++, toIndex++);
        });
      }
      model.cells.endCompoundOperation();
    } else {
      // Handle the case where we are copying cells between
      // notebooks.
      event.dropAction = 'copy';
      // Find the target cell and insert the copied cells.
      let index = this._findCell(target);
      if (index === -1) {
        index = this.widgets.length;
      }
      const start = index;
      const values = event.mimeData.getData(JUPYTER_CELL_MIME);
      const factory = model.contentFactory;

      // Insert the copies of the original cells.
      model.cells.beginCompoundOperation();
      each(values, (cell: nbformat.ICell) => {
        let value: ICellModel;
        switch (cell.cell_type) {
          case 'code':
            value = factory.createCodeCell({ cell });
            break;
          case 'markdown':
            value = factory.createMarkdownCell({ cell });
            break;
          default:
            value = factory.createRawCell({ cell });
            break;
        }
        model.cells.insert(index++, value);
      });
      model.cells.endCompoundOperation();
      // Select the inserted cells.
      this.deselectAll();
      this.activeCellIndex = start;
      this.extendContiguousSelectionTo(index - 1);
    }
  }

  /**
   * Start a drag event.
   */
  private _startDrag(index: number, clientX: number, clientY: number): void {
    const cells = this.model!.cells;
    const selected: nbformat.ICell[] = [];
    const toMove: Cell[] = [];

    each(this.widgets, (widget, i) => {
      const cell = cells.get(i);
      if (this.isSelectedOrActive(widget)) {
        widget.addClass(DROP_SOURCE_CLASS);
        selected.push(cell.toJSON());
        toMove.push(widget);
      }
    });
    const activeCell = this.activeCell;
    let dragImage: HTMLElement | null = null;
    let countString: string;
    if (activeCell?.model.type === 'code') {
      const executionCount = (activeCell.model as ICodeCellModel)
        .executionCount;
      countString = ' ';
      if (executionCount) {
        countString = executionCount.toString();
      }
    } else {
      countString = '';
    }

    // Create the drag image.
    dragImage = Private.createDragImage(
      selected.length,
      countString,
      activeCell?.model.value.text.split('\n')[0].slice(0, 26) ?? ''
    );

    // Set up the drag event.
    this._drag = new Drag({
      mimeData: new MimeData(),
      dragImage,
      supportedActions: 'copy-move',
      proposedAction: 'copy',
      source: this
    });
    this._drag.mimeData.setData(JUPYTER_CELL_MIME, selected);
    // Add mimeData for the fully reified cell widgets, for the
    // case where the target is in the same notebook and we
    // can just move the cells.
    this._drag.mimeData.setData('internal:cells', toMove);
    // Add mimeData for the text content of the selected cells,
    // allowing for drag/drop into plain text fields.
    const textContent = toMove.map(cell => cell.model.value.text).join('\n');
    this._drag.mimeData.setData('text/plain', textContent);

    // Remove mousemove and mouseup listeners and start the drag.
    document.removeEventListener('mousemove', this, true);
    document.removeEventListener('mouseup', this, true);
    this._mouseMode = null;
    void this._drag.start(clientX, clientY).then(action => {
      if (this.isDisposed) {
        return;
      }
      this._drag = null;
      each(toMove, widget => {
        widget.removeClass(DROP_SOURCE_CLASS);
      });
    });
  }

  /**
   * Handle `focus` events for the widget.
   */
  private _evtFocusIn(event: MouseEvent): void {
    const target = event.target as HTMLElement;
    const index = this._findCell(target);
    if (index !== -1) {
      const widget = this.widgets[index];
      // If the editor itself does not have focus, ensure command mode.
      if (!widget.editorWidget.node.contains(target)) {
        this.mode = 'command';
      }
      this.activeCellIndex = index;
      // If the editor has focus, ensure edit mode.
      const node = widget.editorWidget.node;
      if (node.contains(target)) {
        this.mode = 'edit';
      }
      this.activeCellIndex = index;
    } else {
      // No cell has focus, ensure command mode.
      this.mode = 'command';
    }
  }

  /**
   * Handle `focusout` events for the notebook.
   */
  private _evtFocusOut(event: MouseEvent): void {
    const relatedTarget = event.relatedTarget as HTMLElement;

    // Bail if the window is losing focus, to preserve edit mode. This test
    // assumes that we explicitly focus things rather than calling blur()
    if (!relatedTarget) {
      return;
    }

    // Bail if the item gaining focus is another cell,
    // and we should not be entering command mode.
    const index = this._findCell(relatedTarget);
    if (index !== -1) {
      const widget = this.widgets[index];
      if (widget.editorWidget.node.contains(relatedTarget)) {
        return;
      }
    }

    // Otherwise enter command mode if not already.
    if (this.mode !== 'command') {
      this.mode = 'command';

      // Switching to command mode currently focuses the notebook element, so
      // refocus the relatedTarget so the focus actually switches as intended.
      if (relatedTarget) {
        relatedTarget.focus();
      }
    }
  }

  /**
   * Handle `dblclick` events for the widget.
   */
  private _evtDblClick(event: MouseEvent): void {
    const model = this.model;
    if (!model) {
      return;
    }
    this.deselectAll();

    const [target, index] = this._findEventTargetAndCell(event);

    if (
      (event.target as HTMLElement).classList.contains(HEADING_COLLAPSER_CLASS)
    ) {
      return;
    }
    if (index === -1) {
      return;
    }
    this.activeCellIndex = index;
    if (model.cells.get(index).type === 'markdown') {
      const widget = this.widgets[index] as MarkdownCell;
      widget.rendered = false;
    } else if (target.localName === 'img') {
      target.classList.toggle(UNCONFINED_CLASS);
    }
  }

  /**
   * Remove selections from inactive cells to avoid
   * spurious cursors.
   */
  private _trimSelections(): void {
    for (let i = 0; i < this.widgets.length; i++) {
      if (i !== this._activeCellIndex) {
        const cell = this.widgets[i];
        cell.model.selections.delete(cell.editor.uuid);
      }
    }
  }

  private _activeCellIndex = -1;
  private _activeCell: Cell | null = null;
  private _mode: NotebookMode = 'command';
  private _drag: Drag | null = null;
  private _fragment = '';
  private _dragData: {
    pressX: number;
    pressY: number;
    index: number;
  } | null = null;
  private _mouseMode: 'select' | 'couldDrag' | null = null;
  private _activeCellChanged = new Signal<this, Cell>(this);
  private _stateChanged = new Signal<this, IChangedArgs<any>>(this);
  private _selectionChanged = new Signal<this, void>(this);

  // Attributes for optimized cell refresh:
  private _cellLayoutStateCache?: { width: number };
  private _checkCacheOnNextResize = false;

  private _lastClipboardInteraction: 'copy' | 'cut' | 'paste' | null = null;
}

/**
 * The namespace for the `Notebook` class statics.
 */
export namespace Notebook {
  /**
   * An options object for initializing a notebook widget.
   */
  export interface IOptions extends StaticNotebook.IOptions {}

  /**
   * The content factory for the notebook widget.
   */
  export interface IContentFactory extends StaticNotebook.IContentFactory {}

  /**
   * The default implementation of a notebook content factory..
   *
   * #### Notes
   * Override methods on this class to customize the default notebook factory
   * methods that create notebook content.
   */
  export class ContentFactory extends StaticNotebook.ContentFactory {}

  /**
   * A namespace for the notebook content factory.
   */
  export namespace ContentFactory {
    /**
     * An options object for initializing a notebook content factory.
     */
    export interface IOptions extends StaticNotebook.ContentFactory.IOptions {}
  }

  export const defaultContentFactory: IContentFactory = new ContentFactory();
}

/**
 * A namespace for private data.
 */
namespace Private {
  /**
   * An attached property for the selected state of a cell.
   */
  export const selectedProperty = new AttachedProperty<Cell, boolean>({
    name: 'selected',
    create: () => false
  });

  /**
   * A custom panel layout for the notebook.
   */
  export class NotebookPanelLayout extends PanelLayout {
    /**
     * A message handler invoked on an `'update-request'` message.
     *
     * #### Notes
     * This is a reimplementation of the base class method,
     * and is a no-op.
     */
    protected onUpdateRequest(msg: Message): void {
      // This is a no-op.
    }
  }

  /**
   * Create a cell drag image.
   */
  export function createDragImage(
    count: number,
    promptNumber: string,
    cellContent: string
  ): HTMLElement {
    if (count > 1) {
      if (promptNumber !== '') {
        return VirtualDOM.realize(
          h.div(
            h.div(
              { className: DRAG_IMAGE_CLASS },
              h.span(
                { className: CELL_DRAG_PROMPT_CLASS },
                '[' + promptNumber + ']:'
              ),
              h.span({ className: CELL_DRAG_CONTENT_CLASS }, cellContent)
            ),
            h.div({ className: CELL_DRAG_MULTIPLE_BACK }, '')
          )
        );
      } else {
        return VirtualDOM.realize(
          h.div(
            h.div(
              { className: DRAG_IMAGE_CLASS },
              h.span({ className: CELL_DRAG_PROMPT_CLASS }),
              h.span({ className: CELL_DRAG_CONTENT_CLASS }, cellContent)
            ),
            h.div({ className: CELL_DRAG_MULTIPLE_BACK }, '')
          )
        );
      }
    } else {
      if (promptNumber !== '') {
        return VirtualDOM.realize(
          h.div(
            h.div(
              { className: `${DRAG_IMAGE_CLASS} ${SINGLE_DRAG_IMAGE_CLASS}` },
              h.span(
                { className: CELL_DRAG_PROMPT_CLASS },
                '[' + promptNumber + ']:'
              ),
              h.span({ className: CELL_DRAG_CONTENT_CLASS }, cellContent)
            )
          )
        );
      } else {
        return VirtualDOM.realize(
          h.div(
            h.div(
              { className: `${DRAG_IMAGE_CLASS} ${SINGLE_DRAG_IMAGE_CLASS}` },
              h.span({ className: CELL_DRAG_PROMPT_CLASS }),
              h.span({ className: CELL_DRAG_CONTENT_CLASS }, cellContent)
            )
          )
        );
      }
    }
  }

  /**
   * Process the `IOptions` passed to the notebook widget.
   *
   * #### Notes
   * This defaults the content factory to that in the `Notebook` namespace.
   */
  export function processNotebookOptions(
    options: Notebook.IOptions
  ): Notebook.IOptions {
    if (options.contentFactory) {
      return options;
    } else {
      return {
        rendermime: options.rendermime,
        languagePreference: options.languagePreference,
        contentFactory: Notebook.defaultContentFactory,
        mimeTypeService: options.mimeTypeService
      };
    }
  }
}<|MERGE_RESOLUTION|>--- conflicted
+++ resolved
@@ -208,11 +208,8 @@
       options.notebookConfig || StaticNotebook.defaultNotebookConfig;
     this._updateNotebookConfig();
     this._mimetypeService = options.mimeTypeService;
-<<<<<<< HEAD
     this._showEditorForReadOnlyMarkdown = options.showEditorForReadOnlyMarkdown;
-=======
     this.renderingLayout = options.notebookConfig?.renderingLayout;
->>>>>>> 49caed57
 
     // Section for the virtual-notebook behavior.
     this._toRenderMap = new Map<string, { index: number; cell: Cell }>();
@@ -1032,11 +1029,11 @@
     maxNumberOutputs: number;
 
     /**
-<<<<<<< HEAD
      * Should an editor be shown for read-only markdown
      */
     showEditorForReadOnlyMarkdown?: boolean;
-=======
+
+    /**
      * Defines if the document can be undo/redo.
      */
     disableDocumentWideUndoRedo: boolean;
@@ -1045,7 +1042,6 @@
      * Defines the rendering layout to use.
      */
     renderingLayout: RenderingLayout;
->>>>>>> 49caed57
   }
 
   /**
@@ -1061,12 +1057,9 @@
     observedTopMargin: '1000px',
     observedBottomMargin: '1000px',
     maxNumberOutputs: 50,
-<<<<<<< HEAD
-    showEditorForReadOnlyMarkdown: true
-=======
+    showEditorForReadOnlyMarkdown: true,
     disableDocumentWideUndoRedo: false,
     renderingLayout: 'default'
->>>>>>> 49caed57
   };
 
   /**
