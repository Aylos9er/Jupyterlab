--- conflicted
+++ resolved
@@ -41,21 +41,12 @@
     "watch": "tsc -b --watch"
   },
   "dependencies": {
-<<<<<<< HEAD
-    "@jupyter/react-components": "^0.15.3",
-    "@jupyter/web-components": "^0.15.3",
-    "@jupyterlab/coreutils": "^6.2.0-beta.0",
-    "@jupyterlab/observables": "^5.2.0-beta.0",
-    "@jupyterlab/rendermime-interfaces": "^3.10.0-beta.0",
-    "@jupyterlab/translation": "^4.2.0-beta.0",
-=======
     "@jupyter/react-components": "^0.15.2",
     "@jupyter/web-components": "^0.15.2",
     "@jupyterlab/coreutils": "^6.2.0-beta.1",
     "@jupyterlab/observables": "^5.2.0-beta.1",
     "@jupyterlab/rendermime-interfaces": "^3.10.0-beta.1",
     "@jupyterlab/translation": "^4.2.0-beta.1",
->>>>>>> 5cfcae17
     "@lumino/algorithm": "^2.0.1",
     "@lumino/commands": "^2.3.0",
     "@lumino/coreutils": "^2.1.2",
