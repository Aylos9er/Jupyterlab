/*-----------------------------------------------------------------------------
| Copyright (c) Jupyter Development Team.
| Distributed under the terms of the Modified BSD License.
|----------------------------------------------------------------------------*/

/* Sibling imports */
@import './collapse.css';
@import './deprecated.css';
@import './deprecatedExtra.css';
@import './tabbar.css';
@import './icons.css';
@import './iconsalt.css';
@import './iconshover.css';
@import './iframe.css';
@import './hoverbox.css';
@import './rjsfTemplates.css';
@import './sidepanel.css';
@import './spinner.css';
@import './styling.css';
@import './switch.css';
@import './table.css';
@import './toolbar.css';
@import './windowedlist.css';

<<<<<<< HEAD
.jp-ThemedContainer {
=======
:root {
  /* Increase default density for Jupyter toolkit components */
  --density: -4;
}

body {
>>>>>>> e048f275
  color: var(--jp-ui-font-color1);
  font-size: var(--jp-ui-font-size1);
}

/* Disable native link decoration styles everywhere outside of dialog boxes */
.jp-ThemedContainer a {
  text-decoration: unset;
  color: unset;
}

.jp-ThemedContainer a:hover {
  text-decoration: unset;
  color: unset;
}

/* Accessibility for links inside dialog box text */
.jp-Dialog-content a {
  text-decoration: revert;
  color: var(--jp-content-link-color);
}

.jp-Dialog-content a:hover {
  text-decoration: revert;
}

/* Styles for ui-components */
.jp-FilterBox {
  --design-unit: 3;
  --density: 0;
}

.jp-Button {
  color: var(--jp-ui-font-color2);
  border-radius: var(--jp-border-radius);
  padding: 0 12px;
  font-size: var(--jp-ui-font-size1);

  /* Copy from blueprint 3 */
  display: inline-flex;
  flex-direction: row;
  border: none;
  cursor: pointer;
  align-items: center;
  justify-content: center;
  text-align: left;
  vertical-align: middle;
  min-height: 30px;
  min-width: 30px;
}

.jp-Button:disabled {
  cursor: not-allowed;
}

.jp-Button:empty {
  padding: 0 !important;
}

.jp-Button.jp-mod-small {
  min-height: 24px;
  min-width: 24px;
  font-size: 12px;
  padding: 0 7px;
}

/* Use our own theme for hover styles */
.jp-Button.jp-mod-minimal:hover {
  background-color: var(--jp-layout-color2);
}

.jp-Button.jp-mod-minimal {
  background: none;
}

.jp-InputGroup {
  display: block;
  position: relative;
}

.jp-InputGroup input {
  box-sizing: border-box;
  border: none;
  border-radius: 0;
  background-color: transparent;
  color: var(--jp-ui-font-color0);
  box-shadow: inset 0 0 0 var(--jp-border-width) var(--jp-input-border-color);
  padding-bottom: 0;
  padding-top: 0;
  padding-left: 10px;
  padding-right: 28px;
  position: relative;
  width: 100%;
  -webkit-appearance: none;
  -moz-appearance: none;
  appearance: none;
  font-size: 14px;
  font-weight: 400;
  height: 30px;
  line-height: 30px;
  outline: none;
  vertical-align: middle;
}

.jp-InputGroup input:focus {
  box-shadow:
    inset 0 0 0 var(--jp-border-width) var(--jp-input-active-box-shadow-color),
    inset 0 0 0 3px var(--jp-input-active-box-shadow-color);
}

.jp-InputGroup input:disabled {
  cursor: not-allowed;
  resize: block;
  background-color: var(--jp-layout-color2);
  color: var(--jp-ui-font-color2);
}

.jp-InputGroup input:disabled ~ span {
  cursor: not-allowed;
  color: var(--jp-ui-font-color2);
}

.jp-InputGroup input::placeholder,
.jp-ThemedContainer input::placeholder {
  color: var(--jp-ui-font-color2);
}

.jp-InputGroupAction {
  position: absolute;
  bottom: 1px;
  right: 0;
  padding: 6px;
}

.jp-HTMLSelect.jp-DefaultStyle {
  /* Leave space for the focus outline */
  padding: 0 2px;
}

.jp-HTMLSelect.jp-DefaultStyle select {
  background-color: initial;
  border: none;
  border-radius: 0;
  box-shadow: none;
  color: var(--jp-ui-font-color0);
  display: block;
  font-size: var(--jp-ui-font-size1);
  font-family: var(--jp-ui-font-family);
  height: 24px;
  line-height: 14px;
  padding: 0 25px 0 10px;
  text-align: left;
  -moz-appearance: none;
  -webkit-appearance: none;
}

.jp-HTMLSelect.jp-DefaultStyle select:disabled {
  background-color: var(--jp-layout-color2);
  color: var(--jp-ui-font-color2);
  cursor: not-allowed;
  resize: block;
}

.jp-HTMLSelect.jp-DefaultStyle select:disabled ~ span {
  cursor: not-allowed;
}

.jp-HTMLSelect.jp-DefaultStyle select:focus-visible {
  outline: 2px solid var(--accent-fill-focus, var(--jp-brand-color1));
}

/* Use our own theme for hover and option styles */
/* stylelint-disable-next-line selector-max-type */
.jp-HTMLSelect.jp-DefaultStyle select:hover,
.jp-HTMLSelect.jp-DefaultStyle select > option {
  background-color: var(--jp-layout-color2);
  color: var(--jp-ui-font-color0);
}

.jp-ThemedContainer select {
  box-sizing: border-box;
}<|MERGE_RESOLUTION|>--- conflicted
+++ resolved
@@ -22,16 +22,12 @@
 @import './toolbar.css';
 @import './windowedlist.css';
 
-<<<<<<< HEAD
-.jp-ThemedContainer {
-=======
 :root {
   /* Increase default density for Jupyter toolkit components */
   --density: -4;
 }
 
-body {
->>>>>>> e048f275
+.jp-ThemedContainer {
   color: var(--jp-ui-font-color1);
   font-size: var(--jp-ui-font-size1);
 }
