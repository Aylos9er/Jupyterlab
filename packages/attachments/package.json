--- conflicted
+++ resolved
@@ -36,17 +36,10 @@
     "watch": "tsc -b --watch"
   },
   "dependencies": {
-<<<<<<< HEAD
-    "@jupyterlab/nbformat": "^4.3.0-alpha.1",
-    "@jupyterlab/observables": "^5.3.0-alpha.1",
-    "@jupyterlab/rendermime": "^4.3.0-alpha.1",
-    "@jupyterlab/rendermime-interfaces": "^3.11.0-alpha.1",
-=======
     "@jupyterlab/nbformat": "^4.3.0-alpha.2",
     "@jupyterlab/observables": "^5.3.0-alpha.2",
     "@jupyterlab/rendermime": "^4.3.0-alpha.2",
     "@jupyterlab/rendermime-interfaces": "^3.11.0-alpha.2",
->>>>>>> a86b0eae
     "@lumino/disposable": "^2.1.3",
     "@lumino/signaling": "^2.1.3"
   },
