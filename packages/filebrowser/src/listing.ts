--- conflicted
+++ resolved
@@ -1120,19 +1120,10 @@
     this._updateColumnSizes();
   }
 
-<<<<<<< HEAD
   private _updateColumnSizes(
     doNotGrowBeforeInclusive: DirListing.IColumn['id'] | null = null
   ) {
-    // adjust column sizes so that they add up to the total width available, preserving ratios
-    const visibleColumns = this._visibleColumns.map(column => ({
-      ...column,
-      element: DOMUtils.findElement(this.node, column.className)
-    }));
-=======
-  private _updateColumnSizes() {
     // Adjust column sizes so that they add up to the total width available, preserving ratios
-    // and removing width from the last column so that it fills the width available;
     const visibleColumns = this._visibleColumns
       .map(column => ({
         ...column,
@@ -1144,7 +1135,6 @@
         // to ensure backward compatibility with such extensions and may be removed in the future.
         return column.element;
       });
->>>>>>> 129d2ff4
 
     // read from DOM
     let total = 0;
