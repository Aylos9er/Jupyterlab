{
  "name": "@jupyterlab/shortcuts-extension",
  "version": "4.0.0-alpha.1",
  "description": "JupyterLab - Shortcuts Extension",
  "homepage": "https://github.com/jupyterlab/jupyterlab",
  "bugs": {
    "url": "https://github.com/jupyterlab/jupyterlab/issues"
  },
  "repository": {
    "type": "git",
    "url": "https://github.com/jupyterlab/jupyterlab.git"
  },
  "license": "BSD-3-Clause",
  "author": "Project Jupyter",
  "sideEffects": [
    "style/*.css",
    "style/index.js"
  ],
  "main": "lib/index.js",
  "types": "lib/index.d.ts",
  "style": "style/index.css",
  "directories": {
    "lib": "lib/"
  },
  "files": [
    "lib/**/*.{d.ts,eot,gif,html,jpg,js,js.map,json,png,svg,woff2,ttf}",
    "style/**/*.{css,eot,gif,html,jpg,json,png,svg,woff2,ttf}",
    "style/index.js",
    "schema/*.json"
  ],
  "scripts": {
    "build": "tsc -b",
    "clean": "rimraf lib && rimraf tsconfig.tsbuildinfo",
    "docs": "typedoc src",
    "watch": "tsc -b --watch"
  },
  "dependencies": {
<<<<<<< HEAD
    "@jupyterlab/application": "^3.3.0-alpha.15",
    "@jupyterlab/settingregistry": "^3.3.0-alpha.15",
    "@jupyterlab/translation": "^3.3.0-alpha.15",
    "@jupyterlab/ui-components": "^4.0.0-alpha.15",
    "@lumino/algorithm": "^1.9.1",
=======
    "@jupyterlab/application": "^4.0.0-alpha.1",
    "@jupyterlab/settingregistry": "^4.0.0-alpha.1",
    "@jupyterlab/translation": "^4.0.0-alpha.1",
>>>>>>> 2688ce5a
    "@lumino/commands": "^1.19.0",
    "@lumino/coreutils": "^1.11.1",
    "@lumino/disposable": "^1.10.1",
    "@lumino/domutils": "^1.8.1",
    "@lumino/keyboard": "~1.7.0",
    "@lumino/widgets": "^1.30.0",
    "react": "^17.0.1",
    "typestyle": "^2.0.4"
  },
  "devDependencies": {
    "rimraf": "~3.0.0",
    "typedoc": "~0.21.2",
    "typescript": "~4.1.3"
  },
  "publishConfig": {
    "access": "public"
  },
  "jupyterlab": {
    "extension": true,
    "schemaDir": "schema"
  },
  "styleModule": "style/index.js"
}<|MERGE_RESOLUTION|>--- conflicted
+++ resolved
@@ -35,17 +35,11 @@
     "watch": "tsc -b --watch"
   },
   "dependencies": {
-<<<<<<< HEAD
-    "@jupyterlab/application": "^3.3.0-alpha.15",
-    "@jupyterlab/settingregistry": "^3.3.0-alpha.15",
-    "@jupyterlab/translation": "^3.3.0-alpha.15",
-    "@jupyterlab/ui-components": "^4.0.0-alpha.15",
-    "@lumino/algorithm": "^1.9.1",
-=======
     "@jupyterlab/application": "^4.0.0-alpha.1",
     "@jupyterlab/settingregistry": "^4.0.0-alpha.1",
     "@jupyterlab/translation": "^4.0.0-alpha.1",
->>>>>>> 2688ce5a
+    "@jupyterlab/ui-components": "^4.0.0-alpha.15",
+    "@lumino/algorithm": "^1.9.1",
     "@lumino/commands": "^1.19.0",
     "@lumino/coreutils": "^1.11.1",
     "@lumino/disposable": "^1.10.1",
