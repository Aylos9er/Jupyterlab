--- conflicted
+++ resolved
@@ -51,11 +51,8 @@
     "@lumino/disposable": "^2.1.2",
     "@lumino/domutils": "^2.0.1",
     "@lumino/keyboard": "^2.0.1",
-<<<<<<< HEAD
     "@lumino/widgets": "^2.3.2",
-=======
     "@lumino/signaling": "^2.1.2",
->>>>>>> 7bfee813
     "react": "^18.2.0"
   },
   "devDependencies": {
