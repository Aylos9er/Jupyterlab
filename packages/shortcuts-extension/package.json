--- conflicted
+++ resolved
@@ -35,17 +35,11 @@
     "watch": "tsc -b --watch"
   },
   "dependencies": {
-<<<<<<< HEAD
-    "@jupyterlab/application": "^4.0.0-alpha.3",
-    "@jupyterlab/settingregistry": "^4.0.0-alpha.3",
-    "@jupyterlab/translation": "^4.0.0-alpha.3",
-    "@jupyterlab/ui-components": "^4.0.0-alpha.18",
-    "@lumino/algorithm": "^1.9.1",
-=======
     "@jupyterlab/application": "^4.0.0-alpha.4",
     "@jupyterlab/settingregistry": "^4.0.0-alpha.4",
     "@jupyterlab/translation": "^4.0.0-alpha.4",
->>>>>>> 3b21d568
+    "@jupyterlab/ui-components": "^4.0.0-alpha.18",
+    "@lumino/algorithm": "^1.9.1",
     "@lumino/commands": "^1.19.0",
     "@lumino/coreutils": "^1.11.1",
     "@lumino/disposable": "^1.10.1",
