{
  "name": "@jupyterlab/shortcuts-extension",
  "version": "5.1.0-alpha.2",
  "description": "JupyterLab - Shortcuts Extension",
  "homepage": "https://github.com/jupyterlab/jupyterlab",
  "bugs": {
    "url": "https://github.com/jupyterlab/jupyterlab/issues"
  },
  "repository": {
    "type": "git",
    "url": "https://github.com/jupyterlab/jupyterlab.git"
  },
  "license": "BSD-3-Clause",
  "author": "Project Jupyter",
  "sideEffects": [
    "style/*.css",
    "style/index.js"
  ],
  "main": "lib/index.js",
  "types": "lib/index.d.ts",
  "style": "style/index.css",
  "directories": {
    "lib": "lib/"
  },
  "files": [
    "lib/**/*.{d.ts,eot,gif,html,jpg,js,js.map,json,png,svg,woff2,ttf}",
    "style/**/*.{css,eot,gif,html,jpg,json,png,svg,woff2,ttf}",
    "style/index.js",
    "schema/*.json",
    "src/**/*.{ts,tsx}"
  ],
  "scripts": {
    "build": "tsc -b",
    "build:test": "tsc --build tsconfig.test.json",
    "clean": "rimraf lib && rimraf tsconfig.tsbuildinfo",
    "test": "jest",
    "test:cov": "jest --collect-coverage",
    "test:debug": "node --inspect-brk ../../node_modules/.bin/jest --runInBand",
    "test:debug:watch": "node --inspect-brk ../../node_modules/.bin/jest --runInBand --watch",
    "watch": "tsc -b --watch"
  },
  "dependencies": {
<<<<<<< HEAD
    "@jupyterlab/application": "^4.3.0-alpha.1",
    "@jupyterlab/settingregistry": "^4.3.0-alpha.1",
    "@jupyterlab/translation": "^4.3.0-alpha.1",
    "@jupyterlab/ui-components": "^4.3.0-alpha.1",
=======
    "@jupyterlab/application": "^4.3.0-alpha.2",
    "@jupyterlab/settingregistry": "^4.3.0-alpha.2",
    "@jupyterlab/translation": "^4.3.0-alpha.2",
    "@jupyterlab/ui-components": "^4.3.0-alpha.2",
>>>>>>> a86b0eae
    "@lumino/algorithm": "^2.0.2",
    "@lumino/commands": "^2.3.1",
    "@lumino/coreutils": "^2.2.0",
    "@lumino/disposable": "^2.1.3",
    "@lumino/domutils": "^2.0.2",
    "@lumino/keyboard": "^2.0.2",
    "@lumino/signaling": "^2.1.3",
    "react": "^18.2.0"
  },
  "devDependencies": {
    "@jupyterlab/testing": "^4.3.0-alpha.2",
    "@types/jest": "^29.2.0",
    "jest": "^29.2.0",
    "rimraf": "~5.0.5",
    "typescript": "~5.1.6"
  },
  "publishConfig": {
    "access": "public"
  },
  "jupyterlab": {
    "extension": true,
    "schemaDir": "schema"
  },
  "styleModule": "style/index.js"
}<|MERGE_RESOLUTION|>--- conflicted
+++ resolved
@@ -40,17 +40,10 @@
     "watch": "tsc -b --watch"
   },
   "dependencies": {
-<<<<<<< HEAD
-    "@jupyterlab/application": "^4.3.0-alpha.1",
-    "@jupyterlab/settingregistry": "^4.3.0-alpha.1",
-    "@jupyterlab/translation": "^4.3.0-alpha.1",
-    "@jupyterlab/ui-components": "^4.3.0-alpha.1",
-=======
     "@jupyterlab/application": "^4.3.0-alpha.2",
     "@jupyterlab/settingregistry": "^4.3.0-alpha.2",
     "@jupyterlab/translation": "^4.3.0-alpha.2",
     "@jupyterlab/ui-components": "^4.3.0-alpha.2",
->>>>>>> a86b0eae
     "@lumino/algorithm": "^2.0.2",
     "@lumino/commands": "^2.3.1",
     "@lumino/coreutils": "^2.2.0",
