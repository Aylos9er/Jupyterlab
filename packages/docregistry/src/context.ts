--- conflicted
+++ resolved
@@ -284,24 +284,20 @@
   /**
    * Save the document contents to disk.
    */
-<<<<<<< HEAD
-  save(manual?: boolean): Promise<void> {
-    return this.ready.then(() => {
-      if (manual) {
-        return this._save(manual);
-      }
-      return this._save();
-=======
-  async save(): Promise<void> {
+  async save(manual?: boolean): Promise<void> {
     const [lock] = await Promise.all([
       this._provider.acquireLock(),
       this.ready
     ]);
-    let promise = this._save();
+    let promise : Promise<void>;
+    if(manual){
+      promise = this._save(manual);
+    }else{
+      promise = this._save();
+    }
     // if save completed successfully, we set the inialized content in the rtc server.
     promise = promise.then(() => {
       this._provider.putInitializedState();
->>>>>>> 0f6e1049
     });
     const finally_ = () => {
       this._provider.releaseLock(lock);
