--- conflicted
+++ resolved
@@ -603,12 +603,9 @@
   private _when: Promise<void>;
   private _setBusy: (() => IDisposable) | undefined;
   private _dialogs: ISessionContext.IDialogs;
-<<<<<<< HEAD
-  private _bandwidthSaveModeCallback: () => boolean;
-=======
   private _docProviderFactory: IDocumentProviderFactory | undefined;
   private _collaborative: boolean;
->>>>>>> 7fee5a2a
+  private _bandwidthSaveModeCallback: () => boolean;
 }
 
 /**
@@ -655,22 +652,21 @@
     translator?: ITranslator;
 
     /**
-<<<<<<< HEAD
+     * A factory method for the document provider.
+     */
+    docProviderFactory?: IDocumentProviderFactory;
+
+    /**
+     * Whether the context should be collaborative.
+     * If true, the context will connect through yjs_ws_server to share information if possible.
+     */
+    collaborative?: boolean;
+
+    /**
      * Autosaving should be paused while this callback function returns `true`.
      * By default, it always returns `false`.
      */
     bandwidthSaveModeCallback?: () => boolean;
-=======
-     * A factory method for the document provider.
-     */
-    docProviderFactory?: IDocumentProviderFactory;
-
-    /**
-     * Whether the context should be collaborative.
-     * If true, the context will connect through yjs_ws_server to share information if possible.
-     */
-    collaborative?: boolean;
->>>>>>> 7fee5a2a
   }
 
   /**
