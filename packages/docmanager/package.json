{
  "name": "@jupyterlab/docmanager",
  "version": "4.2.0-alpha.1",
  "description": "JupyterLab - Document Manager",
  "homepage": "https://github.com/jupyterlab/jupyterlab",
  "bugs": {
    "url": "https://github.com/jupyterlab/jupyterlab/issues"
  },
  "repository": {
    "type": "git",
    "url": "https://github.com/jupyterlab/jupyterlab.git"
  },
  "license": "BSD-3-Clause",
  "author": "Project Jupyter",
  "sideEffects": [
    "style/**/*.css",
    "style/index.js"
  ],
  "main": "lib/index.js",
  "types": "lib/index.d.ts",
  "style": "style/index.css",
  "directories": {
    "lib": "lib/"
  },
  "files": [
    "lib/*.d.ts",
    "lib/*.js.map",
    "lib/*.js",
    "style/**/*.css",
    "style/index.js",
    "src/**/*.{ts,tsx}"
  ],
  "scripts": {
    "build": "tsc -b",
    "build:test": "tsc --build tsconfig.test.json",
    "clean": "rimraf lib && rimraf tsconfig.tsbuildinfo",
    "docs": "typedoc src",
    "test": "jest",
    "test:cov": "jest --collect-coverage",
    "test:debug": "node --inspect-brk ../../node_modules/.bin/jest --runInBand",
    "test:debug:watch": "node --inspect-brk ../../node_modules/.bin/jest --runInBand --watch",
    "watch": "npm run test -- --watch"
  },
  "dependencies": {
<<<<<<< HEAD
    "@jupyterlab/apputils": "^4.3.0-alpha.0",
    "@jupyterlab/coreutils": "^6.2.0-alpha.0",
    "@jupyterlab/docregistry": "^4.2.0-alpha.0",
    "@jupyterlab/services": "^7.2.0-alpha.0",
    "@jupyterlab/statedb": "^4.2.0-alpha.0",
    "@jupyterlab/statusbar": "^4.2.0-alpha.0",
    "@jupyterlab/translation": "^4.2.0-alpha.0",
    "@jupyterlab/ui-components": "^4.2.0-alpha.0",
=======
    "@jupyterlab/apputils": "^4.3.0-alpha.1",
    "@jupyterlab/coreutils": "^6.2.0-alpha.1",
    "@jupyterlab/docregistry": "^4.2.0-alpha.1",
    "@jupyterlab/services": "^7.2.0-alpha.1",
    "@jupyterlab/statusbar": "^4.2.0-alpha.1",
    "@jupyterlab/translation": "^4.2.0-alpha.1",
    "@jupyterlab/ui-components": "^4.2.0-alpha.1",
>>>>>>> a2fb9dfe
    "@lumino/algorithm": "^2.0.1",
    "@lumino/coreutils": "^2.1.2",
    "@lumino/disposable": "^2.1.2",
    "@lumino/messaging": "^2.0.1",
    "@lumino/polling": "^2.1.2",
    "@lumino/properties": "^2.0.1",
    "@lumino/signaling": "^2.1.2",
    "@lumino/widgets": "^2.3.1",
    "react": "^18.2.0"
  },
  "devDependencies": {
    "@jupyterlab/testing": "^4.2.0-alpha.1",
    "@types/jest": "^29.2.0",
    "jest": "^29.2.0",
    "rimraf": "~5.0.5",
    "typedoc": "~0.24.7",
    "typescript": "~5.1.6"
  },
  "publishConfig": {
    "access": "public"
  },
  "styleModule": "style/index.js"
}<|MERGE_RESOLUTION|>--- conflicted
+++ resolved
@@ -42,24 +42,14 @@
     "watch": "npm run test -- --watch"
   },
   "dependencies": {
-<<<<<<< HEAD
-    "@jupyterlab/apputils": "^4.3.0-alpha.0",
-    "@jupyterlab/coreutils": "^6.2.0-alpha.0",
-    "@jupyterlab/docregistry": "^4.2.0-alpha.0",
-    "@jupyterlab/services": "^7.2.0-alpha.0",
-    "@jupyterlab/statedb": "^4.2.0-alpha.0",
-    "@jupyterlab/statusbar": "^4.2.0-alpha.0",
-    "@jupyterlab/translation": "^4.2.0-alpha.0",
-    "@jupyterlab/ui-components": "^4.2.0-alpha.0",
-=======
     "@jupyterlab/apputils": "^4.3.0-alpha.1",
     "@jupyterlab/coreutils": "^6.2.0-alpha.1",
     "@jupyterlab/docregistry": "^4.2.0-alpha.1",
     "@jupyterlab/services": "^7.2.0-alpha.1",
+    "@jupyterlab/statedb": "^4.2.0-alpha.1",
     "@jupyterlab/statusbar": "^4.2.0-alpha.1",
     "@jupyterlab/translation": "^4.2.0-alpha.1",
     "@jupyterlab/ui-components": "^4.2.0-alpha.1",
->>>>>>> a2fb9dfe
     "@lumino/algorithm": "^2.0.1",
     "@lumino/coreutils": "^2.1.2",
     "@lumino/disposable": "^2.1.2",
