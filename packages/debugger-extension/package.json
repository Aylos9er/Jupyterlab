--- conflicted
+++ resolved
@@ -59,12 +59,6 @@
     "@jupyterlab/translation": "^4.0.0-alpha.16"
   },
   "devDependencies": {
-<<<<<<< HEAD
-=======
-    "@babel/core": "^7.10.2",
-    "@babel/preset-env": "^7.10.2",
-    "@jupyterlab/testutils": "^4.0.0-alpha.16",
->>>>>>> 3e8f4e5f
     "@types/react-dom": "^17.0.0",
     "rimraf": "~3.0.0",
     "typedoc": "~0.22.10",
