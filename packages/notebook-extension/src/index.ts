--- conflicted
+++ resolved
@@ -3487,7 +3487,33 @@
       }
     }
   });
-<<<<<<< HEAD
+
+  commands.addCommand(CommandIDs.virtualScrollbar, {
+    label: trans.__('Virtual Scrollbar'),
+    caption: trans.__(
+      'Toggle virtual scrollbar (enabled with windowing mode: full)'
+    ),
+    execute: args => {
+      const current = getCurrent(tracker, shell, args);
+
+      if (current) {
+        current.content.scrollbar = !current.content.scrollbar;
+      }
+    },
+    icon: args => (args.toolbar ? tableRowsIcon : undefined),
+    isEnabled: args => {
+      const enabled =
+        (args.toolbar ? true : isEnabled()) &&
+        (settings?.composite.windowingMode === 'full' ?? false);
+      return enabled;
+    },
+    isVisible: args => {
+      const visible =
+        (args.toolbar ? true : isEnabled()) &&
+        (settings?.composite.windowingMode === 'full' ?? false);
+      return visible;
+    }
+  });
 
   // All commands with isEnabled defined directly or in a semantic commands
   // To simplify here we added all commands as most of them have isEnabled
@@ -3499,34 +3525,6 @@
   };
   tracker.currentChanged.connect(notify);
   shell.currentChanged?.connect(notify);
-=======
-  commands.addCommand(CommandIDs.virtualScrollbar, {
-    label: trans.__('Virtual Scrollbar'),
-    caption: trans.__(
-      'Toggle virtual scrollbar (enabled with windowing mode: full)'
-    ),
-    execute: args => {
-      const current = getCurrent(tracker, shell, args);
-
-      if (current) {
-        current.content.scrollbar = !current.content.scrollbar;
-      }
-    },
-    icon: args => (args.toolbar ? tableRowsIcon : undefined),
-    isEnabled: args => {
-      const enabled =
-        (args.toolbar ? true : isEnabled()) &&
-        (settings?.composite.windowingMode === 'full' ?? false);
-      return enabled;
-    },
-    isVisible: args => {
-      const visible =
-        (args.toolbar ? true : isEnabled()) &&
-        (settings?.composite.windowingMode === 'full' ?? false);
-      return visible;
-    }
-  });
->>>>>>> 80dd3d65
 }
 
 /**
