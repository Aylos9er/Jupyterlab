--- conflicted
+++ resolved
@@ -878,13 +878,12 @@
       "type": "number",
       "default": 50
     },
-<<<<<<< HEAD
     "showEditorForReadOnlyMarkdown": {
       "title": "Show editor for read-only Markdown cells",
       "description": "Should an editor be shown for read-only markdown",
       "type": "boolean",
       "default": true
-=======
+    },
     "kernelStatus": {
       "title": "Kernel status icon configuration",
       "description": "Defines the position and components of execution progress indicator.",
@@ -911,7 +910,6 @@
       "description": "Global setting to define the rendering layout in notebooks. 'default' or 'side-by-side' are supported.",
       "type": "string",
       "default": "default"
->>>>>>> 49caed57
     }
   },
   "additionalProperties": false,
