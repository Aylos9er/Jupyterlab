{
  "jupyter.lab.setting-icon": "ui-components:notebook",
  "jupyter.lab.setting-icon-label": "Notebook",
  "jupyter.lab.menus": {
    "main": [
      {
        "id": "jp-mainmenu-file",
        "items": [
          {
            "type": "submenu",
            "submenu": {
              "id": "jp-mainmenu-file-new",
              "items": [
                {
                  "command": "notebook:create-new",
                  "rank": 10
                }
              ]
            }
          }
        ]
      },
      {
        "id": "jp-mainmenu-edit",
        "items": [
          {
            "type": "separator",
            "rank": 4
          },
          {
            "command": "notebook:undo-cell-action",
            "rank": 4
          },
          {
            "command": "notebook:redo-cell-action",
            "rank": 4
          },
          {
            "type": "separator",
            "rank": 5
          },
          {
            "command": "notebook:cut-cell",
            "rank": 5
          },
          {
            "command": "notebook:copy-cell",
            "rank": 5
          },
          {
            "command": "notebook:paste-cell-below",
            "rank": 5
          },
          {
            "command": "notebook:paste-cell-above",
            "rank": 5
          },
          {
            "command": "notebook:paste-and-replace-cell",
            "rank": 5
          },
          {
            "type": "separator",
            "rank": 6
          },
          {
            "command": "notebook:delete-cell",
            "rank": 6
          },
          {
            "type": "separator",
            "rank": 7
          },
          {
            "command": "notebook:select-all",
            "rank": 7
          },
          {
            "command": "notebook:deselect-all",
            "rank": 7
          },
          {
            "type": "separator",
            "rank": 8
          },
          {
            "command": "notebook:move-cell-up",
            "rank": 8
          },
          {
            "command": "notebook:move-cell-down",
            "rank": 8
          },
          {
            "type": "separator",
            "rank": 9
          },
          {
            "command": "notebook:split-cell-at-cursor",
            "rank": 9
          },
          {
            "command": "notebook:merge-cells",
            "rank": 9
          },
          {
            "command": "notebook:merge-cell-above",
            "rank": 9
          },
          {
            "command": "notebook:merge-cell-below",
            "rank": 9
          },
          {
            "type": "separator",
            "rank": 9
          }
        ]
      },
      {
        "id": "jp-mainmenu-view",
        "items": [
          {
            "type": "separator",
            "rank": 10
          },
          {
            "command": "notebook:hide-cell-code",
            "rank": 10
          },
          {
            "command": "notebook:hide-cell-outputs",
            "rank": 10
          },
          {
            "command": "notebook:hide-all-cell-code",
            "rank": 10
          },
          {
            "command": "notebook:hide-all-cell-outputs",
            "rank": 10
          },
          {
            "type": "separator",
            "rank": 10
          },
          {
            "command": "notebook:show-cell-code",
            "rank": 11
          },
          {
            "command": "notebook:show-cell-outputs",
            "rank": 11
          },
          {
            "command": "notebook:show-all-cell-code",
            "rank": 11
          },
          {
            "command": "notebook:show-all-cell-outputs",
            "rank": 11
          },
          {
            "type": "separator",
            "rank": 11
          },
          {
            "command": "notebook:toggle-render-side-by-side-current",
            "rank": 12
          },
          {
            "type": "separator",
            "rank": 12
          }
        ]
      },
      {
        "id": "jp-mainmenu-run",
        "items": [
          {
            "type": "separator",
            "rank": 10
          },
          {
            "command": "notebook:run-cell-and-insert-below",
            "rank": 10
          },
          {
            "command": "notebook:run-cell",
            "rank": 10
          },
          {
            "command": "notebook:run-in-console",
            "rank": 10
          },
          {
            "type": "separator",
            "rank": 11
          },
          {
            "command": "notebook:run-all-above",
            "rank": 11
          },
          {
            "command": "notebook:run-all-below",
            "rank": 11
          },
          {
            "type": "separator",
            "rank": 12
          },
          {
            "command": "notebook:render-all-markdown",
            "rank": 12
          },
          {
            "type": "separator",
            "rank": 12
          }
        ]
      },
      {
        "id": "jp-mainmenu-kernel",
        "items": [
          {
            "command": "notebook:restart-and-run-to-selected",
            "rank": 1
          }
        ]
      }
    ],
    "context": [
      {
        "type": "separator",
        "selector": ".jp-Notebook .jp-Cell",
        "rank": 0
      },
      {
        "command": "notebook:cut-cell",
        "selector": ".jp-Notebook .jp-Cell",
        "rank": 1
      },
      {
        "command": "notebook:copy-cell",
        "selector": ".jp-Notebook .jp-Cell",
        "rank": 2
      },
      {
        "command": "notebook:paste-cell-below",
        "selector": ".jp-Notebook .jp-Cell",
        "rank": 3
      },
      {
        "type": "separator",
        "selector": ".jp-Notebook .jp-Cell",
        "rank": 4
      },
      {
        "command": "notebook:delete-cell",
        "selector": ".jp-Notebook .jp-Cell",
        "rank": 5
      },
      {
        "type": "separator",
        "selector": ".jp-Notebook .jp-Cell",
        "rank": 6
      },
      {
        "command": "notebook:split-cell-at-cursor",
        "selector": ".jp-Notebook .jp-Cell",
        "rank": 7
      },
      {
        "command": "notebook:merge-cells",
        "selector": ".jp-Notebook .jp-Cell",
        "rank": 8
      },
      {
        "command": "notebook:merge-cell-above",
        "selector": ".jp-Notebook .jp-Cell",
        "rank": 8
      },
      {
        "command": "notebook:merge-cell-below",
        "selector": ".jp-Notebook .jp-Cell",
        "rank": 8
      },
      {
        "type": "separator",
        "selector": ".jp-Notebook .jp-Cell",
        "rank": 9
      },
      {
        "command": "notebook:create-output-view",
        "selector": ".jp-Notebook .jp-CodeCell",
        "rank": 10
      },
      {
        "type": "separator",
        "selector": ".jp-Notebook .jp-CodeCell",
        "rank": 11
      },
      {
        "command": "notebook:clear-cell-output",
        "selector": ".jp-Notebook .jp-CodeCell",
        "rank": 12
      },
      {
        "command": "notebook:clear-all-cell-outputs",
        "selector": ".jp-Notebook",
        "rank": 0
      },
      {
        "type": "separator",
        "selector": ".jp-Notebook",
        "rank": 1
      },
      {
        "command": "notebook:enable-output-scrolling",
        "selector": ".jp-Notebook",
        "rank": 2
      },
      {
        "command": "notebook:disable-output-scrolling",
        "selector": ".jp-Notebook",
        "rank": 3
      },
      {
        "type": "separator",
        "selector": ".jp-Notebook",
        "rank": 4
      },
      {
        "command": "notebook:undo-cell-action",
        "selector": ".jp-Notebook",
        "rank": 5
      },
      {
        "command": "notebook:redo-cell-action",
        "selector": ".jp-Notebook",
        "rank": 6
      },
      {
        "command": "notebook:restart-kernel",
        "selector": ".jp-Notebook",
        "rank": 7
      },
      {
        "type": "separator",
        "selector": ".jp-Notebook",
        "rank": 8
      },
      {
        "command": "notebook:create-console",
        "selector": ".jp-Notebook",
        "rank": 9
      }
    ]
  },
  "jupyter.lab.shortcuts": [
    {
      "command": "notebook:change-cell-to-code",
      "keys": ["Y"],
      "selector": ".jp-Notebook:focus"
    },
    {
      "command": "notebook:change-cell-to-heading-1",
      "keys": ["1"],
      "selector": ".jp-Notebook:focus"
    },
    {
      "command": "notebook:change-cell-to-heading-2",
      "keys": ["2"],
      "selector": ".jp-Notebook:focus"
    },
    {
      "command": "notebook:change-cell-to-heading-3",
      "keys": ["3"],
      "selector": ".jp-Notebook:focus"
    },
    {
      "command": "notebook:change-cell-to-heading-4",
      "keys": ["4"],
      "selector": ".jp-Notebook:focus"
    },
    {
      "command": "notebook:change-cell-to-heading-5",
      "keys": ["5"],
      "selector": ".jp-Notebook:focus"
    },
    {
      "command": "notebook:change-cell-to-heading-6",
      "keys": ["6"],
      "selector": ".jp-Notebook:focus"
    },
    {
      "command": "notebook:change-cell-to-markdown",
      "keys": ["M"],
      "selector": ".jp-Notebook:focus"
    },
    {
      "command": "notebook:change-cell-to-raw",
      "keys": ["R"],
      "selector": ".jp-Notebook:focus"
    },
    {
      "command": "notebook:copy-cell",
      "keys": ["C"],
      "selector": ".jp-Notebook:focus"
    },
    {
      "command": "notebook:cut-cell",
      "keys": ["X"],
      "selector": ".jp-Notebook:focus"
    },
    {
      "command": "notebook:delete-cell",
      "keys": ["D", "D"],
      "selector": ".jp-Notebook:focus"
    },
    {
      "command": "notebook:enter-command-mode",
      "keys": ["Escape"],
      "selector": ".jp-Notebook.jp-mod-editMode"
    },
    {
      "command": "notebook:enter-command-mode",
      "keys": ["Ctrl M"],
      "selector": ".jp-Notebook.jp-mod-editMode"
    },
    {
      "command": "notebook:enter-edit-mode",
      "keys": ["Enter"],
      "selector": ".jp-Notebook:focus"
    },
    {
      "command": "notebook:extend-marked-cells-above",
      "keys": ["Shift ArrowUp"],
      "selector": ".jp-Notebook:focus"
    },
    {
      "command": "notebook:extend-marked-cells-above",
      "keys": ["Shift K"],
      "selector": ".jp-Notebook:focus"
    },
    {
      "command": "notebook:extend-marked-cells-top",
      "keys": ["Shift Home"],
      "selector": ".jp-Notebook:focus"
    },
    {
      "command": "notebook:extend-marked-cells-below",
      "keys": ["Shift ArrowDown"],
      "selector": ".jp-Notebook:focus"
    },
    {
      "command": "notebook:extend-marked-cells-bottom",
      "keys": ["Shift End"],
      "selector": ".jp-Notebook:focus"
    },
    {
      "command": "notebook:extend-marked-cells-below",
      "keys": ["Shift J"],
      "selector": ".jp-Notebook:focus"
    },
    {
      "command": "notebook:insert-cell-above",
      "keys": ["A"],
      "selector": ".jp-Notebook:focus"
    },
    {
      "command": "notebook:insert-cell-below",
      "keys": ["B"],
      "selector": ".jp-Notebook:focus"
    },
    {
      "command": "notebook:merge-cells",
      "keys": ["Shift M"],
      "selector": ".jp-Notebook:focus"
    },
    {
      "command": "notebook:merge-cell-above",
      "keys": ["Ctrl Backspace"],
      "selector": ".jp-Notebook:focus"
    },
    {
      "command": "notebook:merge-cell-below",
      "keys": ["Ctrl Shift M"],
      "selector": ".jp-Notebook:focus"
    },
    {
      "command": "notebook:move-cursor-down",
      "keys": ["ArrowDown"],
      "selector": ".jp-Notebook:focus"
    },
    {
      "command": "notebook:move-cursor-down",
      "keys": ["J"],
      "selector": ".jp-Notebook:focus"
    },
    {
      "command": "notebook:move-cursor-up",
      "keys": ["ArrowUp"],
      "selector": ".jp-Notebook:focus"
    },
    {
      "command": "notebook:move-cursor-up",
      "keys": ["K"],
      "selector": ".jp-Notebook:focus"
    },
    {
      "command": "notebook:paste-cell-below",
      "keys": ["V"],
      "selector": ".jp-Notebook:focus"
    },
    {
      "command": "notebook:redo-cell-action",
      "keys": ["Shift Z"],
      "selector": ".jp-Notebook:focus"
    },
    {
      "command": "notebook:run-cell",
      "keys": ["Ctrl Enter"],
      "selector": ".jp-Notebook:focus"
    },
    {
      "command": "notebook:run-cell",
      "keys": ["Ctrl Enter"],
      "selector": ".jp-Notebook.jp-mod-editMode"
    },
    {
      "command": "notebook:run-cell",
      "keys": ["Accel Enter"],
      "selector": ".jp-Notebook:focus"
    },
    {
      "command": "notebook:run-cell",
      "keys": ["Accel Enter"],
      "selector": ".jp-Notebook.jp-mod-editMode"
    },
    {
      "command": "notebook:run-cell-and-insert-below",
      "keys": ["Alt Enter"],
      "selector": ".jp-Notebook:focus"
    },
    {
      "command": "notebook:run-cell-and-insert-below",
      "keys": ["Alt Enter"],
      "selector": ".jp-Notebook.jp-mod-editMode"
    },
    {
      "command": "notebook:run-in-console",
      "keys": [""],
      "selector": ".jp-Notebook.jp-mod-editMode"
    },
    {
      "command": "notebook:run-cell-and-select-next",
      "keys": ["Shift Enter"],
      "selector": ".jp-Notebook.jp-mod-editMode"
    },
    {
      "command": "viewmenu:line-numbering",
      "keys": [""],
      "selector": ".jp-Notebook.jp-mod-commandMode"
    },
    {
      "command": "viewmenu:match-brackets",
      "keys": [""],
      "selector": ".jp-Notebook.jp-mod-commandMode"
    },
    {
      "command": "notebook:select-all",
      "keys": ["Accel A"],
      "selector": ".jp-Notebook:focus"
    },
    {
      "command": "notebook:split-cell-at-cursor",
      "keys": ["Ctrl Shift -"],
      "selector": ".jp-Notebook.jp-mod-editMode"
    },
    {
      "command": "notebook:toggle-all-cell-line-numbers",
      "keys": ["Shift L"],
      "selector": ".jp-Notebook:focus"
    },
    {
      "command": "notebook:toggle-cell-line-numbers",
      "keys": ["L"],
      "selector": ".jp-Notebook:focus"
    },
    {
      "command": "notebook:undo-cell-action",
      "keys": ["Z"],
      "selector": ".jp-Notebook:focus"
    },
    {
      "command": "notebook:toggle-render-side-by-side",
      "keys": ["Ctrl Shift R"],
      "selector": ".jp-Notebook:focus"
    },
    {
      "command": "notebook:toggle-render-side-by-side-current",
      "keys": ["Shift R"],
      "selector": ".jp-Notebook:focus"
    }
  ],
  "title": "Notebook",
  "description": "Notebook settings.",
  "definitions": {
    "editorConfig": {
      "properties": {
        "autoClosingBrackets": {
          "type": "boolean",
          "default": false
        },
        "cursorBlinkRate": {
          "type": "number",
          "title": "Cursor blinking rate",
          "description": "Half-period in milliseconds used for cursor blinking. The default blink rate is 530ms. By setting this to zero, blinking can be disabled. A negative value hides the cursor entirely.",
          "default": 530
        },
        "fontFamily": {
          "type": ["string", "null"],
          "default": null
        },
        "fontSize": {
          "type": ["integer", "null"],
          "minimum": 1,
          "maximum": 100,
          "default": null
        },
        "lineHeight": {
          "type": ["number", "null"],
          "default": null
        },
        "lineNumbers": {
          "type": "boolean",
          "default": false
        },
        "lineWrap": {
          "type": "string",
          "enum": ["off", "on", "wordWrapColumn", "bounded"]
        },
        "matchBrackets": {
          "type": "boolean"
        },
        "readOnly": {
          "type": "boolean",
          "default": false
        },
        "insertSpaces": {
          "type": "boolean",
          "default": true
        },
        "tabSize": {
          "type": "number",
          "default": 4
        },
        "wordWrapColumn": {
          "type": "integer",
          "default": 80
        },
        "rulers": {
          "type": "array",
          "items": {
            "type": "number"
          },
          "default": []
        },
        "codeFolding": {
          "type": "boolean",
          "default": false
        },
        "lineWiseCopyCut": {
          "type": "boolean",
          "default": true
        },
        "showTrailingSpace": {
          "type": "boolean",
          "default": false
        }
      },
      "additionalProperties": false,
      "type": "object"
    },
    "kernelStatusConfig": {
      "showOnStatusBar": {
        "type": "boolean",
        "title": "Show kernel status on toolbar or status bar."
      },
      "showProgress": {
        "type": "boolean",
        "title": "Show execution progress."
      }
    }
  },
  "properties": {
    "codeCellConfig": {
      "title": "Code Cell Configuration",
      "description": "The configuration for all code cells.",
      "$ref": "#/definitions/editorConfig",
      "properties": {
        "lineWarp": {
          "default": "off"
        },
        "matchBrackets": {
          "default": true
        }
      },
      "default": {
        "autoClosingBrackets": false,
        "cursorBlinkRate": 530,
        "fontFamily": null,
        "fontSize": null,
        "lineHeight": null,
        "lineNumbers": false,
        "lineWrap": "off",
        "matchBrackets": true,
        "readOnly": false,
        "insertSpaces": true,
        "tabSize": 4,
        "wordWrapColumn": 80,
        "rulers": [],
        "codeFolding": false,
        "lineWiseCopyCut": true,
        "showTrailingSpace": false
      }
    },
    "defaultCell": {
      "title": "Default cell type",
      "description": "The default type (markdown, code, or raw) for new cells",
      "type": "string",
      "enum": ["code", "markdown", "raw"],
      "default": "code"
    },
    "kernelShutdown": {
      "title": "Shut down kernel",
      "description": "Whether to shut down or not the kernel when closing a notebook.",
      "type": "boolean",
      "default": false
    },
    "markdownCellConfig": {
      "title": "Markdown Cell Configuration",
      "description": "The configuration for all markdown cells.",
      "$ref": "#/definitions/editorConfig",
      "properties": {
        "lineWarp": {
          "default": "on"
        },
        "matchBrackets": {
          "default": false
        }
      },
      "default": {
        "autoClosingBrackets": false,
        "cursorBlinkRate": 530,
        "fontFamily": null,
        "fontSize": null,
        "lineHeight": null,
        "lineNumbers": false,
        "lineWrap": "on",
        "matchBrackets": false,
        "readOnly": false,
        "insertSpaces": true,
        "tabSize": 4,
        "wordWrapColumn": 80,
        "rulers": [],
        "codeFolding": false,
        "lineWiseCopyCut": true,
        "showTrailingSpace": false
      }
    },
    "rawCellConfig": {
      "title": "Raw Cell Configuration",
      "description": "The configuration for all raw cells.",
      "$ref": "#/definitions/editorConfig",
      "properties": {
        "lineWarp": {
          "default": "on"
        },
        "matchBrackets": {
          "default": false
        }
      },
      "default": {
        "autoClosingBrackets": false,
        "cursorBlinkRate": 530,
        "fontFamily": null,
        "fontSize": null,
        "lineHeight": null,
        "lineNumbers": false,
        "lineWrap": "on",
        "matchBrackets": false,
        "readOnly": false,
        "insertSpaces": true,
        "tabSize": 4,
        "wordWrapColumn": 80,
        "rulers": [],
        "codeFolding": false,
        "lineWiseCopyCut": true,
        "showTrailingSpace": false
      }
    },
    "scrollPastEnd": {
      "title": "Scroll past last cell",
      "description": "Whether to be able to scroll so the last cell is at the top of the panel",
      "type": "boolean",
      "default": true
    },
    "recordTiming": {
      "title": "Recording timing",
      "description": "Should timing data be recorded in cell metadata",
      "type": "boolean",
      "default": false
    },
    "numberCellsToRenderDirectly": {
      "title": "Number of cells to render directly",
      "description": "Define the number of cells to render directly when virtual notebook intersection observer is available",
      "type": "number",
      "default": 20
    },
    "renderCellOnIdle": {
      "title": "Render cell on browser idle time",
      "description": "Defines if the placeholder cells should be rendered when the browser is idle",
      "type": "boolean",
      "default": true
    },
    "observedTopMargin": {
      "title": "Observed top margin",
      "description": "Defines the observed top margin for the virtual notebook, set a positive number of pixels to render cells above the visible view",
      "type": "string",
      "default": "1000px"
    },
    "observedBottomMargin": {
      "title": "Observed bottom margin",
      "description": "Defines the observed bottom margin for the virtual notebook, set a positive number of pixels to render cells below the visible view",
      "type": "string",
      "default": "1000px"
    },
    "maxNumberOutputs": {
      "title": "The maximum number of output cells to be rendered in the output area. Set to 0 to have the complete display.",
      "description": "Defines the maximum number of output cells to be rendered in the output area for cells with many outputs. The output area will have a head and the remaining outputs will be trimmed and not displayed unless the user clicks on the information message.",
      "type": "number",
      "default": 50
    },
<<<<<<< HEAD
    "showEditorForReadOnlyMarkdown": {
      "title": "Show editor for read-only Markdown cells",
      "description": "Should an editor be shown for read-only markdown",
      "type": "boolean",
      "default": true
=======
    "kernelStatus": {
      "title": "Kernel status icon configuration",
      "description": "Defines the position and components of execution progress indicator.",
      "$ref": "#/definitions/kernelStatusConfig",
      "default": {
        "showOnStatusBar": false,
        "showProgress": true
      }
>>>>>>> 3621b3af
    },
    "experimentalDisableDocumentWideUndoRedo": {
      "title": "Experimental settings to enable the undo/redo on the notebook document level.",
      "description": "Disable the undo/redo on the notebook document level, so actions independent cells can have their own history. The undo/redo never applies on the outputs, in other words, outputs don't have history. A moved cell completely looses history capability for now.",
      "type": "boolean",
      "default": false
    },
    "renderingLayout": {
      "title": "Rendering Layout",
      "description": "Global setting to define the rendering layout in notebooks. 'default' or 'side-by-side' are supported.",
      "type": "string",
      "default": "default"
    },
    "sideBySideLeftMarginOverride": {
      "title": "Side-by-side left margin override",
      "description": "Side-by-side left margin override.",
      "type": "string",
      "default": "10px"
    },
    "sideBySideRightMarginOverride": {
      "title": "Side-by-side right margin override",
      "description": "Side-by-side right margin override.",
      "type": "string",
      "default": "10px"
    }
  },
  "additionalProperties": false,
  "type": "object"
}<|MERGE_RESOLUTION|>--- conflicted
+++ resolved
@@ -843,13 +843,12 @@
       "type": "number",
       "default": 50
     },
-<<<<<<< HEAD
     "showEditorForReadOnlyMarkdown": {
       "title": "Show editor for read-only Markdown cells",
       "description": "Should an editor be shown for read-only markdown",
       "type": "boolean",
       "default": true
-=======
+    },
     "kernelStatus": {
       "title": "Kernel status icon configuration",
       "description": "Defines the position and components of execution progress indicator.",
@@ -858,7 +857,6 @@
         "showOnStatusBar": false,
         "showProgress": true
       }
->>>>>>> 3621b3af
     },
     "experimentalDisableDocumentWideUndoRedo": {
       "title": "Experimental settings to enable the undo/redo on the notebook document level.",
