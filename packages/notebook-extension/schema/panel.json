{
  "title": "Notebook Panel",
  "description": "Notebook Panel settings.",
  "jupyter.lab.toolbars": {
    "Notebook": [
      {
        "name": "save",
        "args": {},
        "command": "",
        "disabled": false,
        "rank": 10
      },
      {
        "name": "insert",
        "args": {},
        "command": "notebook:insert-cell-below",
        "disabled": false,
        "rank": 20
      },
      {
        "name": "cut",
        "args": {},
        "command": "notebook:cut-cell",
        "disabled": false,
        "rank": 21
      },
      {
        "name": "copy",
        "args": {},
        "command": "notebook:copy-cell",
        "disabled": false,
        "rank": 22
      },
      {
        "name": "paste",
        "args": {},
        "command": "notebook:paste-cell-below",
        "disabled": false,
        "rank": 23
      },
      {
        "name": "run",
        "args": {},
        "command": "runmenu:run",
        "disabled": false,
        "rank": 30
      },
      {
        "name": "interrupt",
        "args": {},
        "command": "kernelmenu:interrupt",
        "disabled": false,
        "rank": 31
      },
      {
        "name": "restart",
        "args": {},
        "command": "kernelmenu:restart",
        "disabled": false,
        "rank": 32
      },
      {
        "name": "restart-and-run",
        "args": {},
        "command": "runmenu:restart-and-run-all",
        "disabled": false,
        "rank": 33
      },
<<<<<<< HEAD
      {
        "name": "cellType",
        "args": {},
        "command": "",
        "disabled": false,
        "rank": 40
      },
      {
        "name": "spacer",
        "args": {},
        "command": "",
        "disabled": false,
        "type": "spacer",
        "rank": 100
      },
      {
        "name": "kernelName",
        "args": {},
        "command": "",
        "disabled": false,
        "rank": 1000
      },
      {
        "name": "kernelStatus",
        "args": {},
        "command": "",
        "disabled": false,
        "rank": 1001
      }
=======
      { "name": "cellType", "rank": 40 },
      { "name": "spacer", "type": "spacer", "rank": 100 },
      { "name": "kernelName", "rank": 1000 },
      { "name": "kernelStatus", "rank": 1001 },
      { "name": "executionProgress", "rank": 1002 }
>>>>>>> 450c06ea
    ]
  },
  "jupyter.lab.transform": true,
  "properties": {
    "toolbar": {
      "title": "Notebook panel toolbar items",
      "description": "Note: To disable a toolbar item,\ncopy it to User Preferences and add the\n\"disabled\" key. The following example will disable the Interrupt button item:\n{\n  \"toolbar\": [\n    {\n      \"name\": \"interrupt\",\n      \"disabled\": true\n    }\n  ]\n}\n\nToolbar description:",
      "items": {
        "$ref": "#/definitions/toolbarItem"
      },
      "type": "array",
      "default": []
    }
  },
  "additionalProperties": false,
  "type": "object",
  "definitions": {
    "toolbarItem": {
      "properties": {
        "name": {
          "title": "Unique name",
          "type": "string"
        },
        "args": {
          "title": "Command arguments",
          "type": "object"
        },
        "command": {
          "title": "Command id",
          "type": "string",
          "default": ""
        },
        "disabled": {
          "title": "Whether the item is ignored or not",
          "type": "boolean",
          "default": false
        },
        "icon": {
          "title": "Item icon id",
          "description": "If defined, it will override the command icon",
          "type": "string"
        },
        "label": {
          "title": "Item label",
          "description": "If defined, it will override the command label",
          "type": "string"
        },
        "type": {
          "title": "Item type",
          "type": "string",
          "enum": ["command", "spacer"]
        },
        "rank": {
          "title": "Item rank",
          "type": "number",
          "minimum": 0,
          "default": 50
        }
      },
      "required": ["name"],
      "additionalProperties": false,
      "type": "object"
    }
  }
}<|MERGE_RESOLUTION|>--- conflicted
+++ resolved
@@ -66,7 +66,6 @@
         "disabled": false,
         "rank": 33
       },
-<<<<<<< HEAD
       {
         "name": "cellType",
         "args": {},
@@ -95,14 +94,14 @@
         "command": "",
         "disabled": false,
         "rank": 1001
+      },
+      {
+        "name": "executionProgress",
+        "rank": 1002,
+        "args": {},
+        "command": "",
+        "disabled": false
       }
-=======
-      { "name": "cellType", "rank": 40 },
-      { "name": "spacer", "type": "spacer", "rank": 100 },
-      { "name": "kernelName", "rank": 1000 },
-      { "name": "kernelStatus", "rank": 1001 },
-      { "name": "executionProgress", "rank": 1002 }
->>>>>>> 450c06ea
     ]
   },
   "jupyter.lab.transform": true,
