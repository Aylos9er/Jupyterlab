{
  "name": "@jupyterlab/running-extension",
  "version": "4.1.0-beta.0",
  "description": "JupyterLab - Running Sessions Extension",
  "homepage": "https://github.com/jupyterlab/jupyterlab",
  "bugs": {
    "url": "https://github.com/jupyterlab/jupyterlab/issues"
  },
  "repository": {
    "type": "git",
    "url": "https://github.com/jupyterlab/jupyterlab.git"
  },
  "license": "BSD-3-Clause",
  "author": "Project Jupyter",
  "sideEffects": [
    "style/**/*.css",
    "style/index.js"
  ],
  "main": "lib/index.js",
  "types": "lib/index.d.ts",
  "style": "style/index.css",
  "directories": {
    "lib": "lib/"
  },
  "files": [
    "lib/*.d.ts",
    "lib/*.js.map",
    "lib/*.js",
    "schema/*.json",
    "style/**/*.css",
    "style/index.js",
    "src/**/*.{ts,tsx}"
  ],
  "scripts": {
    "build": "tsc -b",
    "clean": "rimraf lib && rimraf tsconfig.tsbuildinfo",
    "docs": "typedoc src",
    "watch": "tsc -b --watch"
  },
  "dependencies": {
<<<<<<< HEAD
    "@jupyterlab/application": "^4.1.0-alpha.4",
    "@jupyterlab/apputils": "^4.2.0-alpha.4",
    "@jupyterlab/coreutils": "^6.1.0-alpha.4",
    "@jupyterlab/docmanager": "^4.1.0-alpha.4",
    "@jupyterlab/docregistry": "^4.1.0-alpha.4",
    "@jupyterlab/rendermime-interfaces": "^3.9.0-alpha.3",
    "@jupyterlab/running": "^4.1.0-alpha.4",
    "@jupyterlab/services": "^7.1.0-alpha.4",
    "@jupyterlab/translation": "^4.1.0-alpha.4",
    "@jupyterlab/ui-components": "^4.1.0-alpha.4",
=======
    "@jupyterlab/application": "^4.1.0-beta.0",
    "@jupyterlab/coreutils": "^6.1.0-beta.0",
    "@jupyterlab/docregistry": "^4.1.0-beta.0",
    "@jupyterlab/rendermime-interfaces": "^3.9.0-beta.0",
    "@jupyterlab/running": "^4.1.0-beta.0",
    "@jupyterlab/services": "^7.1.0-beta.0",
    "@jupyterlab/translation": "^4.1.0-beta.0",
    "@jupyterlab/ui-components": "^4.1.0-beta.0",
>>>>>>> 83b2ae95
    "@lumino/commands": "^2.2.0",
    "@lumino/polling": "^2.1.2",
    "@lumino/signaling": "^2.1.2",
    "@lumino/widgets": "^2.3.1"
  },
  "devDependencies": {
    "rimraf": "~5.0.5",
    "typedoc": "~0.24.7",
    "typescript": "~5.1.6"
  },
  "publishConfig": {
    "access": "public"
  },
  "jupyterlab": {
    "extension": true,
    "schemaDir": "schema"
  },
  "styleModule": "style/index.js"
}<|MERGE_RESOLUTION|>--- conflicted
+++ resolved
@@ -38,27 +38,16 @@
     "watch": "tsc -b --watch"
   },
   "dependencies": {
-<<<<<<< HEAD
-    "@jupyterlab/application": "^4.1.0-alpha.4",
-    "@jupyterlab/apputils": "^4.2.0-alpha.4",
-    "@jupyterlab/coreutils": "^6.1.0-alpha.4",
-    "@jupyterlab/docmanager": "^4.1.0-alpha.4",
-    "@jupyterlab/docregistry": "^4.1.0-alpha.4",
-    "@jupyterlab/rendermime-interfaces": "^3.9.0-alpha.3",
-    "@jupyterlab/running": "^4.1.0-alpha.4",
-    "@jupyterlab/services": "^7.1.0-alpha.4",
-    "@jupyterlab/translation": "^4.1.0-alpha.4",
-    "@jupyterlab/ui-components": "^4.1.0-alpha.4",
-=======
     "@jupyterlab/application": "^4.1.0-beta.0",
+    "@jupyterlab/apputils": "^4.2.0-beta.0",
     "@jupyterlab/coreutils": "^6.1.0-beta.0",
+    "@jupyterlab/docmanager": "^4.1.0-beta.0",
     "@jupyterlab/docregistry": "^4.1.0-beta.0",
     "@jupyterlab/rendermime-interfaces": "^3.9.0-beta.0",
     "@jupyterlab/running": "^4.1.0-beta.0",
     "@jupyterlab/services": "^7.1.0-beta.0",
     "@jupyterlab/translation": "^4.1.0-beta.0",
     "@jupyterlab/ui-components": "^4.1.0-beta.0",
->>>>>>> 83b2ae95
     "@lumino/commands": "^2.2.0",
     "@lumino/polling": "^2.1.2",
     "@lumino/signaling": "^2.1.2",
