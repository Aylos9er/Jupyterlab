--- conflicted
+++ resolved
@@ -37,19 +37,6 @@
     "watch": "tsc -b --watch"
   },
   "dependencies": {
-<<<<<<< HEAD
-    "@jupyterlab/application": "^4.3.0-alpha.1",
-    "@jupyterlab/apputils": "^4.4.0-alpha.1",
-    "@jupyterlab/coreutils": "^6.3.0-alpha.1",
-    "@jupyterlab/docmanager": "^4.3.0-alpha.1",
-    "@jupyterlab/docregistry": "^4.3.0-alpha.1",
-    "@jupyterlab/rendermime-interfaces": "^3.11.0-alpha.1",
-    "@jupyterlab/running": "^4.3.0-alpha.1",
-    "@jupyterlab/services": "^7.3.0-alpha.1",
-    "@jupyterlab/statedb": "^4.3.0-alpha.1",
-    "@jupyterlab/translation": "^4.3.0-alpha.1",
-    "@jupyterlab/ui-components": "^4.3.0-alpha.1",
-=======
     "@jupyterlab/application": "^4.3.0-alpha.2",
     "@jupyterlab/apputils": "^4.4.0-alpha.2",
     "@jupyterlab/coreutils": "^6.3.0-alpha.2",
@@ -61,7 +48,6 @@
     "@jupyterlab/statedb": "^4.3.0-alpha.2",
     "@jupyterlab/translation": "^4.3.0-alpha.2",
     "@jupyterlab/ui-components": "^4.3.0-alpha.2",
->>>>>>> a86b0eae
     "@lumino/commands": "^2.3.1",
     "@lumino/polling": "^2.1.3",
     "@lumino/signaling": "^2.1.3",
