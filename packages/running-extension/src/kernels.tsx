--- conflicted
+++ resolved
@@ -157,10 +157,12 @@
     runningChanged,
     shutdownLabel: trans.__('Shut Down Kernel'),
     shutdownAllLabel: trans.__('Shut Down All'),
-<<<<<<< HEAD
-    shutdownAllConfirmationText: trans.__(
-      'Are you sure you want to permanently shut down all running kernels?'
-    ),
+    shutdownAllConfirmationText: () =>
+      trans._n(
+        'Are you sure you want to permanently shut down the running kernel?',
+        'Are you sure you want to permanently shut down the %1 running kernels?',
+        kernels.runningCount
+      ),
     toolbarButtons: [
       new CommandToolbarButton({
         commands,
@@ -169,14 +171,6 @@
         args: { toolbar: true }
       })
     ]
-=======
-    shutdownAllConfirmationText: () =>
-      trans._n(
-        'Are you sure you want to permanently shut down the running kernel?',
-        'Are you sure you want to permanently shut down the %1 running kernels?',
-        kernels.runningCount
-      )
->>>>>>> eb678f70
   });
 
   // Add running kernels commands to the registry.
