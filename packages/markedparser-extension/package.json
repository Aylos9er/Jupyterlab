{
  "name": "@jupyterlab/markedparser-extension",
  "version": "4.0.2",
  "description": "JupyterLab - Markdown parser provider",
  "homepage": "https://github.com/jupyterlab/jupyterlab",
  "bugs": {
    "url": "https://github.com/jupyterlab/jupyterlab/issues"
  },
  "repository": {
    "type": "git",
    "url": "https://github.com/jupyterlab/jupyterlab.git"
  },
  "license": "BSD-3-Clause",
  "author": "Project Jupyter",
  "sideEffects": [
    "style/**/*.css",
    "style/index.js"
  ],
  "main": "lib/index.js",
  "types": "lib/index.d.ts",
  "style": "style/index.css",
  "directories": {
    "lib": "lib/"
  },
  "files": [
    "lib/**/*.{d.ts,eot,gif,html,jpg,js,js.map,json,png,svg,woff2,ttf}",
    "style/base.css",
    "style/index.css",
    "style/index.js",
    "src/**/*.{ts,tsx}"
  ],
  "scripts": {
    "build": "tsc -b",
    "clean": "rimraf lib && rimraf tsconfig.tsbuildinfo",
    "docs": "typedoc src",
    "watch": "tsc -b --watch"
  },
  "dependencies": {
<<<<<<< HEAD
    "@jupyterlab/application": "^4.0.0-alpha.22",
    "@jupyterlab/apputils": "^4.0.0-alpha.22",
    "@jupyterlab/codemirror": "^4.0.0-alpha.22",
    "@jupyterlab/rendermime": "^4.0.0-alpha.22",
    "@lumino/coreutils": "^2.0.0",
    "marked": "^4.2.12",
    "mermaid": "^10.0.2"
=======
    "@jupyterlab/application": "^4.0.2",
    "@jupyterlab/codemirror": "^4.0.2",
    "@jupyterlab/rendermime": "^4.0.2",
    "marked": "^4.0.17"
>>>>>>> 86326b25
  },
  "devDependencies": {
    "@types/d3": "^7.4.0",
    "@types/dompurify": "^2.4.0",
    "@types/marked": "^4.0.8",
    "rimraf": "~3.0.0",
    "typedoc": "~0.24.7",
    "typescript": "~5.0.4"
  },
  "publishConfig": {
    "access": "public"
  },
  "jupyterlab": {
    "extension": true
  },
  "styleModule": "style/index.js"
}<|MERGE_RESOLUTION|>--- conflicted
+++ resolved
@@ -36,25 +36,18 @@
     "watch": "tsc -b --watch"
   },
   "dependencies": {
-<<<<<<< HEAD
-    "@jupyterlab/application": "^4.0.0-alpha.22",
-    "@jupyterlab/apputils": "^4.0.0-alpha.22",
-    "@jupyterlab/codemirror": "^4.0.0-alpha.22",
-    "@jupyterlab/rendermime": "^4.0.0-alpha.22",
-    "@lumino/coreutils": "^2.0.0",
-    "marked": "^4.2.12",
-    "mermaid": "^10.0.2"
-=======
     "@jupyterlab/application": "^4.0.2",
+    "@jupyterlab/apputils": "^4.0.2",
     "@jupyterlab/codemirror": "^4.0.2",
     "@jupyterlab/rendermime": "^4.0.2",
-    "marked": "^4.0.17"
->>>>>>> 86326b25
+    "@lumino/coreutils": "^2.0.0",
+    "marked": "^5.1.0",
+    "mermaid": "^10.2.3"
   },
   "devDependencies": {
     "@types/d3": "^7.4.0",
     "@types/dompurify": "^2.4.0",
-    "@types/marked": "^4.0.8",
+    "@types/marked": "^5.0.0",
     "rimraf": "~3.0.0",
     "typedoc": "~0.24.7",
     "typescript": "~5.0.4"
