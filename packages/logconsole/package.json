{
  "name": "@jupyterlab/logconsole",
  "version": "4.3.0-alpha.2",
  "description": "JupyterLab - Log Console",
  "homepage": "https://github.com/jupyterlab/jupyterlab",
  "bugs": {
    "url": "https://github.com/jupyterlab/jupyterlab/issues"
  },
  "repository": {
    "type": "git",
    "url": "https://github.com/jupyterlab/jupyterlab.git"
  },
  "license": "BSD-3-Clause",
  "author": "Project Jupyter",
  "sideEffects": [
    "style/**/*"
  ],
  "main": "lib/index.js",
  "types": "lib/index.d.ts",
  "style": "style/index.css",
  "directories": {
    "lib": "lib/"
  },
  "files": [
    "lib/**/*.{d.ts,eot,gif,html,jpg,js,js.map,json,png,svg,woff2,ttf}",
    "style/**/*.{css,eot,gif,html,jpg,json,png,svg,woff2,ttf}",
    "style/index.js",
    "src/**/*.{ts,tsx}"
  ],
  "scripts": {
    "build": "tsc -b",
    "build:test": "tsc --build tsconfig.test.json",
    "clean": "rimraf lib && rimraf tsconfig.tsbuildinfo",
    "test": "jest",
    "test:cov": "jest --collect-coverage",
    "test:debug": "node --inspect-brk ../../node_modules/.bin/jest --runInBand",
    "test:debug:watch": "node --inspect-brk ../../node_modules/.bin/jest --runInBand --watch",
    "watch": "tsc -b --watch"
  },
  "dependencies": {
<<<<<<< HEAD
    "@jupyterlab/coreutils": "^6.3.0-alpha.1",
    "@jupyterlab/nbformat": "^4.3.0-alpha.1",
    "@jupyterlab/outputarea": "^4.3.0-alpha.1",
    "@jupyterlab/rendermime": "^4.3.0-alpha.1",
    "@jupyterlab/services": "^7.3.0-alpha.1",
    "@jupyterlab/translation": "^4.3.0-alpha.1",
=======
    "@jupyterlab/coreutils": "^6.3.0-alpha.2",
    "@jupyterlab/nbformat": "^4.3.0-alpha.2",
    "@jupyterlab/outputarea": "^4.3.0-alpha.2",
    "@jupyterlab/rendermime": "^4.3.0-alpha.2",
    "@jupyterlab/services": "^7.3.0-alpha.2",
    "@jupyterlab/translation": "^4.3.0-alpha.2",
>>>>>>> a86b0eae
    "@lumino/coreutils": "^2.2.0",
    "@lumino/disposable": "^2.1.3",
    "@lumino/messaging": "^2.0.2",
    "@lumino/signaling": "^2.1.3",
    "@lumino/widgets": "^2.4.0"
  },
  "devDependencies": {
    "@jupyterlab/testing": "^4.3.0-alpha.2",
    "@types/jest": "^29.2.0",
    "jest": "^29.2.0",
    "rimraf": "~5.0.5",
    "typescript": "~5.1.6"
  },
  "publishConfig": {
    "access": "public"
  },
  "styleModule": "style/index.js"
}<|MERGE_RESOLUTION|>--- conflicted
+++ resolved
@@ -38,21 +38,12 @@
     "watch": "tsc -b --watch"
   },
   "dependencies": {
-<<<<<<< HEAD
-    "@jupyterlab/coreutils": "^6.3.0-alpha.1",
-    "@jupyterlab/nbformat": "^4.3.0-alpha.1",
-    "@jupyterlab/outputarea": "^4.3.0-alpha.1",
-    "@jupyterlab/rendermime": "^4.3.0-alpha.1",
-    "@jupyterlab/services": "^7.3.0-alpha.1",
-    "@jupyterlab/translation": "^4.3.0-alpha.1",
-=======
     "@jupyterlab/coreutils": "^6.3.0-alpha.2",
     "@jupyterlab/nbformat": "^4.3.0-alpha.2",
     "@jupyterlab/outputarea": "^4.3.0-alpha.2",
     "@jupyterlab/rendermime": "^4.3.0-alpha.2",
     "@jupyterlab/services": "^7.3.0-alpha.2",
     "@jupyterlab/translation": "^4.3.0-alpha.2",
->>>>>>> a86b0eae
     "@lumino/coreutils": "^2.2.0",
     "@lumino/disposable": "^2.1.3",
     "@lumino/messaging": "^2.0.2",
