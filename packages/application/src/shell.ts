--- conflicted
+++ resolved
@@ -1389,13 +1389,8 @@
   private _vsplitPanel: Private.RestorableSplitPanel;
   private _topHandler: Private.PanelHandler;
   private _menuHandler: Private.PanelHandler;
-<<<<<<< HEAD
-  private _skipLinkWidgetHandler: Private.SkipLinkWidgetHandler;
+  private _skipLinkWidget: Private.SkipLinkWidget;
   private _titleHandler: Private.TitleHandler;
-=======
-  private _skipLinkWidget: Private.SkipLinkWidget;
-  private _titleWidgetHandler: Private.TitleWidgetHandler;
->>>>>>> 861f5427
   private _bottomPanel: Panel;
   private _mainOptionsCache = new Map<Widget, DocumentRegistry.IOpenOptions>();
   private _sideOptionsCache = new Map<Widget, DocumentRegistry.IOpenOptions>();
