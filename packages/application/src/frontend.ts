// Copyright (c) Jupyter Development Team.
// Distributed under the terms of the Modified BSD License.

import { CommandLinker } from '@jupyterlab/apputils';
import { DocumentRegistry } from '@jupyterlab/docregistry';
import { ServiceManager } from '@jupyterlab/services';
import { ContextMenuSvg } from '@jupyterlab/ui-components';
import { Application, IPlugin } from '@lumino/application';
import { Token } from '@lumino/coreutils';
import { ISignal, Signal } from '@lumino/signaling';
import { FocusTracker, Widget } from '@lumino/widgets';

/**
 * The type for all JupyterFrontEnd application plugins.
 *
 * @typeparam T - The type that the plugin `provides` upon being activated.
 *
 * @typeparam U - The type of the application shell.
 *
 * @typeparam V - The type that defines the application formats.
 */
export type JupyterFrontEndPlugin<
  T,
  U extends JupyterFrontEnd.IShell = JupyterFrontEnd.IShell,
  V extends string = 'desktop' | 'mobile'
> = IPlugin<JupyterFrontEnd<U, V>, T>;

/**
 * The base Jupyter front-end application class.
 *
 * @typeparam `T` - The `shell` type. Defaults to `JupyterFrontEnd.IShell`.
 *
 * @typeparam `U` - The type for supported format names. Defaults to `string`.
 *
 * #### Notes
 * This type is useful as a generic application against which front-end plugins
 * can be authored. It inherits from the Lumino `Application`.
 */
export abstract class JupyterFrontEnd<
  T extends JupyterFrontEnd.IShell = JupyterFrontEnd.IShell,
  U extends string = 'desktop' | 'mobile'
> extends Application<T> {
  /**
   * Construct a new JupyterFrontEnd object.
   */
  constructor(options: JupyterFrontEnd.IOptions<T>) {
    super(options);

    // render context menu/submenus with inline svg icon tweaks
    this.contextMenu = new ContextMenuSvg({
      commands: this.commands,
      renderer: options.contextMenuRenderer,
      groupByTarget: false,
      sortBySelector: false
    });

    // The default restored promise if one does not exist in the options.
    const restored = new Promise<void>(resolve => {
      requestAnimationFrame(() => {
        resolve();
      });
    });

    this.commandLinker =
      options.commandLinker || new CommandLinker({ commands: this.commands });
    this.docRegistry = options.docRegistry || new DocumentRegistry();
    this.restored =
      options.restored ||
      this.started.then(() => restored).catch(() => restored);
    this.serviceManager = options.serviceManager || new ServiceManager();
  }

  /**
   * The name of this Jupyter front-end application.
   */
  abstract readonly name: string;

  /**
   * A namespace/prefix plugins may use to denote their provenance.
   */
  abstract readonly namespace: string;

  /**
   * The version of this Jupyter front-end application.
   */
  abstract readonly version: string;

  /**
   * The command linker used by the application.
   */
  readonly commandLinker: CommandLinker;

  /**
   * The application context menu.
   */
  readonly contextMenu: ContextMenuSvg;

  /**
   * The document registry instance used by the application.
   */
  readonly docRegistry: DocumentRegistry;

  /**
   * Promise that resolves when state is first restored.
   */
  readonly restored: Promise<void>;

  /**
   * The service manager used by the application.
   */
  readonly serviceManager: ServiceManager.IManager;

  /**
   * The application form factor, e.g., `desktop` or `mobile`.
   */
  get format(): U {
    return this._format;
  }
  set format(format: U) {
    if (this._format !== format) {
      this._format = format;
      document.body.dataset['format'] = format;
      this._formatChanged.emit(format);
    }
  }

  /**
   * A signal that emits when the application form factor changes.
   */
  get formatChanged(): ISignal<this, U> {
    return this._formatChanged;
  }

  /**
   * Walks up the DOM hierarchy of the target of the active `contextmenu`
   * event, testing each HTMLElement ancestor for a user-supplied function. This can
   * be used to find an HTMLElement on which to operate, given a context menu click.
   *
   * @param fn - a function that takes an `HTMLElement` and returns a
   *   boolean for whether it is the element the requester is seeking.
   *
   * @returns an HTMLElement or undefined, if none is found.
   */
  contextMenuHitTest(
    fn: (node: HTMLElement) => boolean
  ): HTMLElement | undefined {
    if (
      !this._contextMenuEvent ||
      !(this._contextMenuEvent.target instanceof Node)
    ) {
      return undefined;
    }
    let node: Node | null = this._contextMenuEvent.target;
    do {
      if (node instanceof HTMLElement && fn(node)) {
        return node;
      }
      node = node.parentNode;
    } while (node && node.parentNode && node !== node.parentNode);
    return undefined;

    // TODO: we should be able to use .composedPath() to simplify this function
    // down to something like the below, but it seems like composedPath is
    // sometimes returning an empty list.
    /*
    if (this._contextMenuEvent) {
      this._contextMenuEvent
        .composedPath()
        .filter(x => x instanceof HTMLElement)
        .find(test);
    }
    return undefined;
    */
  }

  /**
   * A method invoked on a document `'contextmenu'` event.
   */
  protected evtContextMenu(event: MouseEvent): void {
    this._contextMenuEvent = event;
    if (
      event.shiftKey ||
      Private.suppressContextMenu(event.target as HTMLElement)
    ) {
      return;
    }
    const opened = this.contextMenu.open(event);
    if (opened) {
      const items = this.contextMenu.menu.items;
      // If only the context menu information will be shown,
      // with no real commands, close the context menu and
      // allow the native one to open.
      if (
        items.length === 1 &&
        items[0].command === JupyterFrontEndContextMenu.contextMenu
      ) {
        this.contextMenu.menu.close();
        return;
      }
      // Stop propagation and allow the application context menu to show.
      event.preventDefault();
      event.stopPropagation();
    }
  }

  private _contextMenuEvent: MouseEvent;
  private _format: U;
  private _formatChanged = new Signal<this, U>(this);
}

/**
 * The namespace for `JupyterFrontEnd` class statics.
 */
export namespace JupyterFrontEnd {
  /**
   * The options used to initialize a JupyterFrontEnd.
   */
  export interface IOptions<T extends IShell = IShell, U = any>
    extends Application.IOptions<T> {
    /**
     * The document registry instance used by the application.
     */
    docRegistry?: DocumentRegistry;

    /**
     * The command linker used by the application.
     */
    commandLinker?: CommandLinker;

    /**
     * The service manager used by the application.
     */
    serviceManager?: ServiceManager.IManager;

    /**
     * Promise that resolves when state is first restored, returning layout
     * description.
     */
    restored?: Promise<U>;
  }

  /**
   * A minimal shell type for Jupyter front-end applications.
   */
  export interface IShell extends Widget {
    /**
     * Activates a widget inside the application shell.
     *
     * @param id - The ID of the widget being activated.
     */
    activateById(id: string): void;

    /**
     * Add a widget to the application shell.
     *
     * @param widget - The widget being added.
     *
     * @param area - Optional region in the shell into which the widget should
     * be added.
     *
     * @param options - Optional flags the shell might use when opening the
     * widget, as defined in the `DocumentRegistry`.
     */
    add(
      widget: Widget,
      area?: string,
      options?: DocumentRegistry.IOpenOptions
    ): void;

    /**
     * The focused widget in the application shell.
     *
     * #### Notes
     * Different shell implementations have latitude to decide what "current"
     * or "focused" mean, depending on their user interface characteristics.
     */
    readonly currentWidget: Widget | null;

    /**
     * A signal emitted when the focused widget in the application shell changes.
     *
     * ### Notes
     * Shells may not always have a {@link currentWidget} or it may not change.
<<<<<<< HEAD
     * Therefore implementing this signal is only expected for shell with the ability
     * to switch between active widgets.
     *
     * Although the signal argument type mentioned a focus tracker, the shell
=======
     * Therefore implementing this signal is only expected for shells with the ability
     * to switch between active widgets.
     *
     * Although the signal argument type references a focus tracker, the shell
>>>>>>> 16ba221b
     * current widget may not be the one focused as its definition is an implementation
     * detail.
     */
    readonly currentChanged?: ISignal<
      IShell,
      FocusTracker.IChangedArgs<Widget>
    >;

    /**
     * Returns an iterator for the widgets inside the application shell.
     *
     * @param area - Optional regions in the shell whose widgets are iterated.
     */
    widgets(area?: string): IterableIterator<Widget>;
  }

  /**
   * Is JupyterLab in document mode?
   *
   * @param path - Full URL of JupyterLab
   * @param paths - The current IPaths object hydrated from PageConfig.
   */
  export function inDocMode(path: string, paths: IPaths): boolean {
    const docPattern = new RegExp(`^${paths.urls.doc}`);
    const match = path.match(docPattern);
    if (match) {
      return true;
    } else {
      return false;
    }
  }

  /**
   * The application paths dictionary token.
   */
  export const IPaths = new Token<IPaths>(
    '@jupyterlab/application:IPaths',
    `A service providing information about various
  URLs and server paths for the current application. Use this service if you want to
  assemble URLs to use the JupyterLab REST API.`
  );

  /**
   * An interface for URL and directory paths used by a Jupyter front-end.
   */
  export interface IPaths {
    /**
     * The urls used by the application.
     */
    readonly urls: {
      readonly base: string;
      readonly notFound?: string;
      readonly app: string;
      readonly doc: string;
      readonly static: string;
      readonly settings: string;
      readonly themes: string;
      readonly translations: string;
      readonly hubPrefix?: string;
      readonly hubHost?: string;
      readonly hubUser?: string;
      readonly hubServerName?: string;
    };

    /**
     * The server directories used by the application, for user information
     * only.
     *
     * #### Notes
     * These are for user information and user interface hints only and should
     * not be relied on in code. A server may set these to empty strings if it
     * does not want to expose this information.
     *
     * Examples of appropriate use include displaying a help dialog for a user
     * listing the paths, or a tooltip in a filebrowser displaying the server
     * root. Examples of inappropriate use include using one of these paths in a
     * terminal command, generating code using these paths, or using one of
     * these paths in a request to the server (it would be better to write a
     * server extension to handle these cases).
     */
    readonly directories: {
      readonly appSettings: string;
      readonly schemas: string;
      readonly static: string;
      readonly templates: string;
      readonly themes: string;
      readonly userSettings: string;
      readonly serverRoot: string;
      readonly workspaces: string;
    };
  }

  /**
   * The application tree resolver token.
   *
   * #### Notes
   * Not all Jupyter front-end applications will have a tree resolver
   * implemented on the client-side. This token should not be required as a
   * dependency if it is possible to make it an optional dependency.
   */
  export const ITreeResolver = new Token<ITreeResolver>(
    '@jupyterlab/application:ITreeResolver',
    'A service to resolve the tree path.'
  );

  /**
   * An interface for a front-end tree route resolver.
   */
  export interface ITreeResolver {
    /**
     * A promise that resolves to the routed tree paths or null.
     */
    readonly paths: Promise<ITreeResolver.Paths>;
  }

  /**
   * A namespace for tree resolver types.
   */
  export namespace ITreeResolver {
    /**
     * The browser and file paths if the tree resolver encountered and handled
     * a tree URL or `null` if not. Empty string paths should be ignored.
     */
    export type Paths = { browser: string; file: string } | null;
  }
}

/**
 * A namespace for module-private functionality.
 */
namespace Private {
  /**
   * Returns whether the element is itself, or a child of, an element with the `jp-suppress-context-menu` data attribute.
   */
  export function suppressContextMenu(element: HTMLElement): boolean {
    return element.closest('[data-jp-suppress-context-menu]') !== null;
  }
}

/**
 * A namespace for the context menu override.
 */
export namespace JupyterFrontEndContextMenu {
  /**
   * An id for a private context-menu-info ersatz command.
   */
  export const contextMenu = '__internal:context-menu-info';
}<|MERGE_RESOLUTION|>--- conflicted
+++ resolved
@@ -281,17 +281,10 @@
      *
      * ### Notes
      * Shells may not always have a {@link currentWidget} or it may not change.
-<<<<<<< HEAD
-     * Therefore implementing this signal is only expected for shell with the ability
-     * to switch between active widgets.
-     *
-     * Although the signal argument type mentioned a focus tracker, the shell
-=======
      * Therefore implementing this signal is only expected for shells with the ability
      * to switch between active widgets.
      *
      * Although the signal argument type references a focus tracker, the shell
->>>>>>> 16ba221b
      * current widget may not be the one focused as its definition is an implementation
      * detail.
      */
