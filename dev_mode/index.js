--- conflicted
+++ resolved
@@ -4,13 +4,8 @@
  */
 
 import { PromiseDelegate } from '@lumino/coreutils';
-<<<<<<< HEAD
 import { DisposableSet } from '@lumino/disposable';
 import { PageConfig, PluginRegistry2 } from '@jupyterlab/coreutils';
-=======
-import { PageConfig, PluginRegistry2 } from '@jupyterlab/coreutils';
-
->>>>>>> a86b0eae
 import './style.js';
 import { LabIcon, DummySidePanel } from '@jupyterlab/ui-components';
 
@@ -65,10 +60,7 @@
   }
 
   const pluginRegistry = new PluginRegistry2();
-<<<<<<< HEAD
   var EntrypointJupyterLab = (await import('@jupyterlab/application')).EntrypointJupyterLab;
-=======
->>>>>>> a86b0eae
   var JupyterLab = (await import('@jupyterlab/application')).JupyterLab;
   var disabled = [];
   var deferred = [];
@@ -196,15 +188,11 @@
             data.forEach(pluginData=>{
               entrypoints[entryPoint].push({
                 extension: '{{@key}}',
-<<<<<<< HEAD
                 pluginId: pluginData.pluginId,
-                data : pluginData,
-=======
                 data : pluginData,
                 activate: () => {
                   return pluginRegistry.activatePlugin(pluginData.pluginId)
                 }
->>>>>>> a86b0eae
               })
             })
           });
@@ -256,7 +244,6 @@
     console.error(reason);
   });
 
-<<<<<<< HEAD
   if(entrypoints.widgetFactory){
     entrypoints.widgetFactory.forEach((pluginEntrypoint)=>{
       pluginEntrypoint.activate = () => {
@@ -266,9 +253,6 @@
   }
   const EnhancedJupyterLab = EntrypointJupyterLab(JupyterLab)
   const lab = new EnhancedJupyterLab({
-=======
-  const lab = new JupyterLab({
->>>>>>> a86b0eae
     pluginRegistry,
     entrypoints,
     mimeExtensions,
@@ -285,7 +269,6 @@
     availablePlugins: allPlugins
   });
   register.forEach(function(item) { pluginRegistry.registerPlugin(item); });
-<<<<<<< HEAD
 
   const commandEntrypoints = lab.getEntrypoint('commandFactory')
   if(commandEntrypoints){
@@ -324,8 +307,6 @@
         lab.shell.add(v, factory.data.position, { rank: factory.data.rank });
     })
   }
-=======
->>>>>>> a86b0eae
 
   lab.start({ ignorePlugins, bubblingKeydown: true });
 
