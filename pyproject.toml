--- conflicted
+++ resolved
@@ -119,11 +119,7 @@
     "hatch",
     "bump2version",
     "ruff==0.0.241",
-<<<<<<< HEAD
-    "black[jupyter]==22.12.0"
-=======
     "black[jupyter]==23.1.0"
->>>>>>> cb26f150
 ]
 
 [tool.check-wheel-contents]
