--- conflicted
+++ resolved
@@ -50,11 +50,6 @@
 
 Other fixes include:
 
-<<<<<<< HEAD
-=======
-**Fixes**
-
->>>>>>> 26cc3f02
 * Fixed a rendering bug with the Launcher in single-document mode. ([#4805](https://github.com/jupyterlab/jupyterlab/pull/4805))
 * Fixed a bug where the native context menu could not be triggered in a notebook cell in Chrome. ([#4720](https://github.com/jupyterlab/jupyterlab/pull/4720)).
 * Fixed a bug where the cursor would not show up in the dark theme. ([#4699](https://github.com/jupyterlab/jupyterlab/pull/4699)).
