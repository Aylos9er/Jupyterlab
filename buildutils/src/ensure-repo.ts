/* -----------------------------------------------------------------------------
| Copyright (c) Jupyter Development Team.
| Distributed under the terms of the Modified BSD License.
|----------------------------------------------------------------------------*/

/**
 * Ensure the integrity of the packages in the repo.
 *
 * Ensure the core package version dependencies match everywhere.
 * Ensure imported packages match dependencies.
 * Ensure a consistent version of all packages.
 * Manage the metapackage meta package.
 */
import { execSync } from 'child_process';
import * as glob from 'glob';
import * as path from 'path';
import * as fs from 'fs-extra';
import * as utils from './utils';
import {
  ensurePackage,
  ensureUiComponents,
  IEnsurePackageOptions
} from './ensure-package';

type Dict<T> = { [key: string]: T };

type CoreData = Map<string, any>;

// URL config for this branch
// Source and target branches
// Target RTD version name
// For master these will be the same, for other branches the source
// branch is whichever branch it was created from
// The current release branch should target RTD stable
// Master should target latest
// All other release branches should target a specific named version
const URL_CONFIG = {
  source: 'master',
  target: 'master',
  rtdVersion: 'latest'
};

// Data to ignore.
const MISSING: Dict<string[]> = {
  '@jupyterlab/coreutils': ['path'],
  '@jupyterlab/buildutils': ['path', 'webpack'],
  '@jupyterlab/builder': ['path'],
  '@jupyterlab/galata': ['fs', 'path', '@jupyterlab/galata'],
  '@jupyterlab/testing': ['fs', 'path'],
  '@jupyterlab/vega5-extension': ['vega-embed']
};

const UNUSED: Dict<string[]> = {
  // url is a polyfill for sanitize-html
  '@jupyterlab/apputils': ['@types/react'],
  '@jupyterlab/application': ['@fortawesome/fontawesome-free'],
  '@jupyterlab/builder': [
    '@lumino/algorithm',
    '@lumino/application',
    '@lumino/commands',
    '@lumino/coreutils',
    '@lumino/disposable',
    '@lumino/domutils',
    '@lumino/dragdrop',
    '@lumino/messaging',
    '@lumino/properties',
    '@lumino/signaling',
    '@lumino/virtualdom',
    '@lumino/widgets',

    // The libraries needed for building other extensions.
    '@babel/core',
    '@babel/preset-env',
    'css-loader',
    'path-browserify',
    'process',
    'style-loader',
    'terser-webpack-plugin',
    'webpack-cli',
    'worker-loader',
    'source-map-loader'
  ],
  '@jupyterlab/buildutils': ['verdaccio'],
  '@jupyterlab/codemirror': [
    '@codemirror/lang-cpp',
    '@codemirror/lang-css',
    '@codemirror/lang-html',
    '@codemirror/lang-java',
    '@codemirror/lang-javascript',
    '@codemirror/lang-json',
    '@codemirror/lang-markdown',
    '@codemirror/lang-php',
    '@codemirror/lang-python',
    '@codemirror/lang-rust',
    '@codemirror/lang-sql',
    '@codemirror/lang-wast',
    '@codemirror/lang-xml'
  ],
  '@jupyterlab/coreutils': ['path-browserify'],
  '@jupyterlab/fileeditor': ['regexp-match-indices'],
  '@jupyterlab/services': ['ws'],
  '@jupyterlab/rendermime': ['@jupyterlab/mathjax2'],
  '@jupyterlab/testing': [
    '@babel/core',
    '@babel/preset-env',
    'fs-extra',
    'node-fetch',
    'identity-obj-proxy',
    'jest-environment-jsdom',
    'jest-junit'
  ],
  '@jupyterlab/testutils': [
    '@jupyterlab/application',
    '@jupyterlab/apputils',
    '@jupyterlab/notebook',
    '@jupyterlab/rendermime'
  ],
  '@jupyterlab/test-csvviewer': ['csv-spectrum'],
  '@jupyterlab/vega5-extension': ['vega', 'vega-lite']
};

// Packages that are allowed to have differing versions
const DIFFERENT_VERSIONS: Array<string> = ['vega-lite', 'vega', 'vega-embed'];

const SKIP_CSS: Dict<string[]> = {
  '@jupyterlab/application': ['@jupyterlab/rendermime'],
  '@jupyterlab/application-extension': ['@jupyterlab/apputils'],
  '@jupyterlab/builder': [
    '@lumino/algorithm',
    '@lumino/application',
    '@lumino/commands',
    '@lumino/coreutils',
    '@lumino/disposable',
    '@lumino/domutils',
    '@lumino/dragdrop',
    '@lumino/messaging',
    '@lumino/properties',
    '@lumino/signaling',
    '@lumino/virtualdom',
    '@lumino/widgets'
  ],
  '@jupyterlab/completer': ['@jupyterlab/codeeditor'],
  '@jupyterlab/docmanager': ['@jupyterlab/statusbar'], // Statusbar styles should not be used by status reporters
  '@jupyterlab/docregistry': [
    '@jupyterlab/codeeditor', // Only used for model
    '@jupyterlab/codemirror', // Only used for Mode.findByFileName
    '@jupyterlab/rendermime' // Only used for model
  ],
  '@jupyterlab/documentsearch': [
    '@jupyterlab/cells',
    '@jupyterlab/codeeditor',
    '@jupyterlab/codemirror',
    '@jupyterlab/fileeditor',
    '@jupyterlab/notebook'
  ],
  '@jupyterlab/filebrowser': ['@jupyterlab/statusbar'],
  '@jupyterlab/fileeditor': ['@jupyterlab/statusbar'],
  '@jupyterlab/galata': [
    '@jupyterlab/application',
    '@jupyterlab/apputils',
    '@jupyterlab/docmanager',
    '@jupyterlab/notebook'
  ],
  '@jupyterlab/galata-extension': [
    '@jupyterlab/application',
    '@jupyterlab/apputils',
    '@jupyterlab/cells',
    '@jupyterlab/docmanager',
    '@jupyterlab/notebook'
  ],
  '@jupyterlab/help-extension': ['@jupyterlab/application'],
  '@jupyterlab/lsp': ['codemirror'],
  '@jupyterlab/metapackage': [
    '@jupyterlab/ui-components',
    '@jupyterlab/apputils',
    '@jupyterlab/codeeditor',
    '@jupyterlab/statusbar',
    '@jupyterlab/codemirror',
    '@jupyterlab/rendermime-interfaces',
    '@jupyterlab/rendermime',
    '@jupyterlab/docregistry',
    '@jupyterlab/application',
    '@jupyterlab/property-inspector',
    '@jupyterlab/application-extension',
    '@jupyterlab/docmanager',
    '@jupyterlab/filebrowser',
    '@jupyterlab/mainmenu',
    '@jupyterlab/apputils-extension',
    '@jupyterlab/attachments',
    '@jupyterlab/outputarea',
    '@jupyterlab/cells',
    '@jupyterlab/notebook',
    '@jupyterlab/cell-toolbar',
    '@jupyterlab/cell-toolbar-extension',
    '@jupyterlab/celltags',
    '@jupyterlab/celltags-extension',
    '@jupyterlab/fileeditor',
    '@jupyterlab/codemirror-extension',
    '@jupyterlab/completer',
    '@jupyterlab/console',
    '@jupyterlab/completer-extension',
    '@jupyterlab/launcher',
    '@jupyterlab/console-extension',
    '@jupyterlab/csvviewer',
    '@jupyterlab/documentsearch',
    '@jupyterlab/csvviewer-extension',
    '@jupyterlab/debugger',
    '@jupyterlab/debugger-extension',
    '@jupyterlab/docmanager-extension',
    '@jupyterlab/documentsearch-extension',
    '@jupyterlab/extensionmanager',
    '@jupyterlab/extensionmanager-extension',
    '@jupyterlab/filebrowser-extension',
    '@jupyterlab/fileeditor-extension',
    '@jupyterlab/inspector',
    '@jupyterlab/help-extension',
    '@jupyterlab/htmlviewer',
    '@jupyterlab/htmlviewer-extension',
    '@jupyterlab/hub-extension',
    '@jupyterlab/imageviewer',
    '@jupyterlab/imageviewer-extension',
    '@jupyterlab/inspector-extension',
    '@jupyterlab/javascript-extension',
    '@jupyterlab/json-extension',
    '@jupyterlab/launcher-extension',
    '@jupyterlab/logconsole',
    '@jupyterlab/logconsole-extension',
    '@jupyterlab/lsp',
    '@jupyterlab/lsp-extension',
    '@jupyterlab/mainmenu-extension',
    '@jupyterlab/markdownviewer',
    '@jupyterlab/markdownviewer-extension',
    '@jupyterlab/markedparser-extension',
    '@jupyterlab/mathjax2',
    '@jupyterlab/mathjax2-extension',
    '@jupyterlab/metadataform',
    '@jupyterlab/metadataform-extension',
    '@jupyterlab/nbconvert-css',
    '@jupyterlab/notebook-extension',
    '@jupyterlab/pdf-extension',
    '@jupyterlab/rendermime-extension',
    '@jupyterlab/running',
    '@jupyterlab/running-extension',
    '@jupyterlab/settingeditor',
    '@jupyterlab/settingeditor-extension',
    '@jupyterlab/shortcuts-extension',
    '@jupyterlab/statusbar-extension',
    '@jupyterlab/terminal',
    '@jupyterlab/terminal-extension',
    '@jupyterlab/theme-dark-extension',
    '@jupyterlab/theme-light-extension',
    '@jupyterlab/toc',
    '@jupyterlab/toc-extension',
    '@jupyterlab/tooltip',
    '@jupyterlab/tooltip-extension',
    '@jupyterlab/translation-extension',
    '@jupyterlab/ui-components-extension',
<<<<<<< HEAD
    '@jupyterlab/vdom',
    '@jupyterlab/vdom-extension',
=======
    '@jupyterlab/collaboration',
    '@jupyterlab/collaboration-extension',
>>>>>>> 38c1785a
    '@jupyterlab/vega5-extension'
  ],
  '@jupyterlab/notebook': ['@jupyterlab/application'],
  '@jupyterlab/rendermime-interfaces': ['@lumino/widgets'],
  '@jupyterlab/shortcuts-extension': ['@jupyterlab/application'],
  '@jupyterlab/testutils': [
    '@jupyterlab/application',
    '@jupyterlab/apputils',
    '@jupyterlab/notebook',
    '@jupyterlab/rendermime',
    '@jupyterlab/testing'
  ],
  '@jupyterlab/theme-light-extension': [
    '@jupyterlab/application',
    '@jupyterlab/apputils'
  ],
  '@jupyterlab/theme-dark-extension': [
    '@jupyterlab/application',
    '@jupyterlab/apputils'
  ]
};

const pkgData: Dict<any> = {};
const pkgPaths: Dict<string> = {};
const pkgNames: Dict<string> = {};
const depCache: Dict<string> = {};
const locals: Dict<string> = {};

/**
 * Ensure branch integrity - GitHub and RTD urls, and workflow target branches
 *
 * @returns An array of messages for changes.
 */
function ensureBranch(): string[] {
  const messages: string[] = [];

  const { source, target, rtdVersion } = URL_CONFIG;

  // Handle the github_version in conf.py
  const confPath = 'docs/source/conf.py';
  const oldConfData = fs.readFileSync(confPath, 'utf-8');
  const confTest = new RegExp('"github_version": "(.*)"');
  const newConfData = oldConfData.replace(
    confTest,
    `"github_version": "${target}"`
  );
  if (newConfData !== oldConfData) {
    messages.push(`Overwriting ${confPath}`);
    fs.writeFileSync(confPath, newConfData, 'utf-8');
  }

  // Handle urls in files
  // Get all files matching the desired file types
  const fileTypes = ['.json', '.md', '.rst', '.yml', '.ts', '.tsx', '.py'];
  let files = execSync('git ls-tree -r HEAD --name-only')
    .toString()
    .trim()
    .split(/\r?\n/);
  files = files.filter(filePath => {
    return fileTypes.indexOf(path.extname(filePath)) !== -1;
  });

  // Set up string replacements
  const base = '/jupyterlab/jupyterlab';
  const rtdString = `jupyterlab.readthedocs.io/en/${rtdVersion}/`;
  const urlMap = [
    [`\/jupyterlab\/jupyterlab\/${source}\/`, `${base}/${target}/`],
    [`\/jupyterlab\/jupyterlab\/blob\/${source}\/`, `${base}/blob/${target}/`],
    [`\/jupyterlab\/jupyterlab\/tree\/${source}\/`, `${base}/tree/${target}/`],
    [`jupyterlab.readthedocs.io\/en\/.*?\/`, rtdString]
  ];

  // Make the string replacements
  files.forEach(filePath => {
    if (path.basename(filePath) === 'ensure-repo.ts') {
      return;
    }
    const oldData = fs.readFileSync(filePath, 'utf-8');
    let newData = oldData;
    urlMap.forEach(section => {
      const test = new RegExp(section[0], 'g');
      const replacer = section[1];
      if (newData.match(test)) {
        newData = newData.replace(test, replacer);
      }
    });

    // Make sure the root RTD links point to stable
    const badgeLink = '(http://jupyterlab.readthedocs.io/en/stable/)';
    const toReplace = badgeLink.replace('stable', rtdVersion);
    if (badgeLink !== toReplace) {
      while (newData.indexOf(toReplace) !== -1) {
        newData = newData.replace(toReplace, badgeLink);
      }
    }

    if (newData !== oldData) {
      messages.push(`Overwriting ${filePath}`);
      fs.writeFileSync(filePath, newData, 'utf-8');
    }
  });

  // Handle workflow file target branches
  const workflows = glob.sync(path.join('.github', 'workflows', '*.yml'));
  workflows.forEach(filePath => {
    let workflowData = fs.readFileSync(filePath, 'utf-8');
    const test = new RegExp(`\\[${source}\\]`, 'g');
    if (workflowData.match(test)) {
      if (workflowData.match(test)![1] !== `[${target}]`) {
        messages.push(`Overwriting ${filePath}`);
        workflowData = workflowData.replace(test, `[${target}]`);
        fs.writeFileSync(filePath, workflowData, 'utf-8');
      }
    }
  });

  return messages;
}

/**
 * Ensure the metapackage package.
 *
 * @returns An array of messages for changes.
 */
function ensureMetaPackage(): string[] {
  const basePath = path.resolve('.');
  const mpPath = path.join(basePath, 'packages', 'metapackage');
  const mpJson = path.join(mpPath, 'package.json');
  const mpData = utils.readJSONFile(mpJson);
  const messages: string[] = [];
  const seen: Dict<boolean> = {};

  utils.getCorePaths().forEach(pkgPath => {
    if (path.resolve(pkgPath) === path.resolve(mpPath)) {
      return;
    }
    const name = pkgNames[pkgPath];
    if (!name) {
      return;
    }
    seen[name] = true;
    const data = pkgData[name];
    let valid = true;

    // Ensure it is a dependency.
    if (!mpData.dependencies[name] && name !== '@jupyterlab/testing') {
      valid = false;
      mpData.dependencies[name] = '^' + data.version;
    }

    if (!valid) {
      messages.push(`Updated: ${name}`);
    }
  });

  // Make sure there are no extra deps.
  Object.keys(mpData.dependencies).forEach(name => {
    if (!(name in seen)) {
      messages.push(`Removing dependency: ${name}`);
      delete mpData.dependencies[name];
    }
  });

  // Add to build:all target
  mpData.scripts['build:all'] = 'npm run build';

  // Write the files.
  if (messages.length > 0) {
    utils.writePackageData(mpJson, mpData);
  }

  // Update the global data.
  pkgData[mpData.name] = mpData;

  return messages;
}

/**
 * Get the core data for the given core paths.
 */
function getCoreData(corePaths: string[]): CoreData {
  const coreData = new Map<string, any>();

  corePaths.forEach(pkgPath => {
    const dataPath = path.join(pkgPath, 'package.json');
    let data: any;
    try {
      data = utils.readJSONFile(dataPath);
    } catch (e) {
      return;
    }

    coreData.set(data.name, data);
  });

  return coreData;
}

/**
 * Ensure a core package.
 */
function ensureCorePackage(corePackage: any, corePaths: string[]) {
  corePackage.jupyterlab.extensions = {};
  corePackage.dependencies = {};

  const singletonPackages: string[] = corePackage.jupyterlab.singletonPackages;
  const coreData = getCoreData(corePaths);

  corePaths.forEach(pkgPath => {
    const dataPath = path.join(pkgPath, 'package.json');
    let data: any;
    try {
      data = utils.readJSONFile(dataPath);
    } catch (e) {
      return;
    }

    // If the package has a tokens.ts file, make sure it is noted as a singleton
    if (
      fs.existsSync(path.join(pkgPath, 'src', 'tokens.ts')) &&
      !singletonPackages.includes(data.name)
    ) {
      singletonPackages.push(data.name);
    }
  });

  // These are not sorted when writing out by default
  singletonPackages.sort();

  // Populate the yarn resolutions. First we make sure direct packages have
  // resolutions.
  coreData.forEach((data, name) => {
    // Insist on a restricted version in the yarn resolution.
    corePackage.resolutions[name] = `~${data.version}`;
  });

  // Then fill in any missing packages that should be singletons from the direct
  // package dependencies.
  coreData.forEach(data => {
    if (data.dependencies) {
      Object.entries(data.dependencies).forEach(([dep, version]) => {
        if (
          singletonPackages.includes(dep) &&
          !(dep in corePackage.resolutions)
        ) {
          corePackage.resolutions[dep] = version;
        }
      });
    }
  });

  // At this point, each singleton should have a resolution. Check this.
  const unresolvedSingletons = singletonPackages.filter(
    pkg => !(pkg in corePackage.resolutions)
  );
  if (unresolvedSingletons.length > 0) {
    throw new Error(
      `Singleton packages must have a resolved version number; these do not: ${unresolvedSingletons.join(
        ', '
      )}`
    );
  }
}

/**
 * Ensure the federated example core package.
 */
function ensureFederatedExample(): string[] {
  const basePath = path.resolve('.');
  const corePath = path.join(
    basePath,
    'examples',
    'federated',
    'core_package',
    'package.json'
  );
  const corePackage = utils.readJSONFile(corePath);
  // the list of dependencies might differ from the main JupyterLab application
  const dependencies = new Set(Object.keys(corePackage.dependencies));

  const corePaths = utils.getCorePaths().filter(p => {
    return dependencies.has(`@jupyterlab/${path.basename(p)}`);
  });

  ensureCorePackage(corePackage, corePaths);

  const coreData = getCoreData(corePaths);
  corePackage.jupyterlab.extensions = [];
  coreData.forEach((data, name) => {
    // Make sure it is included as a dependency.
    corePackage.dependencies[data.name] = `^${data.version}`;

    const meta = data.jupyterlab;
    const keep = meta?.extension || meta?.mimeExtension;
    if (!keep) {
      return;
    }
    corePackage.jupyterlab.extensions.push(name);
  });

  corePackage.jupyterlab.extensions.sort();

  // Write the package.json back to disk.
  if (utils.writePackageData(corePath, corePackage)) {
    return ['Updated federated example'];
  }
  return [];
}

/**
 * Ensure the jupyterlab application package.
 */
function ensureJupyterlab(): string[] {
  const basePath = path.resolve('.');
  const corePath = path.join(basePath, 'dev_mode', 'package.json');
  const corePackage = utils.readJSONFile(corePath);
  const corePaths = utils.getCorePaths();

  ensureCorePackage(
    corePackage,
    corePaths.filter(p => !/\/packages\/testing$/.test(p))
  );
  corePackage.jupyterlab.mimeExtensions = {};

  const coreData = getCoreData(corePaths);
  coreData.forEach((data, name) => {
    // Determine if the package wishes to be included in the top-level
    // dependencies.
    const meta = data.jupyterlab;
    const keep = !!(
      meta &&
      (meta.coreDependency || meta.extension || meta.mimeExtension)
    );
    if (!keep) {
      return;
    }

    // Make sure it is included as a dependency.
    corePackage.dependencies[data.name] = `~${data.version}`;

    // Handle extensions.
    ['extension', 'mimeExtension'].forEach(item => {
      let ext = data.jupyterlab[item];
      if (ext === true) {
        ext = '';
      }
      if (typeof ext !== 'string') {
        return;
      }
      corePackage.jupyterlab[`${item}s`][name] = ext;
    });
  });

  corePackage.jupyterlab.linkedPackages = {};
  utils.getLernaPaths().forEach(pkgPath => {
    const dataPath = path.join(pkgPath, 'package.json');
    let data: any;
    try {
      data = utils.readJSONFile(dataPath);
    } catch (e) {
      return;
    }
    // Skip private packages.
    if (data.private === true) {
      return;
    }

    // watch all src, build, and test files in the Jupyterlab project
    const relativePath = utils.ensureUnixPathSep(
      path.join('..', path.relative(basePath, pkgPath))
    );
    corePackage.jupyterlab.linkedPackages[data.name] = relativePath;
  });

  // Update the dev mode version.
  const curr = utils.getPythonVersion();
  corePackage.jupyterlab.version = curr;

  // Write the package.json back to disk.
  if (utils.writePackageData(corePath, corePackage)) {
    return ['Updated dev mode'];
  }
  return [];
}

/**
 * Ensure buildutils and builder bin files are symlinked
 */
function ensureBuildUtils() {
  const basePath = path.resolve('.');
  ['builder', 'buildutils'].forEach(packageName => {
    const utilsPackage = path.join(basePath, packageName, 'package.json');
    const utilsData = utils.readJSONFile(utilsPackage);
    for (const name in utilsData.bin) {
      const src = path.join(basePath, packageName, utilsData.bin[name]);
      const dest = path.join(basePath, 'node_modules', '.bin', name);
      try {
        fs.lstatSync(dest);
        fs.removeSync(dest);
      } catch (e) {
        // no-op
      }
      fs.symlinkSync(src, dest, 'file');
      fs.chmodSync(dest, 0o777);
    }
  });
}

/**
 * Ensure lockfile structure
 */
function ensureLockfile(): string[] {
  const staging = './jupyterlab/staging';
  const lockFile = path.join(staging, 'yarn.lock');
  const content = fs.readFileSync(lockFile, { encoding: 'utf-8' });
  let newContent = content;
  const messages = [];

  // Verify that all packages have resolved to the correct (default) registry
  const resolvedPattern =
    /^\s*resolved "((?!https:\/\/registry\.yarnpkg\.com\/).*)"\s*$/gm;
  let badRegistry;
  while ((badRegistry = resolvedPattern.exec(content)) !== null) {
    messages.push(`Fixing bad npm/yarn registry: ${badRegistry[1]}`);
    const parsed = new URL(badRegistry[1]);
    const newUrl = badRegistry[1].replace(
      parsed.origin,
      'https://registry.yarnpkg.com'
    );
    newContent = newContent.replace(badRegistry[1], newUrl);
  }

  if (content !== newContent) {
    // Write the updated lockfile data back
    fs.writeFileSync(lockFile, newContent, 'utf-8');
  }
  return messages;
}

/**
 * Ensure the repo integrity.
 */
export async function ensureIntegrity(): Promise<boolean> {
  const messages: Dict<string[]> = {};

  if (process.env.SKIP_INTEGRITY_CHECK === 'true') {
    console.log('Skipping integrity check');
    return true;
  }

  // Handle branch integrity
  const branchMessages = ensureBranch();
  if (branchMessages.length > 0) {
    messages['branch'] = branchMessages;
  }

  // Pick up all the package versions.
  const paths = utils.getLernaPaths();

  // This package is not part of the workspaces but should be kept in sync.
  paths.push('./jupyterlab/tests/mock_packages/mimeextension');

  const cssImports: Dict<string[]> = {};
  const cssModuleImports: Dict<string[]> = {};

  // Get the package graph.
  const graph = utils.getPackageGraph();

  // Gather all of our package data and other metadata.
  paths.forEach(pkgPath => {
    // Read in the package.json.
    let data: any;
    try {
      data = utils.readJSONFile(path.join(pkgPath, 'package.json'));
    } catch (e) {
      console.error(e);
      return;
    }

    pkgData[data.name] = data;
    pkgPaths[data.name] = pkgPath;
    pkgNames[pkgPath] = data.name;
    locals[data.name] = pkgPath;
  });

  // Build up an ordered list of CSS imports for each local package.
  Object.keys(locals).forEach(name => {
    const data = pkgData[name];
    const deps: Dict<string> = data.dependencies || {};
    const skip = SKIP_CSS[name] || [];
    // Initialize cssData with explicit css imports if available
    const cssData: Dict<string[]> = {
      ...(data.jupyterlab && data.jupyterlab.extraStyles)
    };
    const cssModuleData: Dict<string[]> = {
      ...(data.jupyterlab && data.jupyterlab.extraStyles)
    };

    // Add automatic dependency css
    Object.keys(deps).forEach(depName => {
      // Bail for skipped imports and known extra styles.
      if (skip.includes(depName) || depName in cssData) {
        return;
      }

      const depData = graph.getNodeData(depName) as any;
      if (typeof depData.style === 'string') {
        cssData[depName] = [depData.style];
      }
      if (typeof depData.styleModule === 'string') {
        cssModuleData[depName] = [depData.styleModule];
      } else if (typeof depData.style === 'string') {
        cssModuleData[depName] = [depData.style];
      }
    });

    // Get our CSS imports in dependency order.
    cssImports[name] = [];
    cssModuleImports[name] = [];

    graph.dependenciesOf(name).forEach(depName => {
      if (depName in cssData) {
        cssData[depName].forEach(cssPath => {
          cssImports[name].push(`${depName}/${cssPath}`);
        });
      }
      if (depName in cssModuleData) {
        cssModuleData[depName].forEach(cssModulePath => {
          cssModuleImports[name].push(`${depName}/${cssModulePath}`);
        });
      }
    });
  });

  // Update the metapackage.
  let pkgMessages = ensureMetaPackage();
  if (pkgMessages.length > 0) {
    const pkgName = '@jupyterlab/metapackage';
    if (!messages[pkgName]) {
      messages[pkgName] = [];
    }
    messages[pkgName] = messages[pkgName].concat(pkgMessages);
  }

  // Validate each package.
  for (const name in locals) {
    // application-top is handled elsewhere
    if (name === '@jupyterlab/application-top') {
      continue;
    }
    const unused = UNUSED[name] || [];
    // Allow jest-junit to be unused in the test suite.
    if (name.indexOf('@jupyterlab/test-') === 0) {
      unused.push('jest-junit');
    }

    const options: IEnsurePackageOptions = {
      pkgPath: pkgPaths[name],
      data: pkgData[name],
      depCache,
      missing: MISSING[name],
      unused,
      locals,
      cssImports: cssImports[name],
      cssModuleImports: cssModuleImports[name],
      differentVersions: DIFFERENT_VERSIONS
    };

    if (name === '@jupyterlab/metapackage') {
      options.noUnused = false;
    }

    const pkgMessages = await ensurePackage(options);
    if (pkgMessages.length > 0) {
      messages[name] = pkgMessages;
    }
  }

  // ensure the icon svg imports
  pkgMessages = await ensureUiComponents(pkgPaths['@jupyterlab/ui-components']);
  if (pkgMessages.length > 0) {
    const pkgName = '@jupyterlab/ui-components';
    if (!messages[pkgName]) {
      messages[pkgName] = [];
    }
    messages[pkgName] = messages[pkgName].concat(pkgMessages);
  }

  // Ensure the staging area lockfile
  const lockFileMessages = ensureLockfile();
  if (lockFileMessages.length > 0) {
    messages['lockfile'] = lockFileMessages;
  }

  // Handle the top level package.
  const corePath = path.resolve('.', 'package.json');
  const coreData: any = utils.readJSONFile(corePath);
  if (utils.writePackageData(corePath, coreData)) {
    messages['top'] = ['Update package.json'];
  }

  // Handle the refs in the top level tsconfigdoc.json
  const tsConfigDocExclude = [
    'application-extension',
    'metapackage',
    'nbconvert-css',
    'testing'
  ];
  const tsConfigdocPath = path.resolve('.', 'tsconfigdoc.json');
  const tsConfigdocData = utils.readJSONFile(tsConfigdocPath);
  tsConfigdocData.references = utils
    .getCorePaths()
    .filter(pth => !tsConfigDocExclude.some(pkg => pth.includes(pkg)))
    .map(pth => {
      return { path: './' + path.relative('.', pth).replace(/\\/g, '/') };
    });
  utils.writeJSONFile(tsConfigdocPath, tsConfigdocData);

  // Handle buildutils
  ensureBuildUtils();

  // Handle the pyproject.toml file
  const pyprojectPath = path.resolve('.', 'pyproject.toml');
  const curr = utils.getPythonVersion();
  let tag = 'latest';
  if (!/\d+\.\d+\.\d+$/.test(curr)) {
    tag = 'next';
  }
  const publishCommand = `npm publish --tag ${tag}`;
  let pyprojectText = fs.readFileSync(pyprojectPath, { encoding: 'utf8' });
  if (pyprojectText.indexOf(publishCommand) === -1) {
    pyprojectText = pyprojectText.replace(
      /npm publish --tag [a-z]+/,
      publishCommand
    );
    fs.writeFileSync(pyprojectPath, pyprojectText, { encoding: 'utf8' });
    if (!messages['top']) {
      messages['top'] = [];
    }
    messages['top'].push('Update npm publish command in pyproject.toml');
  }

  // Handle the federated example application
  pkgMessages = ensureFederatedExample();
  if (pkgMessages.length > 0) {
    messages['@jupyterlab/example-federated-core'] = pkgMessages;
  }

  // Handle the JupyterLab application top package.
  pkgMessages = ensureJupyterlab();
  if (pkgMessages.length > 0) {
    messages['@application/top'] = pkgMessages;
  }

  // Handle any messages.
  if (Object.keys(messages).length > 0) {
    console.debug(JSON.stringify(messages, null, 2));
    if (process.argv.indexOf('--force') !== -1) {
      console.debug(
        '\n\nPlease run `jlpm run integrity` locally and commit the changes'
      );
      process.exit(1);
    }
    try {
      utils.run('jlpm install');
    } catch (error) {
      // Fallback in case this script is called during editable installation
      utils.run(`node jupyterlab/staging/yarn.js install`);
    }

    console.debug('\n\nMade integrity changes!');
    console.debug('Please commit the changes by running:');
    console.debug('git commit -a -m "Package integrity updates"');
    return false;
  }

  console.debug('Repo integrity verified!');
  return true;
}

if (require.main === module) {
  void ensureIntegrity().catch(e => {
    process.exitCode = 1;
    console.error(e);
  });
}<|MERGE_RESOLUTION|>--- conflicted
+++ resolved
@@ -255,13 +255,6 @@
     '@jupyterlab/tooltip-extension',
     '@jupyterlab/translation-extension',
     '@jupyterlab/ui-components-extension',
-<<<<<<< HEAD
-    '@jupyterlab/vdom',
-    '@jupyterlab/vdom-extension',
-=======
-    '@jupyterlab/collaboration',
-    '@jupyterlab/collaboration-extension',
->>>>>>> 38c1785a
     '@jupyterlab/vega5-extension'
   ],
   '@jupyterlab/notebook': ['@jupyterlab/application'],
