--- conflicted
+++ resolved
@@ -10,11 +10,7 @@
 import { Breakpoints, SessionTypes } from '../breakpoints';
 
 import { Debugger } from '../debugger';
-<<<<<<< HEAD
-
-=======
 import { IDebugger } from '../tokens';
->>>>>>> b140e417
 import { IDisposable } from '@phosphor/disposable';
 
 import { Signal } from '@phosphor/signaling';
