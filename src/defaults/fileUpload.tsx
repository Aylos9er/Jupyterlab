--- conflicted
+++ resolved
@@ -17,12 +17,8 @@
 import { Token } from '@phosphor/coreutils';
 
 import { ProgressBar } from '../component/progressBar';
-<<<<<<< HEAD
 import { VDomRenderer, InstanceTracker, VDomModel } from '@jupyterlab/apputils';
-=======
 import { GroupItem } from '../component/group';
-import { VDomRenderer, InstanceTracker } from '@jupyterlab/apputils';
->>>>>>> 79621039
 import { ArrayExt } from '@phosphor/algorithm';
 
 // tslint:disable-next-line:variable-name
