import { ShortcutObject, TakenByObject } from '../index';

import * as React from 'react';

import { classes } from 'typestyle';

import { EN_US } from '@phosphor/keyboard'

import {
  InputStyle,
  InputUnavailableStyle,
  InputBoxHiddenStyle,
  InputBoxStyle,
  InputTextStyle,
  InputWaitingStyle,
  InputSelectedTextStyle,
  SubmitNonFunctionalStyle,
  SubmitConflictStyle,
  SubmitStyle
} from '../componentStyle/ShortcutInputStyle';

export interface IShortcutInputProps {
  handleUpdate: Function;
  deleteShortcut:Function;
  toggleInput: Function;
  shortcut: ShortcutObject;
  shortcutId: string;
  toSymbols: Function;
  keyBindingsUsed: { [index: string] : TakenByObject };
  sortConflict: Function;
  clearConflicts: Function;
  displayInput: boolean;
  newOrReplace: string;
  placeholder: string;
}

export interface IShortcutInputState {
  value: string;
  userInput: string;
  isAvailable: boolean;
  isFunctional: boolean;
  takenByObject: TakenByObject;
  keys: Array<string>;
  currentChain: string;
  selected: boolean;
}

export class ShortcutInput extends React.Component<
  IShortcutInputProps,
  IShortcutInputState
> {
  constructor(props: any) {
    super(props)
  }

  state = {
    value: this.props.placeholder,
    userInput: '',
    isAvailable: true,
    isFunctional: this.props.newOrReplace === 'replace',
    takenByObject: new TakenByObject(),
    keys: new Array<string>(),
    currentChain: '',
    selected: true,
  };

  handleUpdate = () => {
    let keys = this.state.keys
    keys.push(this.state.currentChain)
    this.setState(
      {keys: keys}
    )
    this.props.handleUpdate(
      this.props.shortcut,
      this.state.keys
    );
  }

  handleOverwrite = async () => {
    this.props.deleteShortcut(
      this.state.takenByObject.takenBy, 
      this.state.takenByObject.takenByKey
    ).then(this.handleUpdate())
  }

  handleReplace = async() => {
    let keys = this.state.keys
    keys.push(this.state.currentChain)
    const shortcut = this.props.shortcut
    this.props.toggleInput();
    console.log('deleting  ', this.props.shortcutId)
    await this.props.deleteShortcut(this.props.shortcut, this.props.shortcutId);
    this.props.handleUpdate(
      shortcut,
      keys
    );
  }

  /** Parse user input for chained shortcuts */
  parseChaining = (
    event: any, 
    value: string, 
    userInput: string, 
    keys: Array<string>, 
    currentChain: string
  ): Array<any> => {
    event.preventDefault();
    let key = EN_US.keyForKeydownEvent(event)

    const modKeys = [
      "Shift",
      "Control",
      "Alt",
      "Meta",
      "Ctrl",
      "Accel"
    ]

    if (event.key === 'Backspace') {
      userInput = '';
      value = '';
      keys = [];
      currentChain = '';
      this.setState({
        value: value,
        userInput: userInput,
        keys: keys,
        currentChain: currentChain
      });
    } else if (event.key !== 'CapsLock') {
      const lastKey = userInput
        .substr(userInput.lastIndexOf(' ') + 1, userInput.length)
        .trim();

      /** if last key was not a modefier key then there is a chain */
      if (modKeys.lastIndexOf(lastKey) === -1 && lastKey != '') {
        userInput = userInput + ',';
        keys.push(currentChain);
        currentChain = '';

        /** check if a modefier key was held down through chain */
        if (event.ctrlKey && event.key != 'Control') {
          userInput = (userInput + ' Ctrl').trim();
          currentChain = (currentChain + ' Ctrl').trim();
        }
        if (event.metaKey && event.key != 'Meta') {
          userInput = (userInput + ' Accel').trim();
          currentChain = (currentChain + ' Accel').trim();
        }
        if (event.altKey && event.key != 'Alt') {
          userInput = (userInput + ' Alt').trim();
          currentChain = (currentChain + ' Alt').trim();
        }
        if (event.shiftKey && event.key != 'Shift') {
          userInput = (userInput + ' Shift').trim();
          currentChain = (currentChain + ' Shift').trim();
        }

        /** if key is not a modefier key, add its name to user input and current chain */
        if (modKeys.lastIndexOf(event.key) === -1) {
          userInput = (userInput + ' ' + key).trim();
          currentChain = (currentChain + ' ' + key).trim();

        /** if key is a modefier key, add its translated name to user input and current chain */
        } else {
          if (event.key === 'Meta') {
            userInput = (userInput + ' Accel').trim();
            currentChain = (currentChain + ' Accel').trim();
          } else if (event.key === 'Control') {
            userInput = (userInput + ' Ctrl').trim();
            currentChain = (currentChain + ' Ctrl').trim();
          } else if (event.key === 'Shift') {
            userInput = (userInput + ' Shift').trim();
            currentChain = (currentChain + ' Shift').trim();
          } else if (event.key === 'Alt') {
            userInput = (userInput + ' Alt').trim();
            currentChain = (currentChain + ' Alt').trim();
          } else{
            userInput = (userInput + ' ' + event.key).trim();
            currentChain = (currentChain + ' ' + event.key).trim();
          }
        }

      /** if there is not a chain, add the key to user input and current chain */
      } else {

        /** if modefier key, rename */
        if (event.key === 'Control') {
          userInput = (userInput + ' Ctrl').trim();
          currentChain = (currentChain + ' Ctrl').trim();
        } else if (event.key === 'Meta') {
          userInput = (userInput + ' Accel').trim();
          currentChain = (currentChain + ' Accel').trim();
        } else if (event.key === 'Shift') {
          userInput = (userInput + ' Shift').trim();
          currentChain = (currentChain + ' Shift').trim();
        } else if (event.key === 'Alt') {
          userInput = (userInput + ' Alt').trim();
          currentChain = (currentChain + ' Alt').trim();

        /** if not a modefier key, add it regularly */
        } else  {
          userInput = (userInput + ' ' + key).trim();
          currentChain = (currentChain + ' ' + key).trim();
        }
      }
    }

    /** update state of keys and currentChain */
    this.setState({
      keys: keys,
      currentChain: currentChain
    })
    return [userInput, keys, currentChain];
  };

  /**
   * Check if shorcut being typed will work
   * (does not end with ctrl, alt, command, or shift)
   * */
  checkNonFunctional = (shortcut: string): boolean => {
    const dontEnd = ['Ctrl', 'Alt', 'Accel', 'Shift'];
    const shortcutKeys = shortcut.split(', ');
    const last = shortcutKeys[shortcutKeys.length - 1];
    this.setState({
      isFunctional: !(dontEnd.indexOf(last) !== -1 /*|| shortcut === ''*/)
    });
    return dontEnd.indexOf(last) !== -1 /*|| shortcut === ''*/;
  };

  /** Check if shortcut being typed is already taken */
  checkShortcutAvailability = (
    userInput: string,
    keys: string[],
    currentChain: string
  ): TakenByObject => {

    /** First, check whole shortcut */
    let isAvailable =
      (Object.keys(this.props.keyBindingsUsed).indexOf(
        keys.join(' ') + currentChain + '_' + this.props.shortcut.selector
      ) === -1) || userInput === '';
    let takenByObject: TakenByObject = new TakenByObject();
    if (isAvailable) {

      /** Next, check each piece of a chain */
      for (let binding of keys) {
        if (
          Object.keys(this.props.keyBindingsUsed).indexOf(
            binding + '_' + this.props.shortcut.selector
          ) !== -1 &&
          binding !== ''
        ) {
          isAvailable = false;
          takenByObject = this.props.keyBindingsUsed[
            binding + '_' + this.props.shortcut.selector
          ];
          break;
        }
      }

      /** Check current chain */
      if (
        isAvailable &&
        Object.keys(this.props.keyBindingsUsed).indexOf(
          currentChain + '_' + this.props.shortcut.selector
        ) !== -1 &&
        currentChain !== ''
      ) {
        isAvailable = false;
        takenByObject = this.props.keyBindingsUsed[
          currentChain + '_' + this.props.shortcut.selector
        ];
      }

    /** If unavailable set takenByObject */
    } else {
      takenByObject = this.props.keyBindingsUsed[
        keys.join(' ') + currentChain + '_' + this.props.shortcut.selector
      ];
    }
<<<<<<< HEAD
    console.log('available', isAvailable)
=======

    /** allow to set shortcut to what it initially was if replacing */
    if (!isAvailable) {
      if (takenByObject.takenBy.id === this.props.shortcut.id && this.props.newOrReplace === 'replace') {
        isAvailable = true;
        takenByObject = new TakenByObject();
      }
    }

>>>>>>> ac376e65
    this.setState({ isAvailable: isAvailable });
    return takenByObject;
  };

  checkConflict(takenByObject: TakenByObject, keys: string): void {
    if (takenByObject.id !== '' && takenByObject.takenBy.id !== this.props.shortcut.id) {
      this.props.sortConflict(this.props.shortcut, takenByObject, takenByObject.takenByLabel, '');
    } else {
      this.props.clearConflicts();
    }
  }

  /** Parse and normalize user input */
  handleInput = (event: any): void => {
    this.setState({selected: false})
    const parsed = this.parseChaining(
      event,
      this.state.value,
      this.state.userInput,
      this.state.keys,
      this.state.currentChain
    );
    const userInput = parsed[0]
    const keys = parsed[1]
    const currentChain = parsed[2]

    const value = this.props.toSymbols(userInput);
    let takenByObject = this.checkShortcutAvailability(userInput, keys, currentChain);
    this.checkConflict(takenByObject, keys);

    this.setState(
      {
        value: value,
        userInput: userInput,
        takenByObject: takenByObject,
        keys: keys,
        currentChain: currentChain
      },
      () => this.checkNonFunctional(this.state.userInput)
    );
  };

  handleBlur = (event: React.FocusEvent<HTMLDivElement>) => {
    if (event.relatedTarget === null || (event.relatedTarget as HTMLElement).id !== 'no-blur' && (event.relatedTarget as HTMLElement).id !== 'overwrite') {
      this.props.toggleInput();
      this.setState({
        value: '',
        userInput: ''
      });
      this.props.clearConflicts();
    }
  };

  render() {
    console.log(this.props.shortcutId)

    let inputClassName = InputStyle;
    if (!this.state.isAvailable) {
      inputClassName = classes(inputClassName, InputUnavailableStyle);
    }
    return (
      <div
        className={
          this.props.displayInput ? InputBoxStyle : InputBoxHiddenStyle
        }
        onBlur={(event) => this.handleBlur(event)}
      >
        <div tabIndex={0}
          id='no-blur'
          className={inputClassName}
          onKeyDown={this.handleInput}
          ref={input => input && input.focus()}
        >
          <p className={
            (this.state.selected && this.props.newOrReplace==='replace') 
            ? classes(InputTextStyle, InputSelectedTextStyle) 
            : (this.state.value === '' ? classes(InputTextStyle, InputWaitingStyle) : InputTextStyle)
          }>
            {this.state.value === '' ? 'press keys' : this.state.value}
          </p>
        </div>
        <button
          className={
            !this.state.isFunctional
              ? classes(SubmitStyle, SubmitNonFunctionalStyle)
              : !this.state.isAvailable
                ? classes(SubmitStyle, SubmitConflictStyle)
                : SubmitStyle
          }
          id={'no-blur'}
          disabled={!this.state.isAvailable || !this.state.isFunctional}
          onClick={() => {
            if (this.props.newOrReplace === 'new') {
              this.handleUpdate();
              this.setState({
                value: '',
                keys: [],
                currentChain: ''
              });
              this.props.toggleInput();
            } else {
              /** don't replace if field has not been edited */
              if (this.state.selected) {
                this.props.toggleInput();
                this.setState({
                  value: '',
                  userInput: ''
                });
                this.props.clearConflicts();
              } else {
                this.handleReplace();
              }
            }
          }}
        />
        {!this.state.isAvailable &&
          <button
            hidden
            id='overwrite'
            onClick={()=>{
              this.handleOverwrite();
              this.props.clearConflicts();
              this.props.toggleInput();
            }}
          >Overwrite</button>
        }
      </div>
    );
  }
}
<|MERGE_RESOLUTION|>--- conflicted
+++ resolved
@@ -1,424 +1,420 @@
-import { ShortcutObject, TakenByObject } from '../index';
-
-import * as React from 'react';
-
-import { classes } from 'typestyle';
-
-import { EN_US } from '@phosphor/keyboard'
-
-import {
-  InputStyle,
-  InputUnavailableStyle,
-  InputBoxHiddenStyle,
-  InputBoxStyle,
-  InputTextStyle,
-  InputWaitingStyle,
-  InputSelectedTextStyle,
-  SubmitNonFunctionalStyle,
-  SubmitConflictStyle,
-  SubmitStyle
-} from '../componentStyle/ShortcutInputStyle';
-
-export interface IShortcutInputProps {
-  handleUpdate: Function;
-  deleteShortcut:Function;
-  toggleInput: Function;
-  shortcut: ShortcutObject;
-  shortcutId: string;
-  toSymbols: Function;
-  keyBindingsUsed: { [index: string] : TakenByObject };
-  sortConflict: Function;
-  clearConflicts: Function;
-  displayInput: boolean;
-  newOrReplace: string;
-  placeholder: string;
-}
-
-export interface IShortcutInputState {
-  value: string;
-  userInput: string;
-  isAvailable: boolean;
-  isFunctional: boolean;
-  takenByObject: TakenByObject;
-  keys: Array<string>;
-  currentChain: string;
-  selected: boolean;
-}
-
-export class ShortcutInput extends React.Component<
-  IShortcutInputProps,
-  IShortcutInputState
-> {
-  constructor(props: any) {
-    super(props)
-  }
-
-  state = {
-    value: this.props.placeholder,
-    userInput: '',
-    isAvailable: true,
-    isFunctional: this.props.newOrReplace === 'replace',
-    takenByObject: new TakenByObject(),
-    keys: new Array<string>(),
-    currentChain: '',
-    selected: true,
-  };
-
-  handleUpdate = () => {
-    let keys = this.state.keys
-    keys.push(this.state.currentChain)
-    this.setState(
-      {keys: keys}
-    )
-    this.props.handleUpdate(
-      this.props.shortcut,
-      this.state.keys
-    );
-  }
-
-  handleOverwrite = async () => {
-    this.props.deleteShortcut(
-      this.state.takenByObject.takenBy, 
-      this.state.takenByObject.takenByKey
-    ).then(this.handleUpdate())
-  }
-
-  handleReplace = async() => {
-    let keys = this.state.keys
-    keys.push(this.state.currentChain)
-    const shortcut = this.props.shortcut
-    this.props.toggleInput();
-    console.log('deleting  ', this.props.shortcutId)
-    await this.props.deleteShortcut(this.props.shortcut, this.props.shortcutId);
-    this.props.handleUpdate(
-      shortcut,
-      keys
-    );
-  }
-
-  /** Parse user input for chained shortcuts */
-  parseChaining = (
-    event: any, 
-    value: string, 
-    userInput: string, 
-    keys: Array<string>, 
-    currentChain: string
-  ): Array<any> => {
-    event.preventDefault();
-    let key = EN_US.keyForKeydownEvent(event)
-
-    const modKeys = [
-      "Shift",
-      "Control",
-      "Alt",
-      "Meta",
-      "Ctrl",
-      "Accel"
-    ]
-
-    if (event.key === 'Backspace') {
-      userInput = '';
-      value = '';
-      keys = [];
-      currentChain = '';
-      this.setState({
-        value: value,
-        userInput: userInput,
-        keys: keys,
-        currentChain: currentChain
-      });
-    } else if (event.key !== 'CapsLock') {
-      const lastKey = userInput
-        .substr(userInput.lastIndexOf(' ') + 1, userInput.length)
-        .trim();
-
-      /** if last key was not a modefier key then there is a chain */
-      if (modKeys.lastIndexOf(lastKey) === -1 && lastKey != '') {
-        userInput = userInput + ',';
-        keys.push(currentChain);
-        currentChain = '';
-
-        /** check if a modefier key was held down through chain */
-        if (event.ctrlKey && event.key != 'Control') {
-          userInput = (userInput + ' Ctrl').trim();
-          currentChain = (currentChain + ' Ctrl').trim();
-        }
-        if (event.metaKey && event.key != 'Meta') {
-          userInput = (userInput + ' Accel').trim();
-          currentChain = (currentChain + ' Accel').trim();
-        }
-        if (event.altKey && event.key != 'Alt') {
-          userInput = (userInput + ' Alt').trim();
-          currentChain = (currentChain + ' Alt').trim();
-        }
-        if (event.shiftKey && event.key != 'Shift') {
-          userInput = (userInput + ' Shift').trim();
-          currentChain = (currentChain + ' Shift').trim();
-        }
-
-        /** if key is not a modefier key, add its name to user input and current chain */
-        if (modKeys.lastIndexOf(event.key) === -1) {
-          userInput = (userInput + ' ' + key).trim();
-          currentChain = (currentChain + ' ' + key).trim();
-
-        /** if key is a modefier key, add its translated name to user input and current chain */
-        } else {
-          if (event.key === 'Meta') {
-            userInput = (userInput + ' Accel').trim();
-            currentChain = (currentChain + ' Accel').trim();
-          } else if (event.key === 'Control') {
-            userInput = (userInput + ' Ctrl').trim();
-            currentChain = (currentChain + ' Ctrl').trim();
-          } else if (event.key === 'Shift') {
-            userInput = (userInput + ' Shift').trim();
-            currentChain = (currentChain + ' Shift').trim();
-          } else if (event.key === 'Alt') {
-            userInput = (userInput + ' Alt').trim();
-            currentChain = (currentChain + ' Alt').trim();
-          } else{
-            userInput = (userInput + ' ' + event.key).trim();
-            currentChain = (currentChain + ' ' + event.key).trim();
-          }
-        }
-
-      /** if there is not a chain, add the key to user input and current chain */
-      } else {
-
-        /** if modefier key, rename */
-        if (event.key === 'Control') {
-          userInput = (userInput + ' Ctrl').trim();
-          currentChain = (currentChain + ' Ctrl').trim();
-        } else if (event.key === 'Meta') {
-          userInput = (userInput + ' Accel').trim();
-          currentChain = (currentChain + ' Accel').trim();
-        } else if (event.key === 'Shift') {
-          userInput = (userInput + ' Shift').trim();
-          currentChain = (currentChain + ' Shift').trim();
-        } else if (event.key === 'Alt') {
-          userInput = (userInput + ' Alt').trim();
-          currentChain = (currentChain + ' Alt').trim();
-
-        /** if not a modefier key, add it regularly */
-        } else  {
-          userInput = (userInput + ' ' + key).trim();
-          currentChain = (currentChain + ' ' + key).trim();
-        }
-      }
-    }
-
-    /** update state of keys and currentChain */
-    this.setState({
-      keys: keys,
-      currentChain: currentChain
-    })
-    return [userInput, keys, currentChain];
-  };
-
-  /**
-   * Check if shorcut being typed will work
-   * (does not end with ctrl, alt, command, or shift)
-   * */
-  checkNonFunctional = (shortcut: string): boolean => {
-    const dontEnd = ['Ctrl', 'Alt', 'Accel', 'Shift'];
-    const shortcutKeys = shortcut.split(', ');
-    const last = shortcutKeys[shortcutKeys.length - 1];
-    this.setState({
-      isFunctional: !(dontEnd.indexOf(last) !== -1 /*|| shortcut === ''*/)
-    });
-    return dontEnd.indexOf(last) !== -1 /*|| shortcut === ''*/;
-  };
-
-  /** Check if shortcut being typed is already taken */
-  checkShortcutAvailability = (
-    userInput: string,
-    keys: string[],
-    currentChain: string
-  ): TakenByObject => {
-
-    /** First, check whole shortcut */
-    let isAvailable =
-      (Object.keys(this.props.keyBindingsUsed).indexOf(
-        keys.join(' ') + currentChain + '_' + this.props.shortcut.selector
-      ) === -1) || userInput === '';
-    let takenByObject: TakenByObject = new TakenByObject();
-    if (isAvailable) {
-
-      /** Next, check each piece of a chain */
-      for (let binding of keys) {
-        if (
-          Object.keys(this.props.keyBindingsUsed).indexOf(
-            binding + '_' + this.props.shortcut.selector
-          ) !== -1 &&
-          binding !== ''
-        ) {
-          isAvailable = false;
-          takenByObject = this.props.keyBindingsUsed[
-            binding + '_' + this.props.shortcut.selector
-          ];
-          break;
-        }
-      }
-
-      /** Check current chain */
-      if (
-        isAvailable &&
-        Object.keys(this.props.keyBindingsUsed).indexOf(
-          currentChain + '_' + this.props.shortcut.selector
-        ) !== -1 &&
-        currentChain !== ''
-      ) {
-        isAvailable = false;
-        takenByObject = this.props.keyBindingsUsed[
-          currentChain + '_' + this.props.shortcut.selector
-        ];
-      }
-
-    /** If unavailable set takenByObject */
-    } else {
-      takenByObject = this.props.keyBindingsUsed[
-        keys.join(' ') + currentChain + '_' + this.props.shortcut.selector
-      ];
-    }
-<<<<<<< HEAD
-    console.log('available', isAvailable)
-=======
-
-    /** allow to set shortcut to what it initially was if replacing */
-    if (!isAvailable) {
-      if (takenByObject.takenBy.id === this.props.shortcut.id && this.props.newOrReplace === 'replace') {
-        isAvailable = true;
-        takenByObject = new TakenByObject();
-      }
-    }
-
->>>>>>> ac376e65
-    this.setState({ isAvailable: isAvailable });
-    return takenByObject;
-  };
-
-  checkConflict(takenByObject: TakenByObject, keys: string): void {
-    if (takenByObject.id !== '' && takenByObject.takenBy.id !== this.props.shortcut.id) {
-      this.props.sortConflict(this.props.shortcut, takenByObject, takenByObject.takenByLabel, '');
-    } else {
-      this.props.clearConflicts();
-    }
-  }
-
-  /** Parse and normalize user input */
-  handleInput = (event: any): void => {
-    this.setState({selected: false})
-    const parsed = this.parseChaining(
-      event,
-      this.state.value,
-      this.state.userInput,
-      this.state.keys,
-      this.state.currentChain
-    );
-    const userInput = parsed[0]
-    const keys = parsed[1]
-    const currentChain = parsed[2]
-
-    const value = this.props.toSymbols(userInput);
-    let takenByObject = this.checkShortcutAvailability(userInput, keys, currentChain);
-    this.checkConflict(takenByObject, keys);
-
-    this.setState(
-      {
-        value: value,
-        userInput: userInput,
-        takenByObject: takenByObject,
-        keys: keys,
-        currentChain: currentChain
-      },
-      () => this.checkNonFunctional(this.state.userInput)
-    );
-  };
-
-  handleBlur = (event: React.FocusEvent<HTMLDivElement>) => {
-    if (event.relatedTarget === null || (event.relatedTarget as HTMLElement).id !== 'no-blur' && (event.relatedTarget as HTMLElement).id !== 'overwrite') {
-      this.props.toggleInput();
-      this.setState({
-        value: '',
-        userInput: ''
-      });
-      this.props.clearConflicts();
-    }
-  };
-
-  render() {
-    console.log(this.props.shortcutId)
-
-    let inputClassName = InputStyle;
-    if (!this.state.isAvailable) {
-      inputClassName = classes(inputClassName, InputUnavailableStyle);
-    }
-    return (
-      <div
-        className={
-          this.props.displayInput ? InputBoxStyle : InputBoxHiddenStyle
-        }
-        onBlur={(event) => this.handleBlur(event)}
-      >
-        <div tabIndex={0}
-          id='no-blur'
-          className={inputClassName}
-          onKeyDown={this.handleInput}
-          ref={input => input && input.focus()}
-        >
-          <p className={
-            (this.state.selected && this.props.newOrReplace==='replace') 
-            ? classes(InputTextStyle, InputSelectedTextStyle) 
-            : (this.state.value === '' ? classes(InputTextStyle, InputWaitingStyle) : InputTextStyle)
-          }>
-            {this.state.value === '' ? 'press keys' : this.state.value}
-          </p>
-        </div>
-        <button
-          className={
-            !this.state.isFunctional
-              ? classes(SubmitStyle, SubmitNonFunctionalStyle)
-              : !this.state.isAvailable
-                ? classes(SubmitStyle, SubmitConflictStyle)
-                : SubmitStyle
-          }
-          id={'no-blur'}
-          disabled={!this.state.isAvailable || !this.state.isFunctional}
-          onClick={() => {
-            if (this.props.newOrReplace === 'new') {
-              this.handleUpdate();
-              this.setState({
-                value: '',
-                keys: [],
-                currentChain: ''
-              });
-              this.props.toggleInput();
-            } else {
-              /** don't replace if field has not been edited */
-              if (this.state.selected) {
-                this.props.toggleInput();
-                this.setState({
-                  value: '',
-                  userInput: ''
-                });
-                this.props.clearConflicts();
-              } else {
-                this.handleReplace();
-              }
-            }
-          }}
-        />
-        {!this.state.isAvailable &&
-          <button
-            hidden
-            id='overwrite'
-            onClick={()=>{
-              this.handleOverwrite();
-              this.props.clearConflicts();
-              this.props.toggleInput();
-            }}
-          >Overwrite</button>
-        }
-      </div>
-    );
-  }
-}
+import { ShortcutObject, TakenByObject } from '../index';
+
+import * as React from 'react';
+
+import { classes } from 'typestyle';
+
+import { EN_US } from '@phosphor/keyboard'
+
+import {
+  InputStyle,
+  InputUnavailableStyle,
+  InputBoxHiddenStyle,
+  InputBoxStyle,
+  InputTextStyle,
+  InputWaitingStyle,
+  InputSelectedTextStyle,
+  SubmitNonFunctionalStyle,
+  SubmitConflictStyle,
+  SubmitStyle
+} from '../componentStyle/ShortcutInputStyle';
+
+export interface IShortcutInputProps {
+  handleUpdate: Function;
+  deleteShortcut:Function;
+  toggleInput: Function;
+  shortcut: ShortcutObject;
+  shortcutId: string;
+  toSymbols: Function;
+  keyBindingsUsed: { [index: string] : TakenByObject };
+  sortConflict: Function;
+  clearConflicts: Function;
+  displayInput: boolean;
+  newOrReplace: string;
+  placeholder: string;
+}
+
+export interface IShortcutInputState {
+  value: string;
+  userInput: string;
+  isAvailable: boolean;
+  isFunctional: boolean;
+  takenByObject: TakenByObject;
+  keys: Array<string>;
+  currentChain: string;
+  selected: boolean;
+}
+
+export class ShortcutInput extends React.Component<
+  IShortcutInputProps,
+  IShortcutInputState
+> {
+  constructor(props: any) {
+    super(props)
+  }
+
+  state = {
+    value: this.props.placeholder,
+    userInput: '',
+    isAvailable: true,
+    isFunctional: this.props.newOrReplace === 'replace',
+    takenByObject: new TakenByObject(),
+    keys: new Array<string>(),
+    currentChain: '',
+    selected: true,
+  };
+
+  handleUpdate = () => {
+    let keys = this.state.keys
+    keys.push(this.state.currentChain)
+    this.setState(
+      {keys: keys}
+    )
+    this.props.handleUpdate(
+      this.props.shortcut,
+      this.state.keys
+    );
+  }
+
+  handleOverwrite = async () => {
+    this.props.deleteShortcut(
+      this.state.takenByObject.takenBy, 
+      this.state.takenByObject.takenByKey
+    ).then(this.handleUpdate())
+  }
+
+  handleReplace = async() => {
+    let keys = this.state.keys
+    keys.push(this.state.currentChain)
+    const shortcut = this.props.shortcut
+    this.props.toggleInput();
+    console.log('deleting  ', this.props.shortcutId)
+    await this.props.deleteShortcut(this.props.shortcut, this.props.shortcutId);
+    this.props.handleUpdate(
+      shortcut,
+      keys
+    );
+  }
+
+  /** Parse user input for chained shortcuts */
+  parseChaining = (
+    event: any, 
+    value: string, 
+    userInput: string, 
+    keys: Array<string>, 
+    currentChain: string
+  ): Array<any> => {
+    event.preventDefault();
+    let key = EN_US.keyForKeydownEvent(event)
+
+    const modKeys = [
+      "Shift",
+      "Control",
+      "Alt",
+      "Meta",
+      "Ctrl",
+      "Accel"
+    ]
+
+    if (event.key === 'Backspace') {
+      userInput = '';
+      value = '';
+      keys = [];
+      currentChain = '';
+      this.setState({
+        value: value,
+        userInput: userInput,
+        keys: keys,
+        currentChain: currentChain
+      });
+    } else if (event.key !== 'CapsLock') {
+      const lastKey = userInput
+        .substr(userInput.lastIndexOf(' ') + 1, userInput.length)
+        .trim();
+
+      /** if last key was not a modefier key then there is a chain */
+      if (modKeys.lastIndexOf(lastKey) === -1 && lastKey != '') {
+        userInput = userInput + ',';
+        keys.push(currentChain);
+        currentChain = '';
+
+        /** check if a modefier key was held down through chain */
+        if (event.ctrlKey && event.key != 'Control') {
+          userInput = (userInput + ' Ctrl').trim();
+          currentChain = (currentChain + ' Ctrl').trim();
+        }
+        if (event.metaKey && event.key != 'Meta') {
+          userInput = (userInput + ' Accel').trim();
+          currentChain = (currentChain + ' Accel').trim();
+        }
+        if (event.altKey && event.key != 'Alt') {
+          userInput = (userInput + ' Alt').trim();
+          currentChain = (currentChain + ' Alt').trim();
+        }
+        if (event.shiftKey && event.key != 'Shift') {
+          userInput = (userInput + ' Shift').trim();
+          currentChain = (currentChain + ' Shift').trim();
+        }
+
+        /** if key is not a modefier key, add its name to user input and current chain */
+        if (modKeys.lastIndexOf(event.key) === -1) {
+          userInput = (userInput + ' ' + key).trim();
+          currentChain = (currentChain + ' ' + key).trim();
+
+        /** if key is a modefier key, add its translated name to user input and current chain */
+        } else {
+          if (event.key === 'Meta') {
+            userInput = (userInput + ' Accel').trim();
+            currentChain = (currentChain + ' Accel').trim();
+          } else if (event.key === 'Control') {
+            userInput = (userInput + ' Ctrl').trim();
+            currentChain = (currentChain + ' Ctrl').trim();
+          } else if (event.key === 'Shift') {
+            userInput = (userInput + ' Shift').trim();
+            currentChain = (currentChain + ' Shift').trim();
+          } else if (event.key === 'Alt') {
+            userInput = (userInput + ' Alt').trim();
+            currentChain = (currentChain + ' Alt').trim();
+          } else{
+            userInput = (userInput + ' ' + event.key).trim();
+            currentChain = (currentChain + ' ' + event.key).trim();
+          }
+        }
+
+      /** if there is not a chain, add the key to user input and current chain */
+      } else {
+
+        /** if modefier key, rename */
+        if (event.key === 'Control') {
+          userInput = (userInput + ' Ctrl').trim();
+          currentChain = (currentChain + ' Ctrl').trim();
+        } else if (event.key === 'Meta') {
+          userInput = (userInput + ' Accel').trim();
+          currentChain = (currentChain + ' Accel').trim();
+        } else if (event.key === 'Shift') {
+          userInput = (userInput + ' Shift').trim();
+          currentChain = (currentChain + ' Shift').trim();
+        } else if (event.key === 'Alt') {
+          userInput = (userInput + ' Alt').trim();
+          currentChain = (currentChain + ' Alt').trim();
+
+        /** if not a modefier key, add it regularly */
+        } else  {
+          userInput = (userInput + ' ' + key).trim();
+          currentChain = (currentChain + ' ' + key).trim();
+        }
+      }
+    }
+
+    /** update state of keys and currentChain */
+    this.setState({
+      keys: keys,
+      currentChain: currentChain
+    })
+    return [userInput, keys, currentChain];
+  };
+
+  /**
+   * Check if shorcut being typed will work
+   * (does not end with ctrl, alt, command, or shift)
+   * */
+  checkNonFunctional = (shortcut: string): boolean => {
+    const dontEnd = ['Ctrl', 'Alt', 'Accel', 'Shift'];
+    const shortcutKeys = shortcut.split(', ');
+    const last = shortcutKeys[shortcutKeys.length - 1];
+    this.setState({
+      isFunctional: !(dontEnd.indexOf(last) !== -1 /*|| shortcut === ''*/)
+    });
+    return dontEnd.indexOf(last) !== -1 /*|| shortcut === ''*/;
+  };
+
+  /** Check if shortcut being typed is already taken */
+  checkShortcutAvailability = (
+    userInput: string,
+    keys: string[],
+    currentChain: string
+  ): TakenByObject => {
+
+    /** First, check whole shortcut */
+    let isAvailable =
+      (Object.keys(this.props.keyBindingsUsed).indexOf(
+        keys.join(' ') + currentChain + '_' + this.props.shortcut.selector
+      ) === -1) || userInput === '';
+    let takenByObject: TakenByObject = new TakenByObject();
+    if (isAvailable) {
+
+      /** Next, check each piece of a chain */
+      for (let binding of keys) {
+        if (
+          Object.keys(this.props.keyBindingsUsed).indexOf(
+            binding + '_' + this.props.shortcut.selector
+          ) !== -1 &&
+          binding !== ''
+        ) {
+          isAvailable = false;
+          takenByObject = this.props.keyBindingsUsed[
+            binding + '_' + this.props.shortcut.selector
+          ];
+          break;
+        }
+      }
+
+      /** Check current chain */
+      if (
+        isAvailable &&
+        Object.keys(this.props.keyBindingsUsed).indexOf(
+          currentChain + '_' + this.props.shortcut.selector
+        ) !== -1 &&
+        currentChain !== ''
+      ) {
+        isAvailable = false;
+        takenByObject = this.props.keyBindingsUsed[
+          currentChain + '_' + this.props.shortcut.selector
+        ];
+      }
+
+    /** If unavailable set takenByObject */
+    } else {
+      takenByObject = this.props.keyBindingsUsed[
+        keys.join(' ') + currentChain + '_' + this.props.shortcut.selector
+      ];
+    }
+
+    /** allow to set shortcut to what it initially was if replacing */
+    if (!isAvailable) {
+      if (takenByObject.takenBy.id === this.props.shortcut.id && this.props.newOrReplace === 'replace') {
+        isAvailable = true;
+        takenByObject = new TakenByObject();
+      }
+    }
+
+    this.setState({ isAvailable: isAvailable });
+    return takenByObject;
+  };
+
+  checkConflict(takenByObject: TakenByObject, keys: string): void {
+    if (takenByObject.id !== '' && takenByObject.takenBy.id !== this.props.shortcut.id) {
+      this.props.sortConflict(this.props.shortcut, takenByObject, takenByObject.takenByLabel, '');
+    } else {
+      this.props.clearConflicts();
+    }
+  }
+
+  /** Parse and normalize user input */
+  handleInput = (event: any): void => {
+    this.setState({selected: false})
+    const parsed = this.parseChaining(
+      event,
+      this.state.value,
+      this.state.userInput,
+      this.state.keys,
+      this.state.currentChain
+    );
+    const userInput = parsed[0]
+    const keys = parsed[1]
+    const currentChain = parsed[2]
+
+    const value = this.props.toSymbols(userInput);
+    let takenByObject = this.checkShortcutAvailability(userInput, keys, currentChain);
+    this.checkConflict(takenByObject, keys);
+
+    this.setState(
+      {
+        value: value,
+        userInput: userInput,
+        takenByObject: takenByObject,
+        keys: keys,
+        currentChain: currentChain
+      },
+      () => this.checkNonFunctional(this.state.userInput)
+    );
+  };
+
+  handleBlur = (event: React.FocusEvent<HTMLDivElement>) => {
+    if (event.relatedTarget === null || (event.relatedTarget as HTMLElement).id !== 'no-blur' && (event.relatedTarget as HTMLElement).id !== 'overwrite') {
+      this.props.toggleInput();
+      this.setState({
+        value: '',
+        userInput: ''
+      });
+      this.props.clearConflicts();
+    }
+  };
+
+  render() {
+    console.log(this.props.shortcutId)
+
+    let inputClassName = InputStyle;
+    if (!this.state.isAvailable) {
+      inputClassName = classes(inputClassName, InputUnavailableStyle);
+    }
+    return (
+      <div
+        className={
+          this.props.displayInput ? InputBoxStyle : InputBoxHiddenStyle
+        }
+        onBlur={(event) => this.handleBlur(event)}
+      >
+        <div tabIndex={0}
+          id='no-blur'
+          className={inputClassName}
+          onKeyDown={this.handleInput}
+          ref={input => input && input.focus()}
+        >
+          <p className={
+            (this.state.selected && this.props.newOrReplace==='replace') 
+            ? classes(InputTextStyle, InputSelectedTextStyle) 
+            : (this.state.value === '' ? classes(InputTextStyle, InputWaitingStyle) : InputTextStyle)
+          }>
+            {this.state.value === '' ? 'press keys' : this.state.value}
+          </p>
+        </div>
+        <button
+          className={
+            !this.state.isFunctional
+              ? classes(SubmitStyle, SubmitNonFunctionalStyle)
+              : !this.state.isAvailable
+                ? classes(SubmitStyle, SubmitConflictStyle)
+                : SubmitStyle
+          }
+          id={'no-blur'}
+          disabled={!this.state.isAvailable || !this.state.isFunctional}
+          onClick={() => {
+            if (this.props.newOrReplace === 'new') {
+              this.handleUpdate();
+              this.setState({
+                value: '',
+                keys: [],
+                currentChain: ''
+              });
+              this.props.toggleInput();
+            } else {
+              /** don't replace if field has not been edited */
+              if (this.state.selected) {
+                this.props.toggleInput();
+                this.setState({
+                  value: '',
+                  userInput: ''
+                });
+                this.props.clearConflicts();
+              } else {
+                this.handleReplace();
+              }
+            }
+          }}
+        />
+        {!this.state.isAvailable &&
+          <button
+            hidden
+            id='overwrite'
+            onClick={()=>{
+              this.handleOverwrite();
+              this.props.clearConflicts();
+              this.props.toggleInput();
+            }}
+          >Overwrite</button>
+        }
+      </div>
+    );
+  }
+}