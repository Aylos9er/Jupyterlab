--- conflicted
+++ resolved
@@ -479,10 +479,6 @@
   ): void => {
     
     const shortcutList = this.state.filteredShortcutList 
-<<<<<<< HEAD
-    console.log('sorting conflict')
-=======
->>>>>>> ac376e65
 
     if (shortcutList.filter(shortcut => shortcut.id === 'error_row').length === 0) {
       const errorRow = new ErrorObject()
@@ -497,11 +493,7 @@
       
       errorRow.hasConflict = true;
       this.setState({ filteredShortcutList: shortcutList });
-<<<<<<< HEAD
-    }
-=======
-      }
->>>>>>> ac376e65
+      }
   };
 
   /** Remove conflict flag from all shortcuts */
