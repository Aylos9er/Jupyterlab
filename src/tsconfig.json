{
  "compilerOptions": {
    "declaration": true,
    "noImplicitAny": true,
    "noEmitOnError": true,
    "module": "commonjs",
    "moduleResolution": "node",
    "target": "ES5",
    "outDir": "../lib"
  },
  "files": [
    "../typings/es6-promise.d.ts",
    "../typings/requirejs/requirejs.d.ts",
    "../typings/codemirror/codemirror.d.ts",
    "index.ts",
    "filebrowser/index.ts",
    "filebrowser/plugin.ts",
    "filehandler/plugin.ts",
    "fileopener/index.ts",
    "fileopener/plugin.ts",
<<<<<<< HEAD
    "notebook/plugin.ts",
=======
    "imagehandler/plugin.ts",
>>>>>>> 6ee81f1f
    "services/index.ts",
    "services/plugin.ts",
    "terminal/index.ts",
    "terminal/plugin.ts"
  ]
}<|MERGE_RESOLUTION|>--- conflicted
+++ resolved
@@ -18,11 +18,8 @@
     "filehandler/plugin.ts",
     "fileopener/index.ts",
     "fileopener/plugin.ts",
-<<<<<<< HEAD
+    "imagehandler/plugin.ts",
     "notebook/plugin.ts",
-=======
-    "imagehandler/plugin.ts",
->>>>>>> 6ee81f1f
     "services/index.ts",
     "services/plugin.ts",
     "terminal/index.ts",
