--- conflicted
+++ resolved
@@ -54,28 +54,20 @@
 try:
     from jupyter_packaging import get_data_files, npm_builder, wrap_installers
 
-<<<<<<< HEAD
-    npm = ['node', pjoin(HERE, NAME, 'staging', 'yarn.js')]
+    npm = ["node", pjoin(HERE, NAME, "staging", "yarn.js")]
     # In develop mode, just run yarn, unless this is an sdist.
-    if os.path.exists(os.path.join(HERE, 'buildutils')):
+    if os.path.exists(os.path.join(HERE, "buildutils")):
         builder = npm_builder(build_cmd=None, npm=npm, force=True)
-        cmdclass = wrap_installers(post_develop=builder, post_dist=post_dist, ensured_targets=ensured_targets)
+        cmdclass = wrap_installers(
+            post_develop=builder, post_dist=post_dist, ensured_targets=ensured_targets
+        )
     else:
         cmdclass = wrap_installers(post_dist=post_dist, ensured_targets=ensured_targets)
 
     setup_args = dict(
         cmdclass=cmdclass,
         data_files=get_data_files(data_files_spec)
-=======
-    npm = ["node", pjoin(HERE, NAME, "staging", "yarn.js")]
-    # In develop mode, just run yarn
-    builder = npm_builder(build_cmd=None, npm=npm, force=True)
-    cmdclass = wrap_installers(
-        post_develop=builder, post_dist=post_dist, ensured_targets=ensured_targets
->>>>>>> 1d76e3c4
     )
-
-    setup_args = dict(cmdclass=cmdclass, data_files=get_data_files(data_files_spec))
 except ImportError:
     setup_args = dict()
 
