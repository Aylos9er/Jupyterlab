.. _installation:

Installation
------------

<<<<<<< HEAD
JupyterLab can be installed using ``conda``, ``pip``, or ``pipenv``. If you are using a version of Jupyter Notebook earlier than 5.3, then
you must also run the following command to enable the JupyterLab
server extension:

.. code:: bash

    jupyter serverextension enable --py jupyterlab --sys-prefix
=======
JupyterLab can be installed using ``conda``, ``pip``, or ``pipenv``.
>>>>>>> 7235a88a

conda
~~~~~

If you use ``conda``, you can install it with:

.. code:: bash

    conda install -c conda-forge jupyterlab

pip
~~~

If you use ``pip``, you can install it with:

.. code:: bash

    pip install jupyterlab


If installing using ``pip install --user``, you must add the user-level
``bin`` directory to your ``PATH`` environment variable in order to launch
``jupyter lab``.

pipenv
~~~~~~

If you use ``pipenv``, you can install it as:
<<<<<<< HEAD
=======

.. code:: bash

    pipenv install jupyterlab
     pipenv shell

or from a git checkout:

.. code:: bash

    pipenv install git+git://github.com/jupyterlab/jupyterlab.git#egg=jupyterlab
     pipenv shell

When using ``pipenv``, in order to launch ``jupyter lab``, you must activate the project's virtualenv.
For example, in the directory where ``pipenv``'s ``Pipfile`` and ``Pipfile.lock`` live (i.e., where you ran the above commands):

.. code:: bash

    pipenv shell
     jupyter lab

Installing with Previous Versions of Notebook
~~~~~~~~~~~~~~~~~~~~~~~~~~~~~~~~~~~~~~~~~~~~~

If you are using a version of Jupyter Notebook earlier than 5.3, then you must also run the following command to enable the JupyterLab
server extension:
>>>>>>> 7235a88a

.. code:: bash

    pipenv install jupyterlab
     pipenv shell

or from a git checkout:

.. code:: bash

    pipenv install git+git://github.com/jupyterlab/jupyterlab.git#egg=jupyterlab
     pipenv shell

When using ``pipenv``, in order to launch ``jupyter lab``, you must activate the project's virtualenv.
For example, in the directory where ``pipenv``'s ``Pipfile`` and ``Pipfile.lock`` live (i.e., where you ran the above commands):

.. code:: bash

    pipenv shell
     jupyter lab



Prerequisites
~~~~~~~~~~~~~

JupyterLab requires the Jupyter Notebook version 4.3 or later. To check
the version of the ``notebook`` package that you have installed:

.. code:: bash

    jupyter notebook --version

Supported browsers
~~~~~~~~~~~~~~~~~~

The latest versions of the following browsers are currently known to work:

-  Firefox
-  Chrome
-  Safari

Earlier browser versions may also work, but come with no guarantees.

JupyterLab uses CSS Variables for styling, which is one reason for the
minimum versions listed above.  IE 11+ or Edge 14 do not support
CSS Variables, and are not directly supported at this time.
A tool like `postcss <http://postcss.org/>`__ can be used to convert the CSS files in the
``jupyterlab/build`` directory manually if desired.<|MERGE_RESOLUTION|>--- conflicted
+++ resolved
@@ -3,17 +3,7 @@
 Installation
 ------------
 
-<<<<<<< HEAD
-JupyterLab can be installed using ``conda``, ``pip``, or ``pipenv``. If you are using a version of Jupyter Notebook earlier than 5.3, then
-you must also run the following command to enable the JupyterLab
-server extension:
-
-.. code:: bash
-
-    jupyter serverextension enable --py jupyterlab --sys-prefix
-=======
 JupyterLab can be installed using ``conda``, ``pip``, or ``pipenv``.
->>>>>>> 7235a88a
 
 conda
 ~~~~~
@@ -42,8 +32,6 @@
 ~~~~~~
 
 If you use ``pipenv``, you can install it as:
-<<<<<<< HEAD
-=======
 
 .. code:: bash
 
@@ -70,7 +58,6 @@
 
 If you are using a version of Jupyter Notebook earlier than 5.3, then you must also run the following command to enable the JupyterLab
 server extension:
->>>>>>> 7235a88a
 
 .. code:: bash
 
