.. _file-and-output-formats:

File and Output Formats
-----------------------

JupyterLab provides a unified architecture for viewing and editing data
in a wide variety of formats. This model applies whether the data is in
a file or is provided by a kernel as rich cell output in a notebook or
code console.

For files, the data format is detected by the extension of the file (or
the whole filename if there is no extension). A single file extension
may have multiple editors or viewers registered. For example, a Markdown
file (``.md``) can be edited in the file editor or rendered and
displayed as HTML. You can open different editors and viewers for a file
by right-clicking on the filename in the file browser and using the
“Open With” submenu:

.. image:: images/file_formats_open_with.png
   :align: center
   :class: jp-screenshot

To use these different data formats as output in a notebook or code
console, you can use the relevant display API for the kernel you are
using. For example, the IPython kernel provides a variety of convenience
classes for displaying rich output:

.. code:: python

    from IPython.display import display, HTML
    display(HTML('<h1>Hello World</h1>'))

Running this code will display the HTML in the output of a notebook or
code console cell:

.. image:: images/file_formats_html_display.png
   :align: center
   :class: jp-screenshot

The IPython display function can also construct a raw rich output
message from a dictionary of keys (MIME types) and values (MIME data):

.. code:: python

    from IPython.display import display
    display({'text/html': '<h1>Hello World</h1>', 'text/plain': 'Hello World'}, raw=True)

Other Jupyter kernels offer similar APIs.

The rest of this section highlights some of the common data formats that
JupyterLab supports by default. JupyterLab extensions can also add support for
other file formats.

.. _markdown:

Markdown
~~~~~~~~

-  File extension: ``.md``
-  MIME type: ``text/markdown``

Markdown is a simple and popular markup language used for text cells in
the Jupyter Notebook.

.. _edit_markdown:

Markdown documents can be edited as text files or rendered inline:

.. raw:: html

  <div class="jp-youtube-video">
    <iframe src="https://www.youtube-nocookie.com/embed/eQsRlqK-z1c?rel=0&amp;showinfo=0" frameborder="0" allow="autoplay; encrypted-media" allowfullscreen></iframe>
  </div>

The Markdown syntax supported in this mode is the same syntax used in
the Jupyter Notebook (for example, LaTeX equations work). As seen in the
animation, edits to the Markdown source are immediately reflected in the
rendered version.

Images
~~~~~~

-  File extensions: ``.bmp``, ``.gif``, ``.jpeg``, ``.jpg``, ``.png``,
   ``.svg``
-  MIME types: ``image/bmp``, ``image/gif``, ``image/jpeg``,
   ``image/png``, ``image/svg+xml``

JupyterLab supports image data in cell output and as files in the above
formats. In the image file viewer, you can use keyboard shortcuts such
as ``+`` and ``-`` to zoom the image, ``[`` and ``]`` to rotate the image,
and ``H`` and ``V`` to flip the image horizontally and vertically. Use
``I`` to invert the colors, and use ``0`` to reset the image.

.. _edit_svg:

To edit an SVG image as a text file, right-click on the SVG filename in
the file browser and select the “Editor” item in the “Open With”
submenu:

.. raw:: html

  <div class="jp-youtube-video">
    <iframe src="https://www.youtube-nocookie.com/embed/y_ydmAmVdCA?rel=0&amp;showinfo=0" frameborder="0" allow="autoplay; encrypted-media" allowfullscreen></iframe>
  </div>

.. _csv:

Delimiter-separated Values
~~~~~~~~~~~~~~~~~~~~~~~~~~

-  File extension: ``.csv``
-  MIME type: None

<<<<<<< HEAD
.. _view_csv:

Files with rows of comma-separated values (CSV files) are a common format for
tabular data. The default viewer for CSV files in JupyterLab is a
high-performance data grid viewer (which can also handle tab- and
semicolon-separated values). JupyterLab can open files up to the maximum string
size in the browser (which ranges from approximately 250MB to 2GB, depending on
the browser):
=======
Files with rows of delimiter-separated values, such as CSV files, are a common format for
tabular data. The default viewer for these files in JupyterLab is a
high-performance data grid viewer which can handles comma-separated, tab-separated, and
semicolon-separated values:
>>>>>>> 0e56b9fc

.. raw:: html

  <div class="jp-youtube-video">
    <iframe src="https://www.youtube-nocookie.com/embed/z6xuZ9H3Imo?rel=0&amp;showinfo=0" frameborder="0" allow="autoplay; encrypted-media" allowfullscreen></iframe>
  </div>

<<<<<<< HEAD
.. _edit_csv:
=======
While tab-separated value files can be read by the grid viewer, it currently does not automatically recognize ``.tsv`` files.
To view, you must change the extension to ``.csv`` and set the delimiter to tabs.
>>>>>>> 0e56b9fc

To edit a CSV file as a text file, right-click on the file in the file
browser and select the “Editor” item in the “Open With” submenu:

.. raw:: html

  <div class="jp-youtube-video">
    <iframe src="https://www.youtube-nocookie.com/embed/b5oAoVB3Wd4?rel=0&amp;showinfo=0" frameborder="0" allow="autoplay; encrypted-media" allowfullscreen></iframe>
  </div>

JupyterLab's grid viewer can open large files, up to the maximum string size of the particular browser.
Below is a table that shows the sizes of the largest test files we successfully opened in each browser we support:

+---------+----------+
| Browser | Max Size |
+=========+==========+
| Firefox |  250MB   |
+---------+----------+
| Chrome  |  730MB   |
+---------+----------+
| Safari  |  1.8GB   |
+---------+----------+

The actual maximum size of files that can be successfully loaded will vary depending on the browser version and file content.

JSON
~~~~

-  File extension: ``.json``
-  MIME type: ``application/json``

.. _view_json:

JavaScript Object Notation (JSON) files are common in data science.
JupyterLab supports displaying JSON data in cell output or viewing a
JSON file using a searchable tree view:

.. raw:: html

  <div class="jp-youtube-video">
    <iframe src="https://www.youtube-nocookie.com/embed/FRj1r7-7kiQ?rel=0&amp;showinfo=0" frameborder="0" allow="autoplay; encrypted-media" allowfullscreen></iframe>
  </div>

.. _edit_json:

To edit the JSON as a text file, right-click on the filename in the file
browser and select the “Editor” item in the “Open With” submenu:

.. raw:: html

  <div class="jp-youtube-video">
    <iframe src="https://www.youtube-nocookie.com/embed/HKcJAGZngzw?rel=0&amp;showinfo=0" frameborder="0" allow="autoplay; encrypted-media" allowfullscreen></iframe>
  </div>

HTML
~~~~

-  File extension: ``.html``
-  MIME type: ``text/html``

JupyterLab supports rendering HTML in cell output and editing HTML files
as text in the file editor.

LaTeX
~~~~~

-  File extension: ``.tex``
-  MIME type: ``text/latex``

JupyterLab supports rendering LaTeX equations in cell output and editing
LaTeX files as text in the file editor.

PDF
~~~

-  File extension: ``.pdf``
-  MIME type: ``application/pdf``

.. _view_pdf:

PDF is a common standard file format for documents. To view a PDF file
in JupyterLab, double-click on the file in the file browser:

.. raw:: html

  <div class="jp-youtube-video">
    <iframe src="https://www.youtube-nocookie.com/embed/vLAEzD5dxQw?rel=0&amp;showinfo=0" frameborder="0" allow="autoplay; encrypted-media" allowfullscreen></iframe>
  </div>

.. _vega-lite:

Vega/Vega-Lite
~~~~~~~~~~~~~~

Vega:

-  File extensions: ``.vg``, ``.vg.json``
-  MIME type: ``application/vnd.vega.v2+json``

Vega-Lite:

-  File extensions: ``.vl``, ``.vl.json``
-  MIME type: ``application/vnd.vegalite.v1+json``

Vega and Vega-Lite are declarative visualization grammars that enable
visualizations to be encoded as JSON data. For more information, see the
documentation of Vega or Vega-Lite. JupyterLab supports rendering Vega
2.x and Vega-Lite 1.x data in files and cell output.

.. _open_vega:

Vega-Lite 1.x files, with a ``.vl`` or ``.vl.json`` file extension, can
be opened by double-clicking the file in the file browser:

.. raw:: html

  <div class="jp-youtube-video">
    <iframe src="https://www.youtube-nocookie.com/embed/Dddtyz5fWkU?rel=0&amp;showinfo=0" frameborder="0" allow="autoplay; encrypted-media" allowfullscreen></iframe>
  </div>

.. _open_vega_with:

The files can also be opened in the JSON viewer or file editor through
the “Open With…” submenu in the file browser content menu:

.. raw:: html

  <div class="jp-youtube-video">
    <iframe src="https://www.youtube-nocookie.com/embed/qaiGRXh4jxc?rel=0&amp;showinfo=0" frameborder="0" allow="autoplay; encrypted-media" allowfullscreen></iframe>
  </div>

.. _vega_multiple_views:

As with other files in JupyterLab, multiple views of a single file
remain synchronized, enabling you to interactively edit and render
Vega/Vega-Lite visualizations:

.. raw:: html

  <div class="jp-youtube-video">
    <iframe src="https://www.youtube-nocookie.com/embed/4Me4rCeS8To?rel=0&amp;showinfo=0" frameborder="0" allow="autoplay; encrypted-media" allowfullscreen></iframe>
  </div>


The same workflow also works for Vega 2.x files, with a ``.vg`` or
``.vg.json`` file extension.

Output support for Vega/Vega-Lite in a notebook or code console is
provided through third-party libraries such as Altair (Python), the
vegalite R package, or Vegas (Scala/Spark).

.. image:: images/file_formats_altair.png
   :align: center
   :class: jp-screenshot

A JupyterLab extension that supports Vega 3.x and Vega-Lite 2.x can be
found `here <https://github.com/jupyterlab/jupyter-renderers>`__.

Virtual DOM
~~~~~~~~~~~

-  File extensions: ``.vdom``, ``.json``
-  MIME type: ``application/vdom.v1+json``

Virtual DOM libraries such as `react.js <https://reactjs.org/>`__ have
greatly improved the experience of rendering interactive content in
HTML. The nteract project, which collaborates closely with Project
Jupyter, has created a `declarative JSON
format <https://github.com/nteract/vdom>`__ for virtual DOM data.
JupyterLab can render this data using react.js. This works for both VDOM
files with the ``.vdom`` extension, or within notebook output.

.. _edit_vdom:

Here is an example of a ``.vdom`` file being edited and rendered
interactively:

.. raw:: html

  <div class="jp-youtube-video">
    <iframe src="https://www.youtube-nocookie.com/embed/fObR8xeKCJU?rel=0&amp;showinfo=0" frameborder="0" allow="autoplay; encrypted-media" allowfullscreen></iframe>
  </div>

The `nteract/vdom <https://github.com/nteract/vdom>`__ library provides
a Python API for creating VDOM output that is rendered in nteract and
JupyterLab:

.. image:: images/file_formats_nteract_vdom.png
   :align: center
   :class: jp-screenshot<|MERGE_RESOLUTION|>--- conflicted
+++ resolved
@@ -111,21 +111,12 @@
 -  File extension: ``.csv``
 -  MIME type: None
 
-<<<<<<< HEAD
 .. _view_csv:
 
-Files with rows of comma-separated values (CSV files) are a common format for
-tabular data. The default viewer for CSV files in JupyterLab is a
-high-performance data grid viewer (which can also handle tab- and
-semicolon-separated values). JupyterLab can open files up to the maximum string
-size in the browser (which ranges from approximately 250MB to 2GB, depending on
-the browser):
-=======
 Files with rows of delimiter-separated values, such as CSV files, are a common format for
 tabular data. The default viewer for these files in JupyterLab is a
 high-performance data grid viewer which can handles comma-separated, tab-separated, and
 semicolon-separated values:
->>>>>>> 0e56b9fc
 
 .. raw:: html
 
@@ -133,12 +124,10 @@
     <iframe src="https://www.youtube-nocookie.com/embed/z6xuZ9H3Imo?rel=0&amp;showinfo=0" frameborder="0" allow="autoplay; encrypted-media" allowfullscreen></iframe>
   </div>
 
-<<<<<<< HEAD
-.. _edit_csv:
-=======
 While tab-separated value files can be read by the grid viewer, it currently does not automatically recognize ``.tsv`` files.
 To view, you must change the extension to ``.csv`` and set the delimiter to tabs.
->>>>>>> 0e56b9fc
+
+.. _edit_csv:
 
 To edit a CSV file as a text file, right-click on the file in the file
 browser and select the “Editor” item in the “Open With” submenu:
