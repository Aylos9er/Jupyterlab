/* eslint-disable camelcase */
// Copyright (c) Jupyter Development Team.
// Distributed under the terms of the Modified BSD License.

import type * as nbformat from '@jupyterlab/nbformat';
import type { Session, TerminalAPI, Workspace } from '@jupyterlab/services';
import type { ISettingRegistry } from '@jupyterlab/settingregistry';
import type { JSONObject } from '@lumino/coreutils';
import type { APIRequestContext, Browser, Page } from '@playwright/test';
import * as json5 from 'json5';
import { ContentsHelper } from './contents';
import { PerformanceHelper } from './helpers';
import {
  IJupyterLabPage,
  IJupyterLabPageFixture,
  JupyterLabPage
} from './jupyterlabpage';

/**
 * Galata namespace
 */
export namespace galata {
  /**
   * Default user settings:
   * - Deactivate codemirror cursor blinking to avoid noise in screenshots
   */
  export const DEFAULT_SETTINGS: Record<string, any> = {
<<<<<<< HEAD
    '@jupyterlab/docmanager-extension:plugin': {
      confirmClosingDocument: false
=======
    '@jupyterlab/apputils-extension:notification': {
      fetchNews: 'false'
>>>>>>> 3e8f4e5f
    },
    '@jupyterlab/fileeditor-extension:plugin': {
      editorConfig: { cursorBlinkRate: 0 }
    },
    '@jupyterlab/notebook-extension:tracker': {
      codeCellConfig: { cursorBlinkRate: 0 },
      markdownCellConfig: { cursorBlinkRate: 0 },
      rawCellConfig: { cursorBlinkRate: 0 }
    }
  };

  export const DEFAULT_DOCUMENTATION_STATE: Record<string, any> = {
    data: {
      'layout-restorer:data': {
        relativeSizes: [0, 1, 0]
      }
    }
  };

  /**
   * Sidebar position
   */
  export type SidebarPosition = 'left' | 'right';

  /**
   * Default sidebar ids
   */
  export type DefaultSidebarTabId =
    | 'filebrowser'
    | 'jp-running-sessions'
    | 'tab-manager'
    | 'jp-property-inspector'
    | 'table-of-contents'
    | 'extensionmanager.main-view'
    | 'jp-debugger-sidebar';

  /**
   * Sidebar id type
   */
  export type SidebarTabId = DefaultSidebarTabId | string;

  /**
   * Default toolbar item ids
   */
  export type DefaultNotebookToolbarItemId =
    | 'save'
    | 'insert'
    | 'cut'
    | 'copy'
    | 'paste'
    | 'run'
    | 'interrupt'
    | 'restart'
    | 'restart-and-run'
    | 'cellType'
    | 'kernelName'
    | 'kernelStatus';

  /**
   * Notebook toolbar item type
   */
  export type NotebookToolbarItemId = DefaultNotebookToolbarItemId | string;

  /**
   * Add the Galata helpers to the page model
   *
   * @param page Playwright page model
   * @param baseURL Application base URL
   * @param waitForApplication Callback that resolved when the application page is ready
   * @param appPath Application URL path fragment
   * @returns Playwright page model with Galata helpers
   */
  export function addHelpersToPage(
    page: Page,
    baseURL: string,
    waitForApplication: (page: Page, helpers: IJupyterLabPage) => Promise<void>,
    appPath?: string
  ): IJupyterLabPageFixture {
    const jlabPage = new JupyterLabPage(
      page,
      baseURL,
      waitForApplication,
      appPath
    );

    const handler = {
      get: function (obj: JupyterLabPage, prop: string) {
        // eslint-disable-next-line @typescript-eslint/ban-ts-comment
        // @ts-ignore
        return prop in obj ? obj[prop] : page[prop];
      }
    };

    // Proxy playwright page object
    return new Proxy(jlabPage, handler) as any;
  }

  export async function initTestPage(
    appPath: string,
    autoGoto: boolean,
    baseURL: string,
    mockConfig: boolean | Record<string, unknown>,
    mockSettings: boolean | Record<string, unknown>,
    mockState: boolean | Record<string, unknown>,
    page: Page,
    sessions: Map<string, Session.IModel> | null,
    terminals: Map<string, TerminalAPI.IModel> | null,
    tmpPath: string,
    waitForApplication: (page: Page, helpers: IJupyterLabPage) => Promise<void>
  ): Promise<IJupyterLabPageFixture> {
    // Hook the helpers
    const jlabWithPage = addHelpersToPage(
      page,
      baseURL,
      waitForApplication,
      appPath
    );

    // Add server mocks
    if (mockConfig) {
      const config: Record<string, JSONObject> =
        typeof mockConfig !== 'boolean' ? ({ ...mockConfig } as any) : {};
      await Mock.mockConfig(page, config);
    }

    const settings: ISettingRegistry.IPlugin[] = [];
    if (mockSettings) {
      // Settings will be stored in-memory (after loading the initial version from disk)
      await Mock.mockSettings(
        page,
        settings,
        typeof mockSettings === 'boolean' ? {} : { ...mockSettings }
      );
    }

    const workspace: Workspace.IWorkspace = {
      data: {},
      metadata: { id: 'default' }
    };
    if (mockState) {
      if (typeof mockState !== 'boolean') {
        workspace.data = { ...mockState } as any;
      }
      // State will be stored in-memory (after loading the initial version from disk)
      await Mock.mockState(page, workspace);
    }

    // Add sessions and terminals trackers
    if (sessions) {
      await Mock.mockRunners(page, sessions, 'sessions');
    }
    if (terminals) {
      await Mock.mockRunners(page, terminals, 'terminals');
    }

    if (autoGoto) {
      // Load and initialize JupyterLab and goto test folder
      await jlabWithPage.goto(`tree/${tmpPath}`);
    }

    return jlabWithPage;
  }

  /**
   * Create a contents REST API helpers object
   *
   * @param request Playwright API request context
   * @param page Playwright page model
   * @returns Contents REST API helpers
   */
  export function newContentsHelper(
    request?: APIRequestContext,
    page?: Page
  ): ContentsHelper {
    return new ContentsHelper(request, page);
  }

  /**
   * Create a page with Galata helpers for the given browser
   *
   * @param browser Playwright browser model
   * @param baseURL Application base URL
   * @param waitForApplication Callback that resolved when the application page is ready
   * @param appPath Application URL path fragment
   * @returns Playwright page model with Galata helpers
   */
  export async function newPage(
    appPath: string,
    autoGoto: boolean,
    baseURL: string,
    browser: Browser,
    mockConfig: boolean | Record<string, unknown>,
    mockSettings: boolean | Record<string, unknown>,
    mockState: boolean | Record<string, unknown>,
    sessions: Map<string, Session.IModel> | null,
    terminals: Map<string, TerminalAPI.IModel> | null,
    tmpPath: string,
    waitForApplication: (page: Page, helpers: IJupyterLabPage) => Promise<void>
  ): Promise<IJupyterLabPageFixture> {
    const context = await browser.newContext();
    const page = await context.newPage();

    return initTestPage(
      appPath,
      autoGoto,
      baseURL,
      mockConfig,
      mockSettings,
      mockState,
      page,
      sessions,
      terminals,
      tmpPath,
      waitForApplication
    );
  }

  /**
   * Create a new performance helper
   *
   * @param page Playwright page model
   * @returns Performance helper
   */
  export function newPerformanceHelper(page: Page): PerformanceHelper {
    return new PerformanceHelper(page);
  }

  /**
   * Regex to capture JupyterLab API call
   */
  export namespace Routes {
    /**
     * Config API
     *
     * The config section can be found in the named group `section`.
     */
    export const config = /.*\/api\/config\/(?<section>\w+)/;

    /**
     * Contents API
     *
     * The content path can be found in the named group `path`.
     *
     * The path will be prefixed by '/'.
     * The path will be undefined for the root folder.
     */
    export const contents = /.*\/api\/contents(?<path>\/.+)?\?/;

    /**
     * Extensions API
     */
    export const extensions = /.*\/lab\/api\/extensions.*/;

    /**
     * Sessions API
     *
     * The session id can be found in the named group `id`.
     *
     * The id will be prefixed by '/'.
     */
    export const sessions = /.*\/api\/sessions(?<id>\/[@:-\w]+)?/;

    /**
     * Settings API
     *
     * The schema name can be found in the named group `id`.
     *
     * The id will be prefixed by '/'.
     */
    export const settings = /.*\/api\/settings(?<id>(\/[@:-\w]+)*)/;

    /**
     * Terminals API
     *
     * The terminal id can be found in the named group `id`.
     *
     * The id will be prefixed by '/'.
     */
    export const terminals = /.*\/api\/terminals(?<id>\/[@:-\w]+)?/;

    /**
     * Translations API
     *
     * The locale can be found in the named group `id`.
     *
     * The id will be prefixed by '/'.
     */
    export const translations = /.*\/api\/translations(?<id>\/[@:-\w]+)?/;

    /**
     * Workspaces API
     *
     * The space name can be found in the named group `id`.
     *
     * The id will be prefixed by '/'.
     */
    export const workspaces = /.*\/api\/workspaces(?<id>(\/[-\w]+)+)/;
  }

  /**
   * Notebook generation helpers
   */
  export namespace Notebook {
    /**
     * Generate a notebook with identical cells
     *
     * @param nCells Number of cells
     * @param cellType Type of cells
     * @param defaultInput Default input source
     * @param defaultOutput Default outputs
     * @returns The notebook
     */
    export function generateNotebook(
      nCells: number = 0,
      cellType: nbformat.CellType = 'code',
      defaultInput: string[] = [],
      defaultOutput: nbformat.IOutput[] = []
    ): nbformat.INotebookContent {
      const cells = new Array<nbformat.ICell>();
      for (let i = 0; i < nCells; i++) {
        const execution_count =
          cellType === 'code'
            ? defaultOutput.length > 0
              ? i + 1
              : null
            : undefined;
        const cell = makeCell({
          cell_type: cellType,
          source: [...defaultInput],
          outputs: cellType === 'code' ? [...defaultOutput] : undefined,
          execution_count
        });
        cells.push(cell);
      }

      return makeNotebook(cells);
    }

    /**
     * Generate a cell object
     *
     * @param skeleton Cell description template
     * @returns A cell
     */
    export function makeCell(
      skeleton: Partial<nbformat.ICell>
    ): nbformat.ICell {
      switch (skeleton.cell_type ?? 'code') {
        case 'code':
          return {
            cell_type: 'code',
            execution_count: null,
            metadata: {},
            outputs: [],
            source: [],
            ...skeleton
          };
        default: {
          // eslint-disable-next-line @typescript-eslint/no-unused-vars
          const { execution_count, outputs, ...others } = skeleton;
          return {
            cell_type: 'markdown',
            metadata: {},
            source: [],
            ...others
          };
        }
      }
    }

    /**
     * Generate a notebook object from a cell list
     *
     * @param cells Notebook cells
     * @returns Notebook
     */
    export function makeNotebook(
      cells: Array<nbformat.ICell>
    ): nbformat.INotebookContent {
      return {
        cells,
        metadata: {
          kernelspec: {
            display_name: 'Python 3',
            language: 'python',
            name: 'python3'
          },
          language_info: {
            codemirror_mode: {
              name: 'ipython',
              version: 3
            },
            file_extension: '.py',
            mimetype: 'text/x-python',
            name: 'python',
            nbconvert_exporter: 'python',
            pygments_lexer: 'ipython3',
            version: '3.8.0'
          }
        },
        nbformat: 4,
        nbformat_minor: 4
      };
    }
  }

  /**
   * Mock methods
   */
  export namespace Mock {
    /**
     * Set last modified attributes one day ago one listing
     * directory content.
     *
     * @param page Page model object
     *
     * #### Notes
     * The goal is to freeze the file browser display
     */
    export async function freezeContentLastModified(page: Page): Promise<void> {
      // Listen for closing connection (may happen when request are still being processed)
      let isClosed = false;
      const ctxt = page.context();
      ctxt.on('close', () => {
        isClosed = true;
      });
      ctxt.browser()?.on('disconnected', () => {
        isClosed = true;
      });

      return page.route(Routes.contents, async (route, request) => {
        switch (request.method()) {
          case 'GET': {
            // Proxy the GET request
            const response = await ctxt.request.fetch(request);
            if (!response.ok()) {
              if (!page.isClosed() && !isClosed) {
                return route.fulfill({
                  status: response.status(),
                  body: await response.text()
                });
              }
              break;
            }
            const data = await response.json();
            // Modify the last_modified values to be set one day before now.
            if (
              data['type'] === 'directory' &&
              Array.isArray(data['content'])
            ) {
              const now = Date.now();
              const aDayAgo = new Date(now - 24 * 3600 * 1000).toISOString();
              for (const entry of data['content'] as any[]) {
                // Mutate the list in-place
                entry['last_modified'] = aDayAgo;
              }
            }

            if (!page.isClosed() && !isClosed) {
              return route.fulfill({
                status: 200,
                body: JSON.stringify(data),
                contentType: 'application/json'
              });
            }
            break;
          }
          default:
            return route.continue();
        }
      });
    }

    /**
     * Clear all wanted sessions or terminals.
     *
     * @param baseURL Application base URL
     * @param runners Session or terminal ids to stop
     * @param type Type of runner; session or terminal
     * @param request API request context
     * @returns Whether the runners were closed or not
     */
    export async function clearRunners(
      request: APIRequestContext,
      runners: string[],
      type: 'sessions' | 'terminals'
    ): Promise<boolean> {
      const responses = await Promise.all(
        [...new Set(runners)].map(id =>
          request.fetch(`/api/${type}/${id}`, {
            method: 'DELETE'
          })
        )
      );
      return responses.every(response => response.ok());
    }

    /**
     * Mock config route.
     *
     * @param page Page model object
     * @param config In-memory config
     */
    export function mockConfig(
      page: Page,
      config: Record<string, JSONObject>
    ): Promise<void> {
      return page.route(Routes.config, (route, request) => {
        const section = Routes.config.exec(request.url())?.groups
          ?.section as string;
        switch (request.method()) {
          case 'GET':
            return route.fulfill({
              status: 200,
              body: JSON.stringify(config[section] ?? {})
            });
          case 'PATCH': {
            const data = request.postDataJSON();
            // FIXME jupyter-server does a recursive update
            // We are not doing it here as @jupyterlab/services is actually not recursively
            // updating the object.
            config[section] = { ...(config[section] ?? {}), ...data };
            return route.fulfill({
              status: 200,
              body: JSON.stringify(config[section])
            });
          }
          case 'PUT': {
            const data = request.postDataJSON();
            config[section] = data;
            return route.fulfill({ status: 204 });
          }
          default:
            return route.continue();
        }
      });
    }

    /**
     * Mock the runners API to display only those created during a test
     *
     * @param page Page model object
     * @param runners Mapping of current test runners
     * @param type Type of runner; session or terminal
     */
    export function mockRunners(
      page: Page,
      runners: Map<string, any>,
      type: 'sessions' | 'terminals'
    ): Promise<void> {
      const routeRegex =
        type === 'sessions' ? Routes.sessions : Routes.terminals;
      // Listen for closing connection (may happen when request are still being processed)
      let isClosed = false;
      const ctxt = page.context();
      ctxt.on('close', () => {
        isClosed = true;
      });
      ctxt.browser()?.on('disconnected', () => {
        isClosed = true;
      });
      return page.route(routeRegex, async (route, request) => {
        switch (request.method()) {
          case 'DELETE': {
            // slice is used to remove the '/' prefix
            const id = routeRegex.exec(request.url())?.groups?.id?.slice(1);

            await route.continue();

            if (id && runners.has(id)) {
              runners.delete(id);
            }

            break;
          }
          case 'GET': {
            // slice is used to remove the '/' prefix
            const id = routeRegex.exec(request.url())?.groups?.id?.slice(1);

            if (id) {
              if (runners.has(id)) {
                // Proxy the GET request
                const response = await ctxt.request.fetch(request);
                if (!response.ok()) {
                  if (!page.isClosed() && !isClosed) {
                    return route.fulfill({
                      status: response.status(),
                      body: await response.text()
                    });
                  }
                  break;
                }
                const data = await response.json();
                // Update stored runners
                runners.set(type === 'sessions' ? data.id : data.name, data);

                if (!page.isClosed() && !isClosed) {
                  return route.fulfill({
                    status: 200,
                    body: JSON.stringify(data),
                    contentType: 'application/json'
                  });
                }
                break;
              } else {
                if (!page.isClosed() && !isClosed) {
                  return route.fulfill({
                    status: 404
                  });
                }
                break;
              }
            } else {
              // Proxy the GET request
              const response = await ctxt.request.fetch(request);
              if (!response.ok()) {
                if (!page.isClosed() && !isClosed) {
                  return route.fulfill({
                    status: response.status(),
                    body: await response.text()
                  });
                }
                break;
              }
              const data = (await response.json()) as any[];
              const updated = new Set<string>();
              data.forEach(item => {
                const itemID: string =
                  type === 'sessions' ? item.id : item.name;
                if (runners.has(itemID)) {
                  updated.add(itemID);
                  runners.set(itemID, item);
                }
              });

              if (updated.size !== runners.size) {
                for (const [runnerID] of runners) {
                  if (!updated.has(runnerID)) {
                    runners.delete(runnerID);
                  }
                }
              }

              if (!page.isClosed() && !isClosed) {
                return route.fulfill({
                  status: 200,
                  body: JSON.stringify([...runners.values()]),
                  contentType: 'application/json'
                });
              }
              break;
            }
          }
          case 'PATCH': {
            // Proxy the PATCH request
            const response = await ctxt.request.fetch(request);
            if (!response.ok()) {
              if (!page.isClosed() && !isClosed) {
                return route.fulfill({
                  status: response.status(),
                  body: await response.text()
                });
              }
              break;
            }
            const data = await response.json();
            // Update stored runners
            runners.set(type === 'sessions' ? data.id : data.name, data);

            if (!page.isClosed() && !isClosed) {
              return route.fulfill({
                status: 200,
                body: JSON.stringify(data),
                contentType: 'application/json'
              });
            }
            break;
          }
          case 'POST': {
            // Proxy the POST request
            const response = await ctxt.request.fetch(request);
            if (!response.ok()) {
              if (!page.isClosed() && !isClosed) {
                return route.fulfill({
                  status: response.status(),
                  body: await response.text()
                });
              }
              break;
            }
            const data = await response.json();
            const id = type === 'sessions' ? data.id : data.name;
            runners.set(id, data);
            if (!page.isClosed() && !isClosed) {
              return route.fulfill({
                status: type === 'sessions' ? 201 : 200,
                body: JSON.stringify(data),
                contentType: 'application/json',
                headers: response.headers as any
              });
            }
            break;
          }
          default:
            return route.continue();
        }
      });
    }

    /**
     * Mock workspace route.
     *
     * @param page Page model object
     * @param workspace In-memory workspace
     */
    export function mockState(
      page: Page,
      workspace: Workspace.IWorkspace
    ): Promise<void> {
      return page.route(Routes.workspaces, (route, request) => {
        switch (request.method()) {
          case 'GET':
            return route.fulfill({
              status: 200,
              body: JSON.stringify(workspace)
            });
          case 'PUT': {
            const data = request.postDataJSON();
            workspace.data = { ...workspace.data, ...data.data };
            workspace.metadata = { ...workspace.metadata, ...data.metadata };
            return route.fulfill({ status: 204 });
          }
          default:
            return route.continue();
        }
      });
    }

    /**
     * Settings REST API endpoint
     */
    const settingsRegex = Routes.settings;

    /**
     * Mock settings route.
     *
     * @param page Page model object
     * @param settings In-memory settings
     * @param mockedSettings Test mocked settings
     */
    export function mockSettings(
      page: Page,
      settings: ISettingRegistry.IPlugin[],
      mockedSettings: Record<string, any>
    ): Promise<void> {
      // Listen for closing connection (may happen when request are still being processed)
      let isClosed = false;
      const ctxt = page.context();
      ctxt.on('close', () => {
        isClosed = true;
      });
      ctxt.browser()?.on('disconnected', () => {
        isClosed = true;
      });

      return page.route(settingsRegex, async (route, request) => {
        switch (request.method()) {
          case 'GET': {
            // slice is used to remove the '/' prefix
            const id = settingsRegex.exec(request.url())?.groups?.id.slice(1);

            if (!id) {
              // Get all settings
              if (settings.length === 0) {
                const response = await ctxt.request.fetch(request);
                const loadedSettings = (await response.json())
                  .settings as ISettingRegistry.IPlugin[];

                settings.push(
                  ...loadedSettings.map(plugin => {
                    const mocked = mockedSettings[plugin.id] ?? {};
                    return {
                      ...plugin,
                      raw: JSON.stringify(mocked),
                      settings: mocked
                    };
                  })
                );
              }
              if (!page.isClosed() && !isClosed) {
                return route.fulfill({
                  status: 200,
                  body: JSON.stringify({ settings })
                });
              }
              break;
            } else {
              // Get specific settings
              let pluginSettings = settings.find(setting => setting.id === id);
              if (!pluginSettings) {
                const response = await ctxt.request.fetch(request);
                pluginSettings = await response.json();
                if (pluginSettings) {
                  const mocked = mockedSettings[id] ?? {};
                  pluginSettings = {
                    ...pluginSettings,
                    raw: JSON.stringify(mocked),
                    settings: mocked
                  };
                  settings.push(pluginSettings);
                }
              }

              if (!page.isClosed() && !isClosed) {
                return route.fulfill({
                  status: 200,
                  body: JSON.stringify(pluginSettings)
                });
              }

              break;
            }
          }

          case 'PUT': {
            // slice is used to remove the '/' prefix
            const id = settingsRegex.exec(request.url())?.groups?.id?.slice(1);
            if (!id) {
              return route.abort('addressunreachable');
            }
            const pluginSettings = settings.find(setting => setting.id === id);
            const data = request.postDataJSON();

            if (pluginSettings) {
              pluginSettings.raw = data.raw;
              try {
                pluginSettings.settings = json5.parse(pluginSettings.raw);
              } catch (e) {
                console.warn(
                  `Failed to read raw settings ${pluginSettings.raw}`
                );
                pluginSettings.settings = {};
              }
            } else {
              settings.push({
                id,
                ...data
              });
            }
            // Stop mocking if a new version is pushed
            delete mockedSettings[id];
            return route.fulfill({
              status: 204
            });
          }
          default:
            return route.continue();
        }
      });
    }
  }
}<|MERGE_RESOLUTION|>--- conflicted
+++ resolved
@@ -25,13 +25,11 @@
    * - Deactivate codemirror cursor blinking to avoid noise in screenshots
    */
   export const DEFAULT_SETTINGS: Record<string, any> = {
-<<<<<<< HEAD
+    '@jupyterlab/apputils-extension:notification': {
+      fetchNews: 'false'
+    },
     '@jupyterlab/docmanager-extension:plugin': {
       confirmClosingDocument: false
-=======
-    '@jupyterlab/apputils-extension:notification': {
-      fetchNews: 'false'
->>>>>>> 3e8f4e5f
     },
     '@jupyterlab/fileeditor-extension:plugin': {
       editorConfig: { cursorBlinkRate: 0 }
