--- conflicted
+++ resolved
@@ -44,17 +44,6 @@
     "test:update": "jlpm test:base:update && jlpm test:benchmark:update"
   },
   "dependencies": {
-<<<<<<< HEAD
-    "@jupyterlab/application": "^4.3.0-alpha.1",
-    "@jupyterlab/apputils": "^4.4.0-alpha.1",
-    "@jupyterlab/coreutils": "^6.3.0-alpha.1",
-    "@jupyterlab/debugger": "^4.3.0-alpha.1",
-    "@jupyterlab/docmanager": "^4.3.0-alpha.1",
-    "@jupyterlab/nbformat": "^4.3.0-alpha.1",
-    "@jupyterlab/notebook": "^4.3.0-alpha.1",
-    "@jupyterlab/services": "^7.3.0-alpha.1",
-    "@jupyterlab/settingregistry": "^4.3.0-alpha.1",
-=======
     "@jupyterlab/application": "^4.3.0-alpha.2",
     "@jupyterlab/apputils": "^4.4.0-alpha.2",
     "@jupyterlab/coreutils": "^6.3.0-alpha.2",
@@ -64,7 +53,6 @@
     "@jupyterlab/notebook": "^4.3.0-alpha.2",
     "@jupyterlab/services": "^7.3.0-alpha.2",
     "@jupyterlab/settingregistry": "^4.3.0-alpha.2",
->>>>>>> a86b0eae
     "@lumino/coreutils": "^2.2.0",
     "@playwright/test": "^1.45.0",
     "@stdlib/stats": "~0.0.13",
