[
  {
    "id": "application:activate-next-tab",
    "label": "Activate Next Tab",
    "caption": "",
    "shortcuts": [
      "Ctrl Shift ]"
    ]
  },
  {
    "id": "application:activate-next-tab-bar",
    "label": "Activate Next Tab Bar",
    "caption": "",
    "shortcuts": [
      "Ctrl Shift ."
    ]
  },
  {
    "id": "application:activate-previous-tab",
    "label": "Activate Previous Tab",
    "caption": "",
    "shortcuts": [
      "Ctrl Shift ["
    ]
  },
  {
    "id": "application:activate-previous-tab-bar",
    "label": "Activate Previous Tab Bar",
    "caption": "",
    "shortcuts": [
      "Ctrl Shift ,"
    ]
  },
  {
    "id": "application:toggle-side-tabbar",
    "label": "Toggle Sidebar Element",
    "shortcuts": [
      "Alt 1"
    ]
  },
  {
    "id": "application:close",
    "label": "Close Tab",
    "caption": "",
    "shortcuts": [
      "Alt W"
    ]
  },
  {
    "id": "application:close-all",
    "label": "Close All Tabs",
    "caption": "",
    "shortcuts": []
  },
  {
    "id": "application:close-other-tabs",
    "label": "Close All Other Tabs",
    "caption": "",
    "shortcuts": []
  },
  {
    "id": "application:close-right-tabs",
    "label": "Close Tabs to Right",
    "caption": "",
    "shortcuts": []
  },
  {
    "id": "application:reset-layout",
    "label": "Reset Default Layout",
    "caption": "",
    "shortcuts": []
  },
  {
    "id": "application:set-mode",
    "label": "Set the layout `mode`.",
    "caption": "The layout `mode` can be \"single-document\" or \"multiple-document\".",
    "shortcuts": []
  },
  {
    "id": "application:toggle-header",
    "label": "Show Header",
    "caption": "",
    "shortcuts": []
  },
  {
    "id": "application:toggle-left-area",
    "label": "Show Left Sidebar",
    "caption": "",
    "shortcuts": [
      "Ctrl B"
    ]
  },
  {
    "id": "application:toggle-mode",
    "label": "Simple Interface",
    "caption": "",
    "shortcuts": [
      "Ctrl Shift D"
    ]
  },
  {
    "id": "application:toggle-presentation-mode",
    "label": "Presentation Mode",
    "caption": "",
    "shortcuts": []
  },
  {
    "id": "application:toggle-right-area",
    "label": "Show Right Sidebar",
    "caption": "",
    "shortcuts": [
      "Ctrl J"
    ]
  },
  {
    "id": "application:toggle-side-tabbar",
    "label": "Show Left Activity Bar",
    "caption": "",
    "shortcuts": []
<<<<<<< HEAD
=======
  },
  {
    "id": "application:toggle-sidebar-widget",
    "label": "Toggle Sidebar Element",
    "caption": "",
    "shortcuts": [
      "Alt 1"
    ]
>>>>>>> b318b57d
  },
  {
    "id": "apputils:activate-command-palette",
    "label": "Activate Command Palette",
    "caption": "",
    "shortcuts": [
      "Ctrl Shift C"
    ]
  },
  {
    "id": "apputils:adaptive-theme",
    "label": "Synchronize with System Settings",
    "caption": "",
    "shortcuts": []
  },
  {
    "id": "apputils:change-dark-theme",
    "label": "Switch to the provided dark `theme`.",
    "caption": "",
    "shortcuts": []
  },
  {
    "id": "apputils:change-font",
    "label": "waiting for fonts",
    "caption": "",
    "shortcuts": []
  },
  {
    "id": "apputils:change-light-theme",
    "label": "Switch to the provided light `theme`.",
    "caption": "",
    "shortcuts": []
  },
  {
    "id": "apputils:change-theme",
    "label": "Switch to the provided `theme`.",
    "caption": "",
    "shortcuts": []
  },
  {
    "id": "apputils:decr-font-size",
    "label": "Decrease Font Size",
    "caption": "",
    "shortcuts": []
  },
  {
    "id": "apputils:dismiss-notification",
    "label": "Dismiss a notification",
    "caption": "",
    "shortcuts": []
  },
  {
    "id": "apputils:display-notifications",
    "label": "Show Notifications",
    "caption": "",
    "shortcuts": []
  },
  {
    "id": "apputils:display-shortcuts",
    "label": "Show Keyboard Shortcuts",
    "caption": "Show relevant keyboard shortcuts for the current active widget",
    "shortcuts": [
      "Ctrl Shift H"
    ]
  },
  {
    "id": "apputils:incr-font-size",
    "label": "Increase Font Size",
    "caption": "",
    "shortcuts": []
  },
  {
    "id": "apputils:load-statedb",
    "label": "Load state for the current workspace.",
    "caption": "",
    "shortcuts": []
  },
  {
    "id": "apputils:notify",
    "label": "Emit a notification",
    "caption": "Notification is described by {message: string, type?: string, options?: {autoClose?: number | false, actions: {label: string, commandId: string, args?: ReadOnlyJSONObject, caption?: string, className?: string}[], data?: ReadOnlyJSONValue}}.",
    "shortcuts": []
  },
  {
    "id": "apputils:print",
    "label": "Print…",
    "caption": "",
    "shortcuts": [
      "Ctrl P"
    ]
  },
  {
    "id": "apputils:reset",
    "label": "Reset Application State",
    "caption": "",
    "shortcuts": []
  },
  {
    "id": "apputils:reset-on-load",
    "label": "Reset state when loading for the workspace.",
    "caption": "",
    "shortcuts": []
  },
  {
    "id": "apputils:run-all-enabled",
    "label": "Run All Enabled Commands Passed as Args",
    "caption": "",
    "shortcuts": []
  },
  {
    "id": "apputils:run-first-enabled",
    "label": "Run First Enabled Command",
    "caption": "",
    "shortcuts": []
  },
  {
    "id": "apputils:theme-scrollbars",
    "label": "Theme Scrollbars",
    "caption": "",
    "shortcuts": []
  },
  {
    "id": "apputils:toggle-header",
    "label": "Show Header Above Content",
    "caption": "",
    "shortcuts": []
  },
  {
    "id": "apputils:update-notification",
    "label": "Update a notification",
    "caption": "Notification is described by {id: string, message: string, type?: string, options?: {autoClose?: number | false, actions: {label: string, commandId: string, args?: ReadOnlyJSONObject, caption?: string, className?: string}[], data?: ReadOnlyJSONValue}}.",
    "shortcuts": []
  },
  {
    "id": "code-viewer:open",
    "label": "Open Code Viewer",
    "caption": "",
    "shortcuts": []
  },
  {
    "id": "completer:invoke-console",
    "label": "Display the completion helper.",
    "caption": "",
    "shortcuts": [
      "Tab"
    ]
  },
  {
    "id": "completer:invoke-file",
    "label": "Display the completion helper.",
    "caption": "",
    "shortcuts": [
      "Tab"
    ]
  },
  {
    "id": "completer:invoke-notebook",
    "label": "Display the completion helper.",
    "caption": "",
    "shortcuts": [
      "Tab"
    ]
  },
  {
    "id": "completer:select-console",
    "label": "Select the completion suggestion.",
    "caption": "",
    "shortcuts": [
      "Enter"
    ]
  },
  {
    "id": "completer:select-file",
    "label": "Select the completion suggestion.",
    "caption": "",
    "shortcuts": [
      "Enter"
    ]
  },
  {
    "id": "completer:select-notebook",
    "label": "Select the completion suggestion.",
    "caption": "",
    "shortcuts": [
      "Enter"
    ]
  },
  {
    "id": "console:change-kernel",
    "label": "Change Kernel…",
    "caption": "",
    "shortcuts": []
  },
  {
    "id": "console:clear",
    "label": "Clear Console Cells",
    "caption": "",
    "shortcuts": []
  },
  {
    "id": "console:close-and-shutdown",
    "label": "Close and Shut Down…",
    "caption": "",
    "shortcuts": []
  },
  {
    "id": "console:create",
    "label": "Console",
    "caption": "",
    "shortcuts": []
  },
  {
    "id": "console:get-kernel",
    "label": "Get Kernel",
    "caption": "",
    "shortcuts": []
  },
  {
    "id": "console:inject",
    "label": "Inject some code in a console.",
    "caption": "",
    "shortcuts": []
  },
  {
    "id": "console:interaction-mode",
    "label": "Set the console interaction mode.",
    "caption": "",
    "shortcuts": []
  },
  {
    "id": "console:interrupt-kernel",
    "label": "Interrupt Kernel",
    "caption": "",
    "shortcuts": []
  },
  {
    "id": "console:linebreak",
    "label": "Insert Line Break",
    "caption": "",
    "shortcuts": [
      "Ctrl Enter"
    ]
  },
  {
    "id": "console:open",
    "label": "Open a console for the provided `path`.",
    "caption": "",
    "shortcuts": []
  },
  {
    "id": "console:redo",
    "label": "Redo",
    "caption": "",
    "shortcuts": []
  },
  {
    "id": "console:replace-selection",
    "label": "Replace Selection in Console",
    "caption": "",
    "shortcuts": []
  },
  {
    "id": "console:restart-kernel",
    "label": "Restart Kernel…",
    "caption": "",
    "shortcuts": []
  },
  {
    "id": "console:run-forced",
    "label": "Run Cell (forced)",
    "caption": "",
    "shortcuts": [
      "Shift Enter"
    ]
  },
  {
    "id": "console:run-unforced",
    "label": "Run Cell (unforced)",
    "caption": "",
    "shortcuts": [
      "Enter"
    ]
  },
  {
    "id": "console:shutdown",
    "label": "Shut Down",
    "caption": "",
    "shortcuts": []
  },
  {
    "id": "console:toggle-autoclosing-brackets",
    "label": "Auto Close Brackets for Code Console Prompt",
    "caption": "",
    "shortcuts": []
  },
  {
    "id": "console:toggle-show-all-kernel-activity",
    "label": "Show All Kernel Activity",
    "caption": "",
    "shortcuts": []
  },
  {
    "id": "console:undo",
    "label": "Undo",
    "caption": "",
    "shortcuts": []
  },
  {
    "id": "csv:go-to-line",
    "label": "Go to Line",
    "caption": "",
    "shortcuts": []
  },
  {
    "id": "debugger:continue",
    "label": "Pause",
    "caption": "Pause",
    "shortcuts": [
      "F9"
    ]
  },
  {
    "id": "debugger:copy-to-clipboard",
    "label": "Copy to Clipboard",
    "caption": "Copy text representation of the value to clipboard",
    "shortcuts": []
  },
  {
    "id": "debugger:copy-to-globals",
    "label": "Copy Variable to Globals",
    "caption": "Copy variable to globals scope",
    "shortcuts": []
  },
  {
    "id": "debugger:evaluate",
    "label": "Evaluate Code",
    "caption": "Evaluate Code",
    "shortcuts": []
  },
  {
    "id": "debugger:inspect-variable",
    "label": "Inspect Variable",
    "caption": "Inspect Variable",
    "shortcuts": []
  },
  {
    "id": "debugger:next",
    "label": "Next",
    "caption": "Next",
    "shortcuts": [
      "F10"
    ]
  },
  {
    "id": "debugger:open-source",
    "label": "Open Source",
    "caption": "Open Source",
    "shortcuts": []
  },
  {
    "id": "debugger:pause-on-exceptions",
    "label": "Breakpoints on exception",
    "shortcuts": []
  },
  {
    "id": "debugger:render-mime-variable",
    "label": "Render Variable",
    "caption": "Render variable according to its mime type",
    "shortcuts": []
  },
  {
    "id": "debugger:restart-debug",
    "label": "Restart Kernel and Debug…",
    "caption": "Restart Kernel and Debug…",
    "shortcuts": []
  },
  {
    "id": "debugger:show-panel",
    "label": "Debugger Panel",
    "caption": "",
    "shortcuts": [
      "Ctrl Shift E"
    ]
  },
  {
    "id": "debugger:stepIn",
    "label": "Step In",
    "caption": "Step In",
    "shortcuts": [
      "F11"
    ]
  },
  {
    "id": "debugger:stepOut",
    "label": "Step Out",
    "caption": "Step Out",
    "shortcuts": [
      "Shift F11"
    ]
  },
  {
    "id": "debugger:terminate",
    "label": "Terminate",
    "caption": "Terminate",
    "shortcuts": [
      "Shift F9"
    ]
  },
  {
    "id": "docmanager:clear-recents",
    "label": "Clear Recent Documents",
    "caption": "Clear the list of recently opened items.",
    "shortcuts": []
  },
  {
    "id": "docmanager:clone",
    "label": "New View for ",
    "caption": "",
    "shortcuts": []
  },
  {
    "id": "docmanager:delete",
    "label": "Delete ",
    "caption": "",
    "shortcuts": []
  },
  {
    "id": "docmanager:delete-file",
    "label": "Delete ",
    "caption": "",
    "shortcuts": []
  },
  {
    "id": "docmanager:download",
    "label": "Download",
    "caption": "Download the file to your computer",
    "shortcuts": []
  },
  {
    "id": "docmanager:duplicate",
    "label": "Duplicate ",
    "caption": "",
    "shortcuts": []
  },
  {
    "id": "docmanager:new-untitled",
    "label": "New undefined",
    "caption": "",
    "shortcuts": []
  },
  {
    "id": "docmanager:open",
    "label": "Open the provided `path`.",
    "caption": "",
    "shortcuts": []
  },
  {
    "id": "docmanager:open-browser-tab",
    "label": "Open in New Browser Tab",
    "caption": "",
    "shortcuts": []
  },
  {
    "id": "docmanager:reload",
    "label": "Reload  from Disk",
    "caption": "Reload contents from disk",
    "shortcuts": []
  },
  {
    "id": "docmanager:rename",
    "label": "Rename…",
    "caption": "",
    "shortcuts": []
  },
  {
    "id": "docmanager:restore-checkpoint",
    "label": "Revert  to Checkpoint…",
    "caption": "Revert contents to previous checkpoint",
    "shortcuts": []
  },
  {
    "id": "docmanager:save",
    "label": "Save ",
    "caption": "document is permissioned readonly; \"save\" is disabled, use \"save as...\" instead",
    "shortcuts": [
      "Ctrl S"
    ]
  },
  {
    "id": "docmanager:save-all",
    "label": "Save All",
    "caption": "Save all open documents",
    "shortcuts": []
  },
  {
    "id": "docmanager:save-as",
    "label": "Save  As…",
    "caption": "Save with new path",
    "shortcuts": [
      "Ctrl Shift S"
    ]
  },
  {
    "id": "docmanager:show-in-file-browser",
    "label": "Show in File Browser",
    "caption": "",
    "shortcuts": []
  },
  {
    "id": "docmanager:toggle-autosave",
    "label": "Autosave Documents",
    "caption": "",
    "shortcuts": []
  },
  {
    "id": "documentsearch:end",
    "label": "End Search",
    "caption": "",
    "shortcuts": [
      "Escape"
    ]
  },
  {
    "id": "documentsearch:highlightNext",
    "label": "Find Next",
    "caption": "",
    "shortcuts": [
      "Ctrl G"
    ]
  },
  {
    "id": "documentsearch:highlightPrevious",
    "label": "Find Previous",
    "caption": "",
    "shortcuts": [
      "Ctrl Shift G"
    ]
  },
  {
    "id": "documentsearch:start",
    "label": "Find…",
    "caption": "",
    "shortcuts": [
      "Ctrl F"
    ]
  },
  {
    "id": "documentsearch:startWithReplace",
    "label": "Find and Replace…",
    "caption": "",
    "shortcuts": []
  },
  {
    "id": "documentsearch:toggleSearchInSelection",
    "label": "Search in Selection",
    "caption": "",
    "shortcuts": [
      "Alt L"
    ]
  },
  {
    "id": "editmenu:clear-all",
    "label": "Clear All",
    "caption": "",
    "shortcuts": []
  },
  {
    "id": "editmenu:clear-current",
    "label": "Clear",
    "caption": "",
    "shortcuts": []
  },
  {
    "id": "editmenu:go-to-line",
    "label": "Go to Line…",
    "caption": "",
    "shortcuts": []
  },
  {
    "id": "editmenu:open",
    "label": "Open Edit Menu",
    "caption": "",
    "shortcuts": []
  },
  {
    "id": "editmenu:redo",
    "label": "Redo",
    "caption": "",
    "shortcuts": [
      "Ctrl Shift Z"
    ]
  },
  {
    "id": "editmenu:undo",
    "label": "Undo",
    "caption": "",
    "shortcuts": [
      "Ctrl Z"
    ]
  },
  {
    "id": "extensionmanager:show-panel",
    "label": "Extension Manager",
    "caption": "",
    "shortcuts": [
      "Ctrl Shift X"
    ]
  },
  {
    "id": "extensionmanager:toggle",
    "label": "Enable Extension Manager",
    "caption": "",
    "shortcuts": []
  },
  {
    "id": "filebrowser:activate",
    "label": "Open the file browser for the provided `path`.",
    "caption": "",
    "shortcuts": []
  },
  {
    "id": "filebrowser:copy",
    "label": "Copy",
    "caption": "",
    "shortcuts": [
      "Ctrl C"
    ]
  },
  {
    "id": "filebrowser:copy-download-link",
    "label": "Copy Download Link",
    "caption": "",
    "shortcuts": []
  },
  {
    "id": "filebrowser:copy-path",
    "label": "Copy Path",
    "caption": "",
    "shortcuts": []
  },
  {
    "id": "filebrowser:create-new-directory",
    "label": "New Folder",
    "caption": "",
    "shortcuts": []
  },
  {
    "id": "filebrowser:create-new-file",
    "label": "New File",
    "caption": "",
    "shortcuts": []
  },
  {
    "id": "filebrowser:create-new-markdown-file",
    "label": "New Markdown File",
    "caption": "",
    "shortcuts": []
  },
  {
    "id": "filebrowser:cut",
    "label": "Cut",
    "caption": "",
    "shortcuts": [
      "Ctrl X"
    ]
  },
  {
    "id": "filebrowser:delete",
    "label": "Delete",
    "caption": "",
    "shortcuts": [
      "Delete"
    ]
  },
  {
    "id": "filebrowser:download",
    "label": "Download",
    "caption": "",
    "shortcuts": []
  },
  {
    "id": "filebrowser:duplicate",
    "label": "Duplicate",
    "caption": "",
    "shortcuts": [
      "Ctrl D"
    ]
  },
  {
    "id": "filebrowser:go-to-path",
    "label": "Update the file browser to display the provided `path`.",
    "caption": "",
    "shortcuts": []
  },
  {
    "id": "filebrowser:go-up",
    "label": "go up",
    "caption": "",
    "shortcuts": [
      "Backspace"
    ]
  },
  {
    "id": "filebrowser:hide-main",
    "label": "Hide the file browser.",
    "caption": "",
    "shortcuts": []
  },
  {
    "id": "filebrowser:open",
    "label": "Open",
    "caption": "",
    "shortcuts": []
  },
  {
    "id": "filebrowser:open-browser-tab",
    "label": "Open in New Browser Tab",
    "caption": "",
    "shortcuts": []
  },
  {
    "id": "filebrowser:open-path",
    "label": "Open from Path…",
    "caption": "Open from path",
    "shortcuts": []
  },
  {
    "id": "filebrowser:open-url",
    "label": "Open from URL…",
    "caption": "Open from URL",
    "shortcuts": []
  },
  {
    "id": "filebrowser:paste",
    "label": "Paste",
    "caption": "",
    "shortcuts": [
      "Ctrl V"
    ]
  },
  {
    "id": "filebrowser:refresh",
    "label": "Refresh File List",
    "caption": "Refresh the file browser.",
    "shortcuts": []
  },
  {
    "id": "filebrowser:rename",
    "label": "Rename",
    "caption": "",
    "shortcuts": [
      "F2"
    ]
  },
  {
    "id": "filebrowser:search",
    "label": "Search on File Names",
    "caption": "",
    "shortcuts": []
  },
  {
    "id": "filebrowser:share-main",
    "label": "Copy Shareable Link",
    "caption": "",
    "shortcuts": []
  },
  {
    "id": "filebrowser:shutdown",
    "label": "Shut Down Kernel",
    "caption": "",
    "shortcuts": []
  },
  {
    "id": "filebrowser:toggle-file-checkboxes",
    "label": "Show File Checkboxes",
    "caption": "",
    "shortcuts": []
  },
  {
    "id": "filebrowser:toggle-file-size",
    "label": "Show File Size Column",
    "caption": "",
    "shortcuts": []
  },
  {
    "id": "filebrowser:toggle-hidden-files",
    "label": "Show Hidden Files",
    "caption": "",
    "shortcuts": []
  },
  {
    "id": "filebrowser:toggle-last-modified",
    "label": "Show Last Modified Column",
    "caption": "",
    "shortcuts": []
  },
  {
    "id": "filebrowser:toggle-main",
    "label": "File Browser",
    "caption": "",
    "shortcuts": [
      "Ctrl Shift F"
    ]
  },
  {
    "id": "filebrowser:toggle-navigate-to-current-directory",
    "label": "Show Active File in File Browser",
    "caption": "",
    "shortcuts": []
  },
  {
    "id": "filebrowser:toggle-show-full-path",
    "label": "Show Full Path",
    "caption": "",
    "shortcuts": []
  },
  {
    "id": "filebrowser:toggle-sort-notebooks-first",
    "label": "Sort Notebooks Above Files",
    "caption": "",
    "shortcuts": []
  },
  {
    "id": "fileeditor:change-font-size",
    "label": "Decrease Font Size",
    "caption": "",
    "shortcuts": []
  },
  {
    "id": "fileeditor:change-language",
    "label": "Change editor language.",
    "caption": "",
    "shortcuts": []
  },
  {
    "id": "fileeditor:change-tabs",
    "label": "Indent with Tab",
    "caption": "",
    "shortcuts": []
  },
  {
    "id": "fileeditor:change-theme",
    "label": "jupyter",
    "caption": "",
    "shortcuts": []
  },
  {
    "id": "fileeditor:copy",
    "label": "Copy",
    "caption": "",
    "shortcuts": []
  },
  {
    "id": "fileeditor:create-console",
    "label": "Create Console for Editor",
    "caption": "",
    "shortcuts": []
  },
  {
    "id": "fileeditor:create-new",
    "label": "Text File",
    "caption": "Create a new text file",
    "shortcuts": []
  },
  {
    "id": "fileeditor:create-new-markdown-file",
    "label": "Markdown File",
    "caption": "Create a new markdown file",
    "shortcuts": []
  },
  {
    "id": "fileeditor:cut",
    "label": "Cut",
    "caption": "",
    "shortcuts": []
  },
  {
    "id": "fileeditor:find",
    "label": "Find…",
    "caption": "",
    "shortcuts": []
  },
  {
    "id": "fileeditor:go-to-line",
    "label": "Go to Line…",
    "caption": "",
    "shortcuts": []
  },
  {
    "id": "fileeditor:markdown-preview",
    "label": "Show Markdown Preview",
    "caption": "",
    "shortcuts": []
  },
  {
    "id": "fileeditor:paste",
    "label": "Paste",
    "caption": "",
    "shortcuts": []
  },
  {
    "id": "fileeditor:redo",
    "label": "Redo",
    "caption": "",
    "shortcuts": []
  },
  {
    "id": "fileeditor:replace-selection",
    "label": "Replace Selection in Editor",
    "caption": "",
    "shortcuts": []
  },
  {
    "id": "fileeditor:restart-console",
    "label": "Restart Kernel",
    "caption": "",
    "shortcuts": []
  },
  {
    "id": "fileeditor:run-all",
    "label": "Run All Code",
    "caption": "",
    "shortcuts": []
  },
  {
    "id": "fileeditor:run-code",
    "label": "Run Selected Code",
    "caption": "",
    "shortcuts": []
  },
  {
    "id": "fileeditor:select-all",
    "label": "Select All",
    "caption": "",
    "shortcuts": []
  },
  {
    "id": "fileeditor:toggle-autoclosing-brackets",
    "label": "Auto Close Brackets in Text Editor",
    "caption": "",
    "shortcuts": []
  },
  {
    "id": "fileeditor:toggle-autoclosing-brackets-universal",
    "label": "Auto Close Brackets",
    "caption": "",
    "shortcuts": []
  },
  {
    "id": "fileeditor:toggle-current-line-numbers",
    "label": "Show Line Numbers",
    "caption": "Show the line numbers for the current file.",
    "shortcuts": []
  },
  {
    "id": "fileeditor:toggle-current-line-wrap",
    "label": "Wrap Words",
    "caption": "Wrap words for the current file.",
    "shortcuts": []
  },
  {
    "id": "fileeditor:toggle-current-match-brackets",
    "label": "Match Brackets",
    "caption": "Change match brackets for the current file.",
    "shortcuts": []
  },
  {
    "id": "fileeditor:toggle-line-numbers",
    "label": "Show Line Numbers",
    "caption": "",
    "shortcuts": []
  },
  {
    "id": "fileeditor:toggle-line-wrap",
    "label": "Word Wrap",
    "caption": "",
    "shortcuts": []
  },
  {
    "id": "fileeditor:toggle-match-brackets",
    "label": "Match Brackets",
    "caption": "",
    "shortcuts": []
  },
  {
    "id": "fileeditor:undo",
    "label": "Undo",
    "caption": "",
    "shortcuts": []
  },
  {
    "id": "filemenu:close-and-cleanup",
    "label": "Close and Shut Down",
    "caption": "",
    "shortcuts": [
      "Ctrl Shift Q"
    ]
  },
  {
    "id": "filemenu:create-console",
    "label": "New Console for Activity",
    "caption": "",
    "shortcuts": []
  },
  {
    "id": "filemenu:logout",
    "label": "Log Out",
    "caption": "Log out of JupyterLab",
    "shortcuts": []
  },
  {
    "id": "filemenu:open",
    "label": "Open File Menu",
    "caption": "",
    "shortcuts": []
  },
  {
    "id": "filemenu:shutdown",
    "label": "Shut Down",
    "caption": "Shut down JupyterLab",
    "shortcuts": []
  },
  {
    "id": "help:about",
    "label": "About JupyterLab",
    "caption": "",
    "shortcuts": []
  },
  {
    "id": "help:jupyter-forum",
    "label": "Jupyter Forum",
    "caption": "",
    "shortcuts": []
  },
  {
    "id": "help:license-report",
    "label": "Download All Licenses as Markdown",
    "caption": "Download All Licenses as Markdown",
    "shortcuts": []
  },
  {
    "id": "help:licenses",
    "label": "Licenses",
    "caption": "",
    "shortcuts": []
  },
  {
    "id": "help:licenses-refresh",
    "label": "Refresh Licenses",
    "caption": "Refresh Licenses",
    "shortcuts": []
  },
  {
    "id": "help:open",
    "label": "Open the provided `url` in a tab.",
    "caption": "",
    "shortcuts": []
  },
  {
    "id": "helpmenu:get-kernel",
    "label": "Get Kernel",
    "caption": "",
    "shortcuts": []
  },
  {
    "id": "helpmenu:open",
    "label": "Open Help Menu",
    "caption": "",
    "shortcuts": []
  },
  {
    "id": "htmlviewer:trust-html",
    "label": "Trust HTML File",
    "caption": "Whether the HTML file is trusted.\n    Trusting the file allows scripts to run in it,\n    which may result in security risks.\n    Only enable for files you trust.",
    "shortcuts": []
  },
  {
    "id": "imageviewer:flip-horizontal",
    "label": "Flip image horizontally",
    "caption": "",
    "shortcuts": [
      "H"
    ]
  },
  {
    "id": "imageviewer:flip-vertical",
    "label": "Flip image vertically",
    "caption": "",
    "shortcuts": [
      "V"
    ]
  },
  {
    "id": "imageviewer:invert-colors",
    "label": "Invert Colors",
    "caption": "",
    "shortcuts": [
      "I"
    ]
  },
  {
    "id": "imageviewer:reset-image",
    "label": "Reset Image",
    "caption": "",
    "shortcuts": [
      "0"
    ]
  },
  {
    "id": "imageviewer:rotate-clockwise",
    "label": "Rotate Clockwise",
    "caption": "",
    "shortcuts": [
      "]"
    ]
  },
  {
    "id": "imageviewer:rotate-counterclockwise",
    "label": "Rotate Counterclockwise",
    "caption": "",
    "shortcuts": [
      "["
    ]
  },
  {
    "id": "imageviewer:zoom-in",
    "label": "Zoom In",
    "caption": "",
    "shortcuts": [
      "="
    ]
  },
  {
    "id": "imageviewer:zoom-out",
    "label": "Zoom Out",
    "caption": "",
    "shortcuts": [
      "-"
    ]
  },
  {
    "id": "inline-completer:accept",
    "label": "Accept Inline Completion",
    "caption": "",
    "shortcuts": [
      "Alt End"
    ]
  },
  {
    "id": "inline-completer:invoke",
    "label": "Invoke Inline Completer",
    "caption": "",
    "shortcuts": [
      "Alt \\"
    ]
  },
  {
    "id": "inline-completer:next",
    "label": "Next Inline Completion",
    "caption": "",
    "shortcuts": [
      "Alt ]"
    ]
  },
  {
    "id": "inline-completer:previous",
    "label": "Previous Inline Completion",
    "caption": "",
    "shortcuts": [
      "Alt ["
    ]
  },
  {
    "id": "inspector:close",
    "label": "Hide Contextual Help",
    "caption": "Live updating code documentation from the active kernel",
    "shortcuts": [
      "Ctrl I"
    ]
  },
  {
    "id": "inspector:open",
    "label": "Show Contextual Help",
    "caption": "Live updating code documentation from the active kernel",
    "shortcuts": [
      "Ctrl I"
    ]
  },
  {
    "id": "inspector:toggle",
    "label": "Show Contextual Help",
    "caption": "Live updating code documentation from the active kernel",
    "shortcuts": []
  },
  {
    "id": "jupyterlab-translation:en",
    "label": "English",
    "caption": "English",
    "shortcuts": []
  },
  {
    "id": "jupyterlab-translation:zh_CN",
    "label": "Chinese (Simplified, China) - 中文 (简体, 中国)",
    "caption": "Chinese (Simplified, China) - 中文 (简体, 中国)",
    "shortcuts": []
  },
  {
    "id": "kernelmenu:change",
    "label": "Change Kernel…",
    "caption": "",
    "shortcuts": []
  },
  {
    "id": "kernelmenu:interrupt",
    "label": "Interrupt Kernel",
    "caption": "Interrupt the kernel",
    "shortcuts": [
      "I",
      "I"
    ]
  },
  {
    "id": "kernelmenu:open",
    "label": "Open Kernel Menu",
    "caption": "",
    "shortcuts": []
  },
  {
    "id": "kernelmenu:reconnect-to-kernel",
    "label": "Reconnect to Kernel",
    "caption": "",
    "shortcuts": []
  },
  {
    "id": "kernelmenu:restart",
    "label": "Restart Kernel…",
    "caption": "Restart the kernel",
    "shortcuts": [
      "0",
      "0"
    ]
  },
  {
    "id": "kernelmenu:restart-and-clear",
    "label": "Restart Kernel and Clear…",
    "caption": "",
    "shortcuts": []
  },
  {
    "id": "kernelmenu:shutdown",
    "label": "Shut Down Kernel",
    "caption": "Shut down kernel",
    "shortcuts": []
  },
  {
    "id": "kernelmenu:shutdownAll",
    "label": "Shut Down All Kernels…",
    "caption": "",
    "shortcuts": []
  },
  {
    "id": "launcher:create",
    "label": "New Launcher",
    "caption": "",
    "shortcuts": [
      "Ctrl Shift L"
    ]
  },
  {
    "id": "logconsole:add-checkpoint",
    "label": "Add Checkpoint",
    "caption": "",
    "shortcuts": []
  },
  {
    "id": "logconsole:clear",
    "label": "Clear Log",
    "caption": "",
    "shortcuts": []
  },
  {
    "id": "logconsole:open",
    "label": "Show Log Console",
    "caption": "",
    "shortcuts": []
  },
  {
    "id": "logconsole:set-level",
    "label": "Set log level to `level`.",
    "caption": "",
    "shortcuts": []
  },
  {
    "id": "mainmenu:open-first",
    "label": "Open First Menu",
    "caption": "",
    "shortcuts": []
  },
  {
    "id": "markdownviewer:edit",
    "label": "Show Markdown Editor",
    "caption": "",
    "shortcuts": []
  },
  {
    "id": "markdownviewer:open",
    "label": "Markdown Preview",
    "caption": "",
    "shortcuts": []
  },
  {
    "id": "mathjax:clipboard",
    "label": "MathJax Copy Latex",
    "caption": "",
    "shortcuts": []
  },
  {
    "id": "mathjax:scale",
    "label": "Mathjax Scale Reset",
    "caption": "",
    "shortcuts": []
  },
  {
    "id": "mermaid:copy-source",
    "label": "Mermaid Copy Diagram Source",
    "caption": "",
    "shortcuts": []
  },
  {
    "id": "notebook:access-next-history-entry",
    "label": "Access Next Kernel History Entry",
    "caption": "",
    "shortcuts": [
      "Alt ArrowDown"
    ]
  },
  {
    "id": "notebook:access-previous-history-entry",
    "label": "Access Previous Kernel History Entry",
    "caption": "",
    "shortcuts": [
      "Alt ArrowUp"
    ]
  },
  {
    "id": "notebook:change-cell-to-code",
    "label": "Change to Code Cell Type",
    "caption": "",
    "shortcuts": [
      "Y"
    ]
  },
  {
    "id": "notebook:change-cell-to-heading-1",
    "label": "Change to Heading 1",
    "caption": "",
    "shortcuts": [
      "1"
    ]
  },
  {
    "id": "notebook:change-cell-to-heading-2",
    "label": "Change to Heading 2",
    "caption": "",
    "shortcuts": [
      "2"
    ]
  },
  {
    "id": "notebook:change-cell-to-heading-3",
    "label": "Change to Heading 3",
    "caption": "",
    "shortcuts": [
      "3"
    ]
  },
  {
    "id": "notebook:change-cell-to-heading-4",
    "label": "Change to Heading 4",
    "caption": "",
    "shortcuts": [
      "4"
    ]
  },
  {
    "id": "notebook:change-cell-to-heading-5",
    "label": "Change to Heading 5",
    "caption": "",
    "shortcuts": [
      "5"
    ]
  },
  {
    "id": "notebook:change-cell-to-heading-6",
    "label": "Change to Heading 6",
    "caption": "",
    "shortcuts": [
      "6"
    ]
  },
  {
    "id": "notebook:change-cell-to-markdown",
    "label": "Change to Markdown Cell Type",
    "caption": "",
    "shortcuts": [
      "M"
    ]
  },
  {
    "id": "notebook:change-cell-to-raw",
    "label": "Change to Raw Cell Type",
    "caption": "",
    "shortcuts": [
      "R"
    ]
  },
  {
    "id": "notebook:change-kernel",
    "label": "Change Kernel…",
    "caption": "",
    "shortcuts": []
  },
  {
    "id": "notebook:clear-all-cell-outputs",
    "label": "Clear Outputs of All Cells",
    "caption": "Clear all outputs of all cells",
    "shortcuts": []
  },
  {
    "id": "notebook:clear-cell-output",
    "label": "Clear Cell Output",
    "caption": "Clear outputs for the selected cells",
    "shortcuts": []
  },
  {
    "id": "notebook:close-and-shutdown",
    "label": "Close and Shut Down Notebook",
    "caption": "",
    "shortcuts": []
  },
  {
    "id": "notebook:collapse-all-headings",
    "label": "Collapse All Headings",
    "caption": "",
    "shortcuts": [
      "Ctrl Shift ArrowLeft"
    ]
  },
  {
    "id": "notebook:copy-cell",
    "label": "Copy Cell",
    "caption": "Copy this cell",
    "shortcuts": [
      "C"
    ]
  },
  {
    "id": "notebook:copy-to-clipboard",
    "label": "Copy Output to Clipboard",
    "caption": "",
    "shortcuts": []
  },
  {
    "id": "notebook:create-console",
    "label": "New Console for Notebook",
    "caption": "",
    "shortcuts": []
  },
  {
    "id": "notebook:create-new",
    "label": "Notebook",
    "caption": "Create a new notebook",
    "shortcuts": []
  },
  {
    "id": "notebook:create-output-view",
    "label": "Create New View for Cell Output",
    "caption": "",
    "shortcuts": []
  },
  {
    "id": "notebook:cut-cell",
    "label": "Cut Cell",
    "caption": "Cut this cell",
    "shortcuts": [
      "X"
    ]
  },
  {
    "id": "notebook:delete-cell",
    "label": "Delete Cell",
    "caption": "Delete this cell",
    "shortcuts": [
      "D",
      "D"
    ]
  },
  {
    "id": "notebook:deselect-all",
    "label": "Deselect All Cells",
    "caption": "",
    "shortcuts": []
  },
  {
    "id": "notebook:disable-output-scrolling",
    "label": "Disable Scrolling for Outputs",
    "caption": "",
    "shortcuts": []
  },
  {
    "id": "notebook:duplicate-below",
    "label": "Duplicate Cell Below",
    "caption": "Create a duplicate of this cell below",
    "shortcuts": []
  },
  {
    "id": "notebook:enable-output-scrolling",
    "label": "Enable Scrolling for Outputs",
    "caption": "",
    "shortcuts": []
  },
  {
    "id": "notebook:enter-command-mode",
    "label": "Enter Command Mode",
    "caption": "",
    "shortcuts": [
      "Escape"
    ]
  },
  {
    "id": "notebook:enter-edit-mode",
    "label": "Enter Edit Mode",
    "caption": "",
    "shortcuts": [
      "Enter"
    ]
  },
  {
    "id": "notebook:expand-all-headings",
    "label": "Expand All Headings",
    "caption": "",
    "shortcuts": [
      "Ctrl Shift ArrowRight"
    ]
  },
  {
    "id": "notebook:export-to-format",
    "label": "Save and Export Notebook to the given `format`.",
    "caption": "",
    "shortcuts": []
  },
  {
    "id": "notebook:extend-marked-cells-above",
    "label": "Extend Selection Above",
    "caption": "",
    "shortcuts": [
      "Shift ArrowUp"
    ]
  },
  {
    "id": "notebook:extend-marked-cells-below",
    "label": "Extend Selection Below",
    "caption": "",
    "shortcuts": [
      "Shift ArrowDown"
    ]
  },
  {
    "id": "notebook:extend-marked-cells-bottom",
    "label": "Extend Selection to Bottom",
    "caption": "",
    "shortcuts": [
      "Shift End"
    ]
  },
  {
    "id": "notebook:extend-marked-cells-top",
    "label": "Extend Selection to Top",
    "caption": "",
    "shortcuts": [
      "Shift Home"
    ]
  },
  {
    "id": "notebook:get-kernel",
    "label": "Get Kernel",
    "caption": "",
    "shortcuts": []
  },
  {
    "id": "notebook:hide-all-cell-code",
    "label": "Collapse All Code",
    "caption": "",
    "shortcuts": []
  },
  {
    "id": "notebook:hide-all-cell-outputs",
    "label": "Collapse All Outputs",
    "caption": "",
    "shortcuts": []
  },
  {
    "id": "notebook:hide-cell-code",
    "label": "Collapse Selected Code",
    "caption": "",
    "shortcuts": []
  },
  {
    "id": "notebook:hide-cell-outputs",
    "label": "Collapse Selected Outputs",
    "caption": "",
    "shortcuts": []
  },
  {
    "id": "notebook:insert-cell-above",
    "label": "Insert Cell Above",
    "caption": "Insert a cell above",
    "shortcuts": [
      "A"
    ]
  },
  {
    "id": "notebook:insert-cell-below",
    "label": "Insert Cell Below",
    "caption": "Insert a cell below",
    "shortcuts": [
      "B"
    ]
  },
  {
    "id": "notebook:insert-heading-above",
    "label": "Insert Heading Above Current Heading",
    "caption": "",
    "shortcuts": [
      "Shift A"
    ]
  },
  {
    "id": "notebook:insert-heading-below",
    "label": "Insert Heading Below Current Heading",
    "caption": "",
    "shortcuts": [
      "Shift B"
    ]
  },
  {
    "id": "notebook:interrupt-kernel",
    "label": "Interrupt Kernel",
    "caption": "Interrupt the kernel",
    "shortcuts": []
  },
  {
    "id": "notebook:merge-cell-above",
    "label": "Merge Cell Above",
    "caption": "",
    "shortcuts": [
      "Ctrl Backspace"
    ]
  },
  {
    "id": "notebook:merge-cell-below",
    "label": "Merge Cell Below",
    "caption": "",
    "shortcuts": [
      "Ctrl Shift M"
    ]
  },
  {
    "id": "notebook:merge-cells",
    "label": "Merge Selected Cells",
    "caption": "",
    "shortcuts": [
      "Shift M"
    ]
  },
  {
    "id": "notebook:move-cell-down",
    "label": "Move Cell Down",
    "caption": "Move this cell down",
    "shortcuts": [
      "Ctrl Shift ArrowDown"
    ]
  },
  {
    "id": "notebook:move-cell-up",
    "label": "Move Cell Up",
    "caption": "Move this cell up",
    "shortcuts": [
      "Ctrl Shift ArrowUp"
    ]
  },
  {
    "id": "notebook:move-cursor-down",
    "label": "Select Cell Below",
    "caption": "",
    "shortcuts": [
      "ArrowDown"
    ]
  },
  {
    "id": "notebook:move-cursor-heading-above-or-collapse",
    "label": "Select Heading Above or Collapse Heading",
    "caption": "",
    "shortcuts": [
      "ArrowLeft"
    ]
  },
  {
    "id": "notebook:move-cursor-heading-below-or-expand",
    "label": "Select Heading Below or Expand Heading",
    "caption": "",
    "shortcuts": [
      "ArrowRight"
    ]
  },
  {
    "id": "notebook:move-cursor-up",
    "label": "Select Cell Above",
    "caption": "",
    "shortcuts": [
      "ArrowUp"
    ]
  },
  {
    "id": "notebook:paste-and-replace-cell",
    "label": "Paste Cell and Replace",
    "caption": "",
    "shortcuts": []
  },
  {
    "id": "notebook:paste-cell-above",
    "label": "Paste Cell Above",
    "caption": "Paste this cell from the clipboard",
    "shortcuts": []
  },
  {
    "id": "notebook:paste-cell-below",
    "label": "Paste Cell Below",
    "caption": "Paste this cell from the clipboard",
    "shortcuts": [
      "V"
    ]
  },
  {
    "id": "notebook:reconnect-to-kernel",
    "label": "Reconnect to Kernel",
    "caption": "",
    "shortcuts": []
  },
  {
    "id": "notebook:redo",
    "label": "Redo",
    "caption": "",
    "shortcuts": []
  },
  {
    "id": "notebook:redo-cell-action",
    "label": "Redo Cell Operation",
    "caption": "",
    "shortcuts": [
      "Shift Z"
    ]
  },
  {
    "id": "notebook:render-all-markdown",
    "label": "Render All Markdown Cells",
    "caption": "",
    "shortcuts": []
  },
  {
    "id": "notebook:replace-selection",
    "label": "Replace Selection in Notebook Cell",
    "caption": "",
    "shortcuts": []
  },
  {
    "id": "notebook:restart-and-run-to-selected",
    "label": "Restart Kernel and Run up to Selected Cell…",
    "caption": "",
    "shortcuts": []
  },
  {
    "id": "notebook:restart-clear-output",
    "label": "Restart Kernel and Clear Outputs of All Cells…",
    "caption": "Restart the kernel and clear all outputs of all cells",
    "shortcuts": []
  },
  {
    "id": "notebook:restart-kernel",
    "label": "Restart Kernel…",
    "caption": "Restart the kernel",
    "shortcuts": []
  },
  {
    "id": "notebook:restart-run-all",
    "label": "Restart Kernel and Run All Cells…",
    "caption": "Restart the kernel and run all cells",
    "shortcuts": []
  },
  {
    "id": "notebook:run-all-above",
    "label": "Run All Above Selected Cell",
    "caption": "",
    "shortcuts": []
  },
  {
    "id": "notebook:run-all-below",
    "label": "Run Selected Cell and All Below",
    "caption": "",
    "shortcuts": []
  },
  {
    "id": "notebook:run-all-cells",
    "label": "Run All Cells",
    "caption": "Run all cells",
    "shortcuts": []
  },
  {
    "id": "notebook:run-cell",
    "label": "Run Selected Cell and Do not Advance",
    "caption": "",
    "shortcuts": [
      "Ctrl Enter"
    ]
  },
  {
    "id": "notebook:run-cell-and-insert-below",
    "label": "Run Selected Cell and Insert Below",
    "caption": "",
    "shortcuts": [
      "Alt Enter"
    ]
  },
  {
    "id": "notebook:run-cell-and-select-next",
    "label": "Run Selected Cell",
    "caption": "Run this cell and advance",
    "shortcuts": [
      "Shift Enter"
    ]
  },
  {
    "id": "notebook:run-in-console",
    "label": "Run Selected Text or Current Line in Console",
    "caption": "",
    "shortcuts": []
  },
  {
    "id": "notebook:select-all",
    "label": "Select All Cells",
    "caption": "",
    "shortcuts": [
      "Ctrl A"
    ]
  },
  {
    "id": "notebook:select-last-run-cell",
    "label": "Select current running or last run cell",
    "caption": "",
    "shortcuts": []
  },
  {
    "id": "notebook:set-side-by-side-ratio",
    "label": "Set side-by-side ratio",
    "caption": "",
    "shortcuts": []
  },
  {
    "id": "notebook:show-all-cell-code",
    "label": "Expand All Code",
    "caption": "",
    "shortcuts": []
  },
  {
    "id": "notebook:show-all-cell-outputs",
    "label": "Expand All Outputs",
    "caption": "",
    "shortcuts": []
  },
  {
    "id": "notebook:show-cell-code",
    "label": "Expand Selected Code",
    "caption": "",
    "shortcuts": []
  },
  {
    "id": "notebook:show-cell-outputs",
    "label": "Expand Selected Outputs",
    "caption": "",
    "shortcuts": []
  },
  {
    "id": "notebook:shutdown-kernel",
    "label": "Shut Down Kernel",
    "caption": "",
    "shortcuts": []
  },
  {
    "id": "notebook:split-cell-at-cursor",
    "label": "Split Cell",
    "caption": "",
    "shortcuts": [
      "Ctrl Shift -"
    ]
  },
  {
    "id": "notebook:toggle-all-cell-line-numbers",
    "label": "Show Line Numbers",
    "caption": "",
    "shortcuts": []
  },
  {
    "id": "notebook:toggle-autoclosing-brackets",
    "label": "Auto Close Brackets for All Notebook Cell Types",
    "caption": "",
    "shortcuts": []
  },
  {
    "id": "notebook:toggle-heading-collapse",
    "label": "Toggle Collapse Notebook Heading",
    "caption": "",
    "shortcuts": []
  },
  {
    "id": "notebook:toggle-render-side-by-side-current",
    "label": "Render Side-by-Side",
    "caption": "",
    "shortcuts": [
      "Shift R"
    ]
  },
  {
    "id": "notebook:toggle-virtual-scrollbar",
    "label": "Virtual Scrollbar",
    "caption": "Toggle virtual scrollbar (enabled with windowing mode: full)",
    "shortcuts": []
  },
  {
    "id": "notebook:trust",
    "label": "Trust Notebook",
    "caption": "",
    "shortcuts": []
  },
  {
    "id": "notebook:undo",
    "label": "Undo",
    "caption": "",
    "shortcuts": []
  },
  {
    "id": "notebook:undo-cell-action",
    "label": "Undo Cell Operation",
    "caption": "",
    "shortcuts": [
      "Z"
    ]
  },
  {
    "id": "pluginmanager:open",
    "label": "Advanced Plugin Manager",
    "caption": "",
    "shortcuts": []
  },
  {
    "id": "pluginmanager:refresh",
    "label": "Refresh Plugin List",
    "caption": "Refresh plugins list",
    "shortcuts": []
  },
  {
    "id": "property-inspector:show-panel",
    "label": "Property Inspector",
    "caption": "",
    "shortcuts": [
      "Ctrl Shift U"
    ]
  },
  {
    "id": "recentmenu:open-recent",
    "label": "Open a Recent Document (given by `recent` argument)",
    "caption": "",
    "shortcuts": []
  },
  {
    "id": "recentmenu:reopen-last",
    "label": "Reopen Closed Document",
    "caption": "Reopen recently closed file or notebook.",
    "shortcuts": [
      "Ctrl Shift T"
    ]
  },
  {
    "id": "rendermime:handle-local-link",
    "label": "Handle Local Link",
    "caption": "",
    "shortcuts": []
  },
  {
    "id": "runmenu:open",
    "label": "Open Run Menu",
    "caption": "",
    "shortcuts": []
  },
  {
    "id": "runmenu:restart-and-run-all",
    "label": "Restart Kernel and Run All",
    "caption": "Restart Kernel and Run All",
    "shortcuts": []
  },
  {
    "id": "runmenu:run",
    "label": "Run Selected",
    "caption": "Run Selected",
    "shortcuts": [
      "Shift Enter"
    ]
  },
  {
    "id": "runmenu:run-all",
    "label": "Run All",
    "caption": "Run All",
    "shortcuts": []
  },
  {
    "id": "running:kernel-new-console",
    "label": "New Console for Kernel",
    "caption": "",
    "shortcuts": []
  },
  {
    "id": "running:kernel-new-notebook",
    "label": "New Notebook for Kernel",
    "caption": "",
    "shortcuts": []
  },
  {
    "id": "running:kernel-open-session",
    "label": "Unknown Session",
    "caption": "",
    "shortcuts": []
  },
  {
    "id": "running:kernel-shut-down",
    "label": "Shut Down Kernel",
    "caption": "",
    "shortcuts": []
  },
  {
    "id": "running:show-modal",
    "label": "Search Tabs and Running Sessions",
    "caption": "",
    "shortcuts": [
      "Ctrl Alt A"
    ]
  },
  {
    "id": "running:show-panel",
    "label": "Sessions and Tabs",
    "caption": "",
    "shortcuts": [
      "Ctrl Shift B"
    ]
  },
  {
    "id": "settingeditor:open",
    "label": "Settings Editor",
    "caption": "",
    "shortcuts": [
      "Ctrl ,"
    ]
  },
  {
    "id": "settingeditor:open-json",
    "label": "Advanced Settings Editor",
    "caption": "",
    "shortcuts": []
  },
  {
    "id": "settingeditor:revert",
    "label": "Revert User Settings",
    "caption": "",
    "shortcuts": []
  },
  {
    "id": "settingeditor:save",
    "label": "Save User Settings",
    "caption": "",
    "shortcuts": [
      "Ctrl S"
    ]
  },
  {
    "id": "settingsmenu:open",
    "label": "Open Settings Menu",
    "caption": "",
    "shortcuts": []
  },
  {
    "id": "sidebar:switch",
    "label": "Switch Sidebar Side",
    "caption": "",
    "shortcuts": []
  },
  {
    "id": "statusbar:toggle",
    "label": "Show Status Bar",
    "caption": "",
    "shortcuts": []
  },
  {
    "id": "tabsmenu:activate-by-id",
    "label": "Activate a widget by its `id`.",
    "caption": "",
    "shortcuts": []
  },
  {
    "id": "tabsmenu:activate-previously-used-tab",
    "label": "Activate Previously Used Tab",
    "caption": "",
    "shortcuts": [
      "Ctrl Shift '"
    ]
  },
  {
    "id": "tabsmenu:open",
    "label": "Open Tabs Menu",
    "caption": "",
    "shortcuts": []
  },
  {
    "id": "terminal:copy",
    "label": "Copy",
    "caption": "",
    "shortcuts": []
  },
  {
    "id": "terminal:create-new",
    "label": "Terminal",
    "caption": "Start a new terminal session",
    "shortcuts": []
  },
  {
    "id": "terminal:decrease-font",
    "label": "Decrease Terminal Font Size",
    "caption": "",
    "shortcuts": []
  },
  {
    "id": "terminal:increase-font",
    "label": "Increase Terminal Font Size",
    "caption": "",
    "shortcuts": []
  },
  {
    "id": "terminal:open",
    "label": "Open a terminal by its `name`.",
    "caption": "",
    "shortcuts": []
  },
  {
    "id": "terminal:paste",
    "label": "Paste",
    "caption": "",
    "shortcuts": []
  },
  {
    "id": "terminal:refresh",
    "label": "Refresh Terminal",
    "caption": "Refresh the current terminal session",
    "shortcuts": []
  },
  {
    "id": "terminal:set-theme",
    "label": "Set terminal theme to the provided `theme`.",
    "caption": "Set the terminal theme",
    "shortcuts": []
  },
  {
    "id": "terminal:shut-down",
    "label": "Shutdown Terminal",
    "caption": "",
    "shortcuts": []
  },
  {
    "id": "toc:display-h1-numbering",
    "label": "Show first-level heading number",
    "caption": "",
    "shortcuts": []
  },
  {
    "id": "toc:display-numbering",
    "label": "Show heading number in the document",
    "caption": "",
    "shortcuts": []
  },
  {
    "id": "toc:display-outputs-numbering",
    "label": "Show output headings",
    "caption": "",
    "shortcuts": []
  },
  {
    "id": "toc:run-cells",
    "label": "Select and Run Cell(s) for this Heading",
    "caption": "",
    "shortcuts": []
  },
  {
    "id": "toc:show-panel",
    "label": "Table of Contents",
    "caption": "",
    "shortcuts": [
      "Ctrl Shift K"
    ]
  },
  {
    "id": "toc:toggle-collapse",
    "label": "Collapse All Headings",
    "caption": "",
    "shortcuts": []
  },
  {
    "id": "tooltip:dismiss",
    "label": "Dismiss the tooltip",
    "caption": "",
    "shortcuts": [
      "Escape"
    ]
  },
  {
    "id": "tooltip:launch-console",
    "label": "Open the tooltip",
    "caption": "",
    "shortcuts": [
      "Shift Tab"
    ]
  },
  {
    "id": "tooltip:launch-file",
    "label": "Open the tooltip",
    "caption": "",
    "shortcuts": [
      "Shift Tab"
    ]
  },
  {
    "id": "tooltip:launch-notebook",
    "label": "Open the tooltip",
    "caption": "",
    "shortcuts": [
      "Shift Tab"
    ]
  },
  {
    "id": "tsv:go-to-line",
    "label": "Go to Line",
    "caption": "",
    "shortcuts": []
  },
  {
    "id": "viewmenu:line-numbering",
    "label": "Show Line Numbers",
    "caption": "",
    "shortcuts": [
      "Shift L"
    ]
  },
  {
    "id": "viewmenu:match-brackets",
    "label": "Match Brackets",
    "caption": "",
    "shortcuts": []
  },
  {
    "id": "viewmenu:open",
    "label": "Open View Menu",
    "caption": "",
    "shortcuts": []
  },
  {
    "id": "viewmenu:word-wrap",
    "label": "Wrap Words",
    "caption": "",
    "shortcuts": []
  },
  {
    "id": "workspace-ui:save",
    "label": "Save Current Workspace",
    "caption": "",
    "shortcuts": []
  },
  {
    "id": "workspace-ui:save-as",
    "label": "Save Current Workspace As…",
    "caption": "",
    "shortcuts": []
  }
]<|MERGE_RESOLUTION|>--- conflicted
+++ resolved
@@ -117,8 +117,6 @@
     "label": "Show Left Activity Bar",
     "caption": "",
     "shortcuts": []
-<<<<<<< HEAD
-=======
   },
   {
     "id": "application:toggle-sidebar-widget",
@@ -127,7 +125,6 @@
     "shortcuts": [
       "Alt 1"
     ]
->>>>>>> b318b57d
   },
   {
     "id": "apputils:activate-command-palette",
