--- conflicted
+++ resolved
@@ -54,7 +54,6 @@
   }
 });
 
-<<<<<<< HEAD
 test.describe('Notebook scroll on execution', () => {
   test.beforeEach(async ({ page, tmpPath }) => {
     await page.contents.uploadFile(
@@ -64,25 +63,12 @@
 
     await page.notebook.openByPath(`${tmpPath}/${longOutputsNb}`);
     await page.notebook.activate(longOutputsNb);
-=======
-test.describe('Notebook scroll over long outputs', () => {
-  const outputAndHeading = 'long_output_and_headings.ipynb';
-  test.beforeEach(async ({ page, tmpPath }) => {
-    await page.contents.uploadFile(
-      path.resolve(__dirname, `./notebooks/${outputAndHeading}`),
-      `${tmpPath}/${outputAndHeading}`
-    );
-
-    await page.notebook.openByPath(`${tmpPath}/${outputAndHeading}`);
-    await page.notebook.activate(outputAndHeading);
->>>>>>> 279cc2ea
   });
 
   test.afterEach(async ({ page, tmpPath }) => {
     await page.contents.deleteDirectory(tmpPath);
   });
 
-<<<<<<< HEAD
   test('should scroll when advancing if top is only marginally visible', async ({
     page
   }) => {
@@ -143,7 +129,25 @@
     await page.notebook.runCell(1);
     // After running the second cell, the third cell should not be scrolled
     await expect(thirdCellLocator).not.toBeInViewport({ ratio: 0.2 });
-=======
+  });
+});
+
+test.describe('Notebook scroll over long outputs', () => {
+  const outputAndHeading = 'long_output_and_headings.ipynb';
+  test.beforeEach(async ({ page, tmpPath }) => {
+    await page.contents.uploadFile(
+      path.resolve(__dirname, `./notebooks/${outputAndHeading}`),
+      `${tmpPath}/${outputAndHeading}`
+    );
+
+    await page.notebook.openByPath(`${tmpPath}/${outputAndHeading}`);
+    await page.notebook.activate(outputAndHeading);
+  });
+
+  test.afterEach(async ({ page, tmpPath }) => {
+    await page.contents.deleteDirectory(tmpPath);
+  });
+
   test('should scroll smoothly without snapping to headings', async ({
     page
   }) => {
@@ -182,6 +186,5 @@
       expect(diff).toBeGreaterThan(75);
       previousOffset = offset;
     }
->>>>>>> 279cc2ea
   });
 });